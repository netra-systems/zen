--- conflicted
+++ resolved
@@ -3,7 +3,6 @@
 import { NextPage } from 'next';
 import { authService } from '@/auth';
 import { useRouter } from 'next/navigation';
-<<<<<<< HEAD
 import { useEffect } from 'react';
 import { Tabs, TabsContent, TabsList, TabsTrigger } from '@/components/ui/tabs';
 import { CorpusHeader } from './components/corpus-header';
@@ -15,122 +14,12 @@
 import { CorpusPermissions } from './components/corpus-permissions';
 import { useCorpusState } from './hooks/use-corpus-state';
 import { corpusData, statsData, STORAGE_USED_PERCENTAGE } from './data/corpus-data';
-=======
-import { useEffect, useState } from 'react';
-import { Tabs, TabsContent, TabsList, TabsTrigger } from '@/components/ui/tabs';
-import {
-  PageHeader,
-  CorpusStats,
-  StorageUsage,
-  BrowseTab,
-  SearchTab,
-  VersionsTab,
-  PermissionsTab,
-  type CorpusItemType
-} from './components';
 
-// Sample corpus data
-const corpusData: CorpusItemType[] = [
-  {
-    id: '1',
-    name: 'Production Models',
-    type: 'collection',
-    size: '12.4 GB',
-    records: '45.2K',
-    lastModified: '2 hours ago',
-    status: 'active',
-    owner: 'System',
-    accessLevel: 'restricted',
-    version: 'v3.2',
-    children: [
-      {
-        id: '11',
-        name: 'GPT-4 Fine-tuned',
-        type: 'model',
-        size: '4.8 GB',
-        records: '12K',
-        lastModified: '1 day ago',
-        status: 'active',
-        owner: 'ML Team',
-        accessLevel: 'private',
-        version: 'v2.1',
-      },
-      {
-        id: '12',
-        name: 'Claude-3 Optimized',
-        type: 'model',
-        size: '3.2 GB',
-        records: '8.5K',
-        lastModified: '3 days ago',
-        status: 'active',
-        owner: 'ML Team',
-        accessLevel: 'private',
-        version: 'v1.8',
-      },
-    ],
-  },
-  {
-    id: '2',
-    name: 'Training Datasets',
-    type: 'collection',
-    size: '28.7 GB',
-    records: '2.1M',
-    lastModified: '5 hours ago',
-    status: 'active',
-    owner: 'Data Team',
-    accessLevel: 'public',
-    version: 'v4.0',
-    children: [
-      {
-        id: '21',
-        name: 'Customer Interactions',
-        type: 'dataset',
-        size: '8.2 GB',
-        records: '890K',
-        lastModified: '6 hours ago',
-        status: 'processing',
-        owner: 'Analytics',
-        accessLevel: 'restricted',
-        version: 'v2.3',
-      },
-      {
-        id: '22',
-        name: 'Product Reviews',
-        type: 'dataset',
-        size: '5.6 GB',
-        records: '450K',
-        lastModified: '1 week ago',
-        status: 'active',
-        owner: 'Product Team',
-        accessLevel: 'public',
-        version: 'v1.5',
-      },
-    ],
-  },
-  {
-    id: '3',
-    name: 'Vector Embeddings',
-    type: 'embedding',
-    size: '6.9 GB',
-    records: '780K',
-    lastModified: '12 hours ago',
-    status: 'active',
-    owner: 'ML Team',
-    accessLevel: 'private',
-    version: 'v2.0',
-  },
-];
->>>>>>> e5d0e180
 
 const CorpusPage: NextPage = () => {
   const { user, loading } = authService.useAuth();
   const router = useRouter();
-<<<<<<< HEAD
   const corpusState = useCorpusState();
-=======
-  const [activeTab, setActiveTab] = useState('browse');
-  const [storageUsed] = useState(68);
->>>>>>> e5d0e180
 
   useAuth(loading, user, router);
 
@@ -140,7 +29,6 @@
 
   return (
     <div className="container mx-auto p-6 space-y-6">
-<<<<<<< HEAD
       <CorpusHeader />
       <CorpusStatsGrid stats={statsData} />
       <CorpusStorage storageUsed={STORAGE_USED_PERCENTAGE} />
@@ -161,36 +49,6 @@
   return (
     <div className="flex items-center justify-center h-screen">
       <p>Loading...</p>
-=======
-      <PageHeader />
-      <CorpusStats />
-      <StorageUsage storageUsed={storageUsed} />
-
-      <Tabs value={activeTab} onValueChange={setActiveTab}>
-        <TabsList className="grid w-full grid-cols-4">
-          <TabsTrigger value="browse">Browse</TabsTrigger>
-          <TabsTrigger value="search">Search</TabsTrigger>
-          <TabsTrigger value="versions">Versions</TabsTrigger>
-          <TabsTrigger value="permissions">Permissions</TabsTrigger>
-        </TabsList>
-
-        <TabsContent value="browse" className="space-y-4">
-          <BrowseTab corpusData={corpusData} />
-        </TabsContent>
-
-        <TabsContent value="search" className="space-y-4">
-          <SearchTab />
-        </TabsContent>
-
-        <TabsContent value="versions" className="space-y-4">
-          <VersionsTab />
-        </TabsContent>
-
-        <TabsContent value="permissions" className="space-y-4">
-          <PermissionsTab />
-        </TabsContent>
-      </Tabs>
->>>>>>> e5d0e180
     </div>
   );
 };
