
import type { Metadata } from 'next';
import { Inter } from 'next/font/google';
import { AppWithLayout } from '@/components/AppWithLayout';
import { AuthProvider } from '@/auth';
import { WebSocketProvider } from '@/providers/WebSocketProvider';
import { GTMProvider } from '@/providers/GTMProvider';
<<<<<<< HEAD
// import { SentryInit } from './sentry-init'; // Temporarily disabled for demo
=======
import { SentryInit } from './sentry-init'; // Re-enabled with environment-aware configuration
>>>>>>> dbad8c6f
import './globals.css';
import '@/styles/glassmorphism.css';

const inter = Inter({ subsets: ['latin'] });

export const metadata: Metadata = {
  title: 'Netra Beta',
  description: 'Autonomous AI agents for business process optimization - Beta Program',
};

export default function RootLayout({ children }: { children: React.ReactNode }) {
  return (
    <html lang="en" suppressHydrationWarning>
      <body className={`${inter.className}`}>
<<<<<<< HEAD
        {/* <SentryInit /> Temporarily disabled for demo */}
=======
        <SentryInit />
>>>>>>> dbad8c6f
        <GTMProvider enabled={process.env.NEXT_PUBLIC_GTM_ENABLED !== 'false' && process.env.NODE_ENV !== 'test'}>
          <AuthProvider>
            <WebSocketProvider>
              <AppWithLayout>{children}</AppWithLayout>
            </WebSocketProvider>
          </AuthProvider>
        </GTMProvider>
      </body>
    </html>
  );
}<|MERGE_RESOLUTION|>--- conflicted
+++ resolved
@@ -5,11 +5,7 @@
 import { AuthProvider } from '@/auth';
 import { WebSocketProvider } from '@/providers/WebSocketProvider';
 import { GTMProvider } from '@/providers/GTMProvider';
-<<<<<<< HEAD
-// import { SentryInit } from './sentry-init'; // Temporarily disabled for demo
-=======
 import { SentryInit } from './sentry-init'; // Re-enabled with environment-aware configuration
->>>>>>> dbad8c6f
 import './globals.css';
 import '@/styles/glassmorphism.css';
 
@@ -24,11 +20,7 @@
   return (
     <html lang="en" suppressHydrationWarning>
       <body className={`${inter.className}`}>
-<<<<<<< HEAD
-        {/* <SentryInit /> Temporarily disabled for demo */}
-=======
         <SentryInit />
->>>>>>> dbad8c6f
         <GTMProvider enabled={process.env.NEXT_PUBLIC_GTM_ENABLED !== 'false' && process.env.NODE_ENV !== 'test'}>
           <AuthProvider>
             <WebSocketProvider>
