/**
 * Thread Switching Hook
 * 
 * Manages smooth thread switching with proper loading states and WebSocket integration.
 * Prevents race conditions and provides seamless user experience.
 * 
 * @compliance conventions.xml - Max 8 lines per function, under 300 lines
 * @compliance type_safety.xml - Strongly typed hook with clear interfaces
 */

import { useState, useCallback, useRef, useEffect } from 'react';
import { useUnifiedChatStore } from '@/store/unified-chat';
import type { UnifiedChatState } from '@/types/store-types';
import { threadLoadingService, type ThreadLoadingResult } from '@/services/threadLoadingService';
import { 
  threadEventHandler,
  createThreadLoadingEvent,
  createThreadLoadedEvent
} from '@/utils/threadEventHandler';
import { createThreadTimeoutManager } from '@/utils/threadTimeoutManager';
import { executeWithRetry } from '@/lib/retry-manager';
import { globalCleanupManager } from '@/lib/operation-cleanup';
import type { ThreadError } from '@/types/thread-error-types';
import { createThreadError } from '@/types/thread-error-types';
import { useURLSync, useBrowserHistorySync } from '@/services/urlSyncService';
import { logger } from '@/lib/logger';

/**
 * Thread switching state
 */
export interface ThreadSwitchingState {
  readonly isLoading: boolean;
  readonly loadingThreadId: string | null;
  readonly error: ThreadError | null;
  readonly lastLoadedThreadId: string | null;
  readonly operationId: string | null;
  readonly retryCount: number;
}

/**
 * Thread switching options
 */
export interface ThreadSwitchingOptions {
  readonly clearMessages?: boolean;
  readonly showLoadingIndicator?: boolean;
  readonly timeoutMs?: number;
  readonly updateUrl?: boolean;
  readonly skipUrlUpdate?: boolean;
}

/**
 * Thread switching hook result
 */
export interface UseThreadSwitchingResult {
  readonly state: ThreadSwitchingState;
  readonly switchToThread: (threadId: string, options?: ThreadSwitchingOptions) => Promise<boolean>;
  readonly cancelLoading: () => void;
  readonly retryLastFailed: () => Promise<boolean>;
}

/**
 * Default switching options
 */
const DEFAULT_OPTIONS: Required<ThreadSwitchingOptions> = {
  clearMessages: true,
  showLoadingIndicator: true,
  timeoutMs: 5000,
  updateUrl: true,
  skipUrlUpdate: false
};

/**
 * Thread switching hook
 */
export const useThreadSwitching = (): UseThreadSwitchingResult => {
  const [state, setState] = useState<ThreadSwitchingState>(createInitialState());
  const abortControllerRef = useRef<AbortController | null>(null);
  const lastFailedThreadRef = useRef<string | null>(null);
  const timeoutManagerRef = useRef(createTimeoutManager());
  const currentOperationRef = useRef<string | null>(null);
  
  // URL sync integration
  const { updateUrl } = useURLSync();
  
  // Select individual actions to prevent re-renders
  const setActiveThread = useUnifiedChatStore(state => state.setActiveThread);
  const setThreadLoading = useUnifiedChatStore(state => state.setThreadLoading);
  const startThreadLoading = useUnifiedChatStore(state => state.startThreadLoading);
  const completeThreadLoading = useUnifiedChatStore(state => state.completeThreadLoading);
  const clearMessages = useUnifiedChatStore(state => state.clearMessages);
  const loadMessages = useUnifiedChatStore(state => state.loadMessages);
  const handleWebSocketEvent = useUnifiedChatStore(state => state.handleWebSocketEvent);
  
  // Create store actions object
  const storeActions = {
    setActiveThread,
    setThreadLoading,
    startThreadLoading,
    completeThreadLoading,
    clearMessages,
    loadMessages,
    handleWebSocketEvent
  };
  
  // Cleanup on unmount
  useEffect(() => {
    return () => {
      if (currentOperationRef.current) {
        globalCleanupManager.cleanupThread(currentOperationRef.current);
      }
    };
  }, []);
  
  const switchToThread = useCallback(async (
    threadId: string,
    options: ThreadSwitchingOptions = {}
  ): Promise<boolean> => {
    return await performThreadSwitch(
      threadId,
      options,
      state,
      setState,
      storeActions,
      abortControllerRef,
      lastFailedThreadRef,
      timeoutManagerRef.current,
      updateUrl
    );
  }, [state, storeActions, updateUrl]);
  
  const cancelLoading = useCallback(() => {
    performCancelLoading(abortControllerRef, setState, storeActions);
  }, [storeActions]);
  
  const retryLastFailed = useCallback(async (): Promise<boolean> => {
    return await performRetryLastFailed(
      lastFailedThreadRef,
      switchToThread
    );
  }, [switchToThread]);
  
  return { state, switchToThread, cancelLoading, retryLastFailed };
};

/**
 * Creates initial switching state
 */
const createInitialState = (): ThreadSwitchingState => {
  return {
    isLoading: false,
    loadingThreadId: null,
    error: null,
    lastLoadedThreadId: null,
    operationId: null,
    retryCount: 0
  };
};

/**
 * Creates timeout manager for thread operations
 */
const createTimeoutManager = () => {
  return createThreadTimeoutManager({
    timeoutMs: 10000, // 10 seconds
    retryCount: 1,
    onTimeout: (threadId) => {
      logger.warn(`Thread loading timeout for ${threadId}, retrying...`);
    },
    onRetryExhausted: (threadId) => {
      logger.error(`Thread loading failed for ${threadId} after retries`);
    }
  });
};


/**
 * Performs thread switch operation
 */
const performThreadSwitch = async (
  threadId: string,
  options: ThreadSwitchingOptions,
  currentState: ThreadSwitchingState,
  setState: (state: ThreadSwitchingState) => void,
  storeActions: any,
  abortControllerRef: React.MutableRefObject<AbortController | null>,
  lastFailedThreadRef: React.MutableRefObject<string | null>,
  timeoutManager: any,
  updateUrl?: (threadId: string | null) => void
): Promise<boolean> => {
  const opts = { ...DEFAULT_OPTIONS, ...options };
  const operationId = generateOperationId(threadId);
  
  // Prevent race conditions by checking current operation
  if (currentState.isLoading && currentState.operationId !== operationId) {
    await cleanupCurrentOperation(abortControllerRef, storeActions, timeoutManager, currentState.operationId);
  }
  
  const controller = startLoadingState(threadId, operationId, setState, storeActions, opts, timeoutManager);
  abortControllerRef.current = controller;
  
  try {
    const result = await executeWithRetry(() => threadLoadingService.loadThread(threadId), {
      maxAttempts: 3,
      baseDelayMs: 1000
    });
    return handleLoadingResult(result, threadId, operationId, setState, storeActions, lastFailedThreadRef, timeoutManager, opts, updateUrl);
  } catch (error) {
    return handleLoadingError(error, threadId, operationId, setState, lastFailedThreadRef, storeActions, timeoutManager);
  }
};

/**
 * Cleans up current operation safely
 */
const cleanupCurrentOperation = async (
  abortControllerRef: React.MutableRefObject<AbortController | null>,
  storeActions?: any,
  timeoutManager?: any,
  operationId?: string | null
): Promise<void> => {
  if (abortControllerRef.current) {
    abortControllerRef.current.abort();
  }
  
  // Reset thread loading state in store
  if (storeActions?.setThreadLoading) {
    storeActions.setThreadLoading(false);
  }
  
  // Clear any active timeout
  if (timeoutManager && storeActions?.activeThreadId) {
    timeoutManager.clearTimeout(storeActions.activeThreadId);
  }
  
  // Perform operation cleanup
  if (operationId) {
    await globalCleanupManager.cleanupThread(operationId);
  }
};

/**
 * Generates unique operation ID
 */
const generateOperationId = (threadId: string): string => {
  return `thread_${threadId}_${Date.now()}_${Math.random().toString(36).substr(2, 9)}`;
};

/**
 * Starts loading state for thread switch
 */
const startLoadingState = (
  threadId: string,
  operationId: string,
  setState: (state: ThreadSwitchingState) => void,
  storeActions: any,
  options: Required<ThreadSwitchingOptions>,
  timeoutManager?: any
): AbortController => {
  const controller = new AbortController();
  
  setState(prev => ({ 
    ...prev, 
    isLoading: true, 
    loadingThreadId: threadId, 
    operationId,
    error: null,
    retryCount: 0
  }));
  
  // Register cleanup for this operation
  globalCleanupManager.registerAbortController(operationId, controller);
  
  // Use startThreadLoading for coordinated state management
  if (storeActions.startThreadLoading) {
    storeActions.startThreadLoading(threadId);
  } else {
    // Fallback to basic state updates
    storeActions.setActiveThread?.(threadId);
    storeActions.setThreadLoading?.(true);
  }
  
  if (options.clearMessages && storeActions.clearMessages) {
    storeActions.clearMessages();
  }
  
  // Start timeout tracking
  if (timeoutManager) {
    timeoutManager.startTimeout(threadId);
  }
  
  const loadingEvent = createThreadLoadingEvent(threadId);
  if (storeActions.handleWebSocketEvent) {
    storeActions.handleWebSocketEvent(loadingEvent);
  }
  
  return controller;
};

/**
 * Handles successful loading result
 */
const handleLoadingResult = (
  result: ThreadLoadingResult,
  threadId: string,
  operationId: string,
  setState: (state: ThreadSwitchingState) => void,
  storeActions: any,
  lastFailedThreadRef: React.MutableRefObject<string | null>,
  timeoutManager?: any,
  options?: Required<ThreadSwitchingOptions>,
  updateUrl?: (threadId: string | null) => void
): boolean => {
<<<<<<< HEAD
  // executeWithRetry returns the ThreadLoadingResult directly
=======
>>>>>>> a4934a9e
  if (result && result.success) {
    // Clear timeout and cleanup on success
    if (timeoutManager) {
      timeoutManager.clearTimeout(threadId);
    }
    
    globalCleanupManager.cleanupThread(operationId);
    
    // Use completeThreadLoading for coordinated state management
    if (storeActions.completeThreadLoading) {
      storeActions.completeThreadLoading(threadId, result.messages);
    } else {
      // Fallback to basic state updates
      storeActions.setActiveThread?.(threadId);
      storeActions.loadMessages?.(result.messages);
      storeActions.setThreadLoading?.(false);
    }
    
    const loadedEvent = createThreadLoadedEvent(threadId, result.messages);
    if (storeActions.handleWebSocketEvent) {
      storeActions.handleWebSocketEvent(loadedEvent);
    }
    
    // Update URL if enabled and not skipped
    if (options?.updateUrl && !options?.skipUrlUpdate && updateUrl) {
      updateUrl(threadId);
    }
    
    setState(prev => ({
      ...prev,
      isLoading: false,
      loadingThreadId: null,
      operationId: null,
      lastLoadedThreadId: threadId
    }));
    
    return true;
  } else {
    // Handle the case where the result indicates failure
    const errorMessage = result?.error || 'Thread loading failed';
    return handleLoadingError(errorMessage, threadId, operationId, setState, lastFailedThreadRef, storeActions, timeoutManager);
  }
};

/**
 * Handles loading error
 */
const handleLoadingError = (
  error: unknown,
  threadId: string,
  operationId: string,
  setState: (state: ThreadSwitchingState) => void,
  lastFailedThreadRef: React.MutableRefObject<string | null>,
  storeActions?: any,
  timeoutManager?: any
): boolean => {
  const threadError = createThreadError(threadId, error);
  
  // Clear timeout and cleanup on error
  if (timeoutManager) {
    timeoutManager.clearTimeout(threadId);
  }
  
  globalCleanupManager.cleanupThread(operationId);
  
<<<<<<< HEAD
  // Reset thread loading state in store and clear active thread on error
=======
  // Reset thread loading state in store
>>>>>>> a4934a9e
  if (storeActions?.setThreadLoading) {
    storeActions.setThreadLoading(false);
  }
  if (storeActions?.setActiveThread) {
    storeActions.setActiveThread(null);
  }
  
  setState(prev => ({
    ...prev,
    isLoading: false,
    loadingThreadId: null,
    operationId: null,
    error: threadError,
    retryCount: prev.retryCount + 1
  }));
  
  lastFailedThreadRef.current = threadId;
  return false;
};

/**
 * Performs cancel loading operation
 */
const performCancelLoading = (
  abortControllerRef: React.MutableRefObject<AbortController | null>,
  setState: (state: ThreadSwitchingState) => void,
  storeActions?: any
): void => {
  if (abortControllerRef.current) {
    abortControllerRef.current.abort();
    abortControllerRef.current = null;
  }
  
  // Reset thread loading state in store
  if (storeActions?.setThreadLoading) {
    storeActions.setThreadLoading(false);
  }
  
  setState(prev => ({
    ...prev,
    isLoading: false,
    loadingThreadId: null,
    operationId: null
  }));
};

/**
 * Performs retry of last failed thread
 */
const performRetryLastFailed = async (
  lastFailedThreadRef: React.MutableRefObject<string | null>,
  switchToThread: (threadId: string) => Promise<boolean>
): Promise<boolean> => {
  const threadId = lastFailedThreadRef.current;
  if (!threadId) return false;
  
  return await switchToThread(threadId);
};<|MERGE_RESOLUTION|>--- conflicted
+++ resolved
@@ -310,10 +310,6 @@
   options?: Required<ThreadSwitchingOptions>,
   updateUrl?: (threadId: string | null) => void
 ): boolean => {
-<<<<<<< HEAD
-  // executeWithRetry returns the ThreadLoadingResult directly
-=======
->>>>>>> a4934a9e
   if (result && result.success) {
     // Clear timeout and cleanup on success
     if (timeoutManager) {
@@ -379,11 +375,7 @@
   
   globalCleanupManager.cleanupThread(operationId);
   
-<<<<<<< HEAD
   // Reset thread loading state in store and clear active thread on error
-=======
-  // Reset thread loading state in store
->>>>>>> a4934a9e
   if (storeActions?.setThreadLoading) {
     storeActions.setThreadLoading(false);
   }
