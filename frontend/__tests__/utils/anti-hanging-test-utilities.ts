/**
 * Anti-Hanging Test Utilities
 * 
 * This file provides utilities to prevent tests from hanging by:
 * 1. Limiting timeouts to reasonable values
 * 2. Cleaning up timers and resources
 * 3. Providing safe alternatives to problematic patterns
 * 
 * Usage in test files:
 * import { setupAntiHang, cleanupAntiHang, safeWaitFor } from '@/__tests__/utils/anti-hanging-test-utilities';
 * 
 * describe('Your Test Suite', () => {
 *   setupAntiHang();
 *   
 *   afterEach(() => {
 *     cleanupAntiHang();
 *   });
 * });
 */

import { TEST_TIMEOUTS, setTestTimeout } from '../config/test-timeouts';

// Maximum allowed timeout for any test operation
const MAX_TIMEOUT_MS = 5000;

// Track active timers for cleanup
let activeTimers = new Set<NodeJS.Timeout>();
let activeIntervals = new Set<NodeJS.Timeout>();

// Original timer functions - ensure they're captured only once
let originalSetTimeout: typeof setTimeout;
let originalSetInterval: typeof setInterval;
let originalClearTimeout: typeof clearTimeout;
let originalClearInterval: typeof clearInterval;
let isSetupActive = false;

/**
 * Setup anti-hanging utilities for a test suite
 * Call this in your describe block
 */
export function setupAntiHang(customTimeout: number = TEST_TIMEOUTS.DEFAULT): void {
  // Prevent multiple setups from interfering with each other
  if (isSetupActive) {
    console.warn('setupAntiHang() called while already active - skipping to prevent recursion');
    return;
  }
  
  // Set Jest timeout using centralized configuration
  setTestTimeout(customTimeout);
  
  // Store original timer functions only if not already stored
<<<<<<< HEAD
  if (!originalSetTimeout) {
    originalSetTimeout = global.setTimeout;
    originalSetInterval = global.setInterval;
    originalClearTimeout = global.clearTimeout;
    originalClearInterval = global.clearInterval;
  }
  
  isSetupActive = true;
=======
  if (!originalSetTimeout || global.setTimeout === originalSetTimeout) {
    originalSetTimeout = global.setTimeout;
  }
  if (!originalSetInterval || global.setInterval === originalSetInterval) {
    originalSetInterval = global.setInterval;
  }
  if (!originalClearTimeout || global.clearTimeout === originalClearTimeout) {
    originalClearTimeout = global.clearTimeout;
  }
  if (!originalClearInterval || global.clearInterval === originalClearInterval) {
    originalClearInterval = global.clearInterval;
  }
>>>>>>> 9e159584
  
  // Override setTimeout to track timers
  global.setTimeout = ((callback: TimerHandler, delay?: number, ...args: any[]) => {
    // Limit delay to prevent hanging
    const safeDelay = Math.min(delay || 0, MAX_TIMEOUT_MS);
    const id = originalSetTimeout(callback, safeDelay, ...args);
    activeTimers.add(id);
    return id;
  }) as typeof setTimeout;
  
  // Override setInterval to track intervals
  global.setInterval = ((callback: TimerHandler, delay?: number, ...args: any[]) => {
    // Limit delay and add safety checks
    const safeDelay = Math.max(Math.min(delay || 100, MAX_TIMEOUT_MS), 50); // Min 50ms
    const id = originalSetInterval(() => {
      try {
        callback();
      } catch (error) {
        console.warn('Interval callback error:', error);
        // Clear problematic interval
        clearInterval(id);
      }
    }, safeDelay, ...args);
    activeIntervals.add(id);
    return id;
  }) as typeof setInterval;
  
  // Override clearTimeout to track cleanup
  global.clearTimeout = ((id: NodeJS.Timeout) => {
    activeTimers.delete(id);
    return originalClearTimeout(id);
  }) as typeof clearTimeout;
  
  // Override clearInterval to track cleanup
  global.clearInterval = ((id: NodeJS.Timeout) => {
    activeIntervals.delete(id);
    return originalClearInterval(id);
  }) as typeof clearInterval;
}

/**
 * Cleanup anti-hanging utilities
 * Call this in afterEach
 */
export function cleanupAntiHang(): void {
  // Clear all tracked timers
  for (const id of activeTimers) {
    if (originalClearTimeout) {
      originalClearTimeout(id);
    } else {
      clearTimeout(id);
    }
  }
  activeTimers.clear();
  
  // Clear all tracked intervals
  for (const id of activeIntervals) {
    if (originalClearInterval) {
      originalClearInterval(id);
    } else {
      clearInterval(id);
    }
  }
  activeIntervals.clear();
  
  // Use Jest fake timers to clear any remaining timers
  try {
    jest.useFakeTimers();
    jest.clearAllTimers();
    jest.runOnlyPendingTimers();
    jest.useRealTimers();
  } catch (error) {
    // Jest timer manipulation may fail in some contexts, continue cleanup
    console.warn('Jest timer cleanup failed:', error);
  }
  
  // Restore original timer functions if they were overridden and setup is active
  if (isSetupActive) {
    if (originalSetTimeout) {
      global.setTimeout = originalSetTimeout;
    }
    if (originalSetInterval) {
      global.setInterval = originalSetInterval;
    }
    if (originalClearTimeout) {
      global.clearTimeout = originalClearTimeout;
    }
    if (originalClearInterval) {
      global.clearInterval = originalClearInterval;
    }
    
    isSetupActive = false;
  }
}

/**
 * Restore anti-hanging utilities
 * Call this in afterAll if needed
 */
export function restoreAntiHang(): void {
  cleanupAntiHang();
  
  // Force reset of setup state
  isSetupActive = false;
}

/**
 * Safe waitFor with automatic timeout limiting
 */
export function safeWaitFor(
  callback: () => void | Promise<void>,
  options: { timeout?: number; interval?: number } = {}
): Promise<void> {
  const { timeout = 3000, interval = 50 } = options;
  const safeTimeout = Math.min(timeout, MAX_TIMEOUT_MS);
  
  return new Promise((resolve, reject) => {
    const startTime = Date.now();
    const timeoutId = setTimeout(() => {
      reject(new Error(`safeWaitFor timed out after ${safeTimeout}ms`));
    }, safeTimeout);
    
    const checkCondition = async () => {
      try {
        await callback();
        clearTimeout(timeoutId);
        resolve();
      } catch (error) {
        if (Date.now() - startTime >= safeTimeout) {
          clearTimeout(timeoutId);
          reject(error);
        } else {
          setTimeout(checkCondition, interval);
        }
      }
    };
    
    checkCondition();
  });
}

/**
 * Safe promise that automatically rejects after timeout
 */
export function safePromise<T>(
  promise: Promise<T>,
  timeoutMs: number = 3000
): Promise<T> {
  const safeTimeout = Math.min(timeoutMs, MAX_TIMEOUT_MS);
  
  return new Promise((resolve, reject) => {
    const timeoutId = setTimeout(() => {
      reject(new Error(`Promise timed out after ${safeTimeout}ms`));
    }, safeTimeout);
    
    promise
      .then((result) => {
        clearTimeout(timeoutId);
        resolve(result);
      })
      .catch((error) => {
        clearTimeout(timeoutId);
        reject(error);
      });
  });
}

/**
 * Safe delay with maximum timeout
 */
export function safeDelay(ms: number): Promise<void> {
  const safeMs = Math.min(ms, MAX_TIMEOUT_MS);
  return new Promise(resolve => setTimeout(resolve, safeMs));
}

/**
 * Create a mock WebSocket that won't cause hanging
 */
export function createSafeMockWebSocket(url?: string): MockWebSocket {
  return new MockWebSocket(url);
}

class MockWebSocket {
  public readonly CONNECTING = 0;
  public readonly OPEN = 1;
  public readonly CLOSING = 2;
  public readonly CLOSED = 3;

  public readyState = this.CONNECTING;
  public url: string;
  public protocol = '';
  public extensions = '';
  public binaryType: 'blob' | 'arraybuffer' = 'blob';
  public bufferedAmount = 0;

  public onopen: ((event: Event) => void) | null = null;
  public onclose: ((event: CloseEvent) => void) | null = null;
  public onerror: ((event: Event) => void) | null = null;
  public onmessage: ((event: MessageEvent) => void) | null = null;

  private eventListeners = new Map<string, Set<EventListener>>();

  constructor(url: string = 'ws://localhost:3001/test') {
    this.url = url;
    
    // Simulate connection opening after a short delay
    setTimeout(() => {
      this.readyState = this.OPEN;
      const openEvent = new Event('open');
      this.onopen?.(openEvent);
      this.dispatchEvent(openEvent);
    }, 10);
  }

  send(data: string | ArrayBuffer | Blob | ArrayBufferView): void {
    if (this.readyState !== this.OPEN) {
      throw new Error('WebSocket is not open');
    }
    // Mock implementation - just log or store the data
  }

  close(code?: number, reason?: string): void {
    if (this.readyState === this.CLOSED || this.readyState === this.CLOSING) {
      return;
    }
    
    this.readyState = this.CLOSING;
    
    setTimeout(() => {
      this.readyState = this.CLOSED;
      const closeEvent = new CloseEvent('close', { code: code || 1000, reason });
      this.onclose?.(closeEvent);
      this.dispatchEvent(closeEvent);
    }, 10);
  }

  addEventListener(type: string, listener: EventListener): void {
    if (!this.eventListeners.has(type)) {
      this.eventListeners.set(type, new Set());
    }
    this.eventListeners.get(type)!.add(listener);
  }

  removeEventListener(type: string, listener: EventListener): void {
    this.eventListeners.get(type)?.delete(listener);
  }

  dispatchEvent(event: Event): boolean {
    const listeners = this.eventListeners.get(event.type);
    if (listeners) {
      listeners.forEach(listener => {
        try {
          listener(event);
        } catch (error) {
          console.warn('Event listener error:', error);
        }
      });
    }
    return true;
  }

  // Helper methods for testing
  simulateMessage(data: any): void {
    if (this.readyState === this.OPEN) {
      const messageData = typeof data === 'string' ? data : JSON.stringify(data);
      const event = new MessageEvent('message', { data: messageData });
      this.onmessage?.(event);
      this.dispatchEvent(event);
    }
  }

  simulateError(): void {
    const errorEvent = new Event('error');
    this.onerror?.(errorEvent);
    this.dispatchEvent(errorEvent);
  }
}

/**
 * Get statistics about active timers
 */
export function getTimerStats(): { timers: number; intervals: number } {
  return {
    timers: activeTimers.size,
    intervals: activeIntervals.size
  };
}

/**
 * Force cleanup of all resources (emergency cleanup)
 */
export function forceCleanupAll(): void {
  cleanupAntiHang();
  
  // Force reset all state
  isSetupActive = false;
  activeTimers.clear();
  activeIntervals.clear();
  
  // Additional cleanup for stubborn resources
  if (typeof window !== 'undefined') {
    // Clear any window-level resources
    try {
      const highestTimeoutId = setTimeout(() => {}, 0);
      clearTimeout(highestTimeoutId);
      for (let i = 1; i <= highestTimeoutId; i++) {
        clearTimeout(i);
      }
    } catch (error) {
      console.warn('Failed to clear window timeouts:', error);
    }
  }
  
  // Force garbage collection if available
  if ((global as any).gc) {
    try {
      (global as any).gc();
    } catch (error) {
      console.warn('Failed to force garbage collection:', error);
    }
  }
}

export default {
  setupAntiHang,
  cleanupAntiHang,
  restoreAntiHang,
  safeWaitFor,
  safePromise,
  safeDelay,
  createSafeMockWebSocket,
  getTimerStats,
  forceCleanupAll,
};<|MERGE_RESOLUTION|>--- conflicted
+++ resolved
@@ -49,16 +49,6 @@
   setTestTimeout(customTimeout);
   
   // Store original timer functions only if not already stored
-<<<<<<< HEAD
-  if (!originalSetTimeout) {
-    originalSetTimeout = global.setTimeout;
-    originalSetInterval = global.setInterval;
-    originalClearTimeout = global.clearTimeout;
-    originalClearInterval = global.clearInterval;
-  }
-  
-  isSetupActive = true;
-=======
   if (!originalSetTimeout || global.setTimeout === originalSetTimeout) {
     originalSetTimeout = global.setTimeout;
   }
@@ -71,7 +61,8 @@
   if (!originalClearInterval || global.clearInterval === originalClearInterval) {
     originalClearInterval = global.clearInterval;
   }
->>>>>>> 9e159584
+  
+  isSetupActive = true;
   
   // Override setTimeout to track timers
   global.setTimeout = ((callback: TimerHandler, delay?: number, ...args: any[]) => {
