--- conflicted
+++ resolved
@@ -5,46 +5,9 @@
 export * from './backend_schema_auth';
 export * from './backend_schema_tools';
 
-<<<<<<< HEAD
-=======
-// Export from backend_schema_base but exclude types that conflict with agent-types
-export type {
-  MessageType,
-  SubAgentLifecycle,
-  ToolStatus,
-  AgentMessage,
-  BaseMessage,
-  AgentState,
-  SubAgentState,
-  SubAgentStatus,
-  StreamEvent,
-  RunComplete,
-  Message,
-  MessageToUser,
-  UserMessage,
-  StartAgentMessage,
-  StartAgentPayload,
-  Settings,
-  AnalysisRequest,
-  RequestModel,
-  Workload,
-  DataSource,
-  TimeRange,
-  AnalysisResult,
-  WebSocketError,
-  Response,
-  UnifiedLogEntry,
-  Performance,
-  BaselineMetrics,
-  EnrichedMetrics,
-  CostComparison,
-  EventMetadata,
-  FinOps,
-  TraceContext,
-  ModelIdentifier
-} from './backend_schema_base';
+// Export core backend schema types (AUTHORITATIVE SOURCE)
+export * from './backend_schema_base';
 
->>>>>>> e5d0e180
 // Export consolidated agent types (SINGLE SOURCE OF TRUTH)
 export * from './agent-types';
 
