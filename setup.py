--- conflicted
+++ resolved
@@ -8,11 +8,7 @@
 
 setup(
     name="netra-zen",
-<<<<<<< HEAD
-    version="1.2.4",
-=======
     version="1.3.7",
->>>>>>> af242e28
     author=" Systems",
     author_email="pypi@netrasystems.ai",
     description="Multi-instance Claude orchestrator for parallel task execution",
