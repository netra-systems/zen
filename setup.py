"""
Setup script for ZEN - Multi-Instance Claude Orchestrator
"""
from setuptools import setup, find_packages

with open("README.md", "r", encoding="utf-8") as fh:
    long_description = fh.read()

setup(
    name="netra-zen",
<<<<<<< HEAD
    version="1.0.9",
=======
    version="1.2.1",
>>>>>>> a2f54194
    author=" Systems",
    author_email="pypi@netrasystems.ai",
    description="Multi-instance Claude orchestrator for parallel task execution",
    long_description=long_description,
    long_description_content_type="text/markdown",
    url="https://github.com/netra-systems/zen",
    project_urls={
        "Bug Tracker": "https://github.com/netra-systems/zen/issues",
        "Documentation": "https://github.com/netra-systems/zen#readme",
        "Source Code": "https://github.com/netra-systems/zen",
        "Changelog": "https://github.com/netra-systems/zen/blob/main/CHANGELOG.md",
    },
    keywords="claude, ai, orchestration, parallel, automation, llm, anthropic",
    py_modules=["zen_orchestrator"],
    packages=find_packages(),
    classifiers=[
        "Development Status :: 4 - Beta",
        "Intended Audience :: Developers",
        "License :: Commercial :: Commercial",
        "Operating System :: OS Independent",
        "Programming Language :: Python :: 3",
        "Programming Language :: Python :: 3.8",
        "Programming Language :: Python :: 3.9",
        "Programming Language :: Python :: 3.10",
        "Programming Language :: Python :: 3.11",
        "Programming Language :: Python :: 3.12",
    ],
    python_requires=">=3.8",
    install_requires=[
        "PyYAML>=6.0",
        "python-dateutil>=2.8.2",
        "aiohttp>=3.8.0",
        "websockets>=11.0",
        "rich>=13.0.0",
        "PyJWT>=2.8.0",
        "psutil>=5.9.0",
        "opentelemetry-sdk>=1.20.0",
        "opentelemetry-exporter-gcp-trace>=1.6.0",
        "google-cloud-trace>=1.11.0",
    ],
    extras_require={
        "dev": ["pytest", "pytest-asyncio", "pytest-cov"],
    },
    entry_points={
        "console_scripts": [
            "zen=zen_orchestrator:run",
        ],
    },
    include_package_data=True,
    package_data={
        "": ["*.json", "*.md", "docs/*", "tests/*"],
    },
)<|MERGE_RESOLUTION|>--- conflicted
+++ resolved
@@ -8,11 +8,7 @@
 
 setup(
     name="netra-zen",
-<<<<<<< HEAD
-    version="1.0.9",
-=======
     version="1.2.1",
->>>>>>> a2f54194
     author=" Systems",
     author_email="pypi@netrasystems.ai",
     description="Multi-instance Claude orchestrator for parallel task execution",
