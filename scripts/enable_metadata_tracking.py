#!/usr/bin/env python3
"""
<<<<<<< HEAD
AI Agent Metadata Tracking Enabler
Streamlined entry point using modular metadata tracking components.
"""

import sys
import argparse
from pathlib import Path

# Add scripts directory to path for imports
scripts_dir = Path(__file__).parent
sys.path.insert(0, str(scripts_dir))

from metadata_tracking import MetadataTrackingEnabler


def main():
    """Main entry point for metadata tracking enabler."""
    parser = argparse.ArgumentParser(
        description="Enable and manage AI agent metadata tracking"
    )
    
    parser.add_argument(
        "--enable",
        action="store_true",
        help="Enable all metadata tracking components"
    )
    
    parser.add_argument(
        "--status",
        action="store_true", 
        help="Show current status of metadata tracking system"
    )
    
    parser.add_argument(
        "--project-root",
        type=Path,
        default=None,
        help="Project root directory (defaults to current directory)"
    )
    
=======
AI Agent Metadata Tracking Enabler - Refactored Modular Version
Enables and configures comprehensive metadata tracking for AI modifications
Now uses focused modules under 300 lines each
"""

import argparse
from pathlib import Path

from metadata_tracking import MetadataTrackingEnabler

def _get_argument_parser() -> argparse.ArgumentParser:
    """Get command line argument parser"""
    parser = argparse.ArgumentParser(description="Enable AI Agent Metadata Tracking")
    parser.add_argument("--activate", action="store_true", 
                       help="Enable all tracking components")
    parser.add_argument("--status", action="store_true", 
                       help="Check current status")
    parser.add_argument("--install-hooks", action="store_true", 
                       help="Install git hooks only")
    parser.add_argument("--create-db", action="store_true", 
                       help="Create database only")
    return parser


def _handle_activate_command(enabler: MetadataTrackingEnabler) -> None:
    """Handle activate command"""
    enabler.enable_all()


def _handle_status_command(enabler: MetadataTrackingEnabler) -> None:
    """Handle status command"""
    enabler.print_status()


def _handle_install_hooks_command(enabler: MetadataTrackingEnabler) -> None:
    """Handle install hooks command"""
    enabler.install_git_hooks()


def _handle_create_db_command(enabler: MetadataTrackingEnabler) -> None:
    """Handle create database command"""
    enabler.create_metadata_database()


def _handle_default_command(enabler: MetadataTrackingEnabler) -> None:
    """Handle default command (show status)"""
    enabler.print_status()
    print("\nUse --activate to enable the metadata tracking system")


def main():
    """Main entry point - now lightweight and modular"""
    parser = _get_argument_parser()
>>>>>>> e5d0e180
    args = parser.parse_args()
    
    # Initialize enabler
    enabler = MetadataTrackingEnabler(args.project_root)
    
    if args.enable:
        success = enabler.enable_all()
        sys.exit(0 if success else 1)
    
<<<<<<< HEAD
    elif args.status:
        enabler.print_status()
        sys.exit(0)
    
    else:
        parser.print_help()
        sys.exit(1)
=======
    if args.activate:
        _handle_activate_command(enabler)
    elif args.status:
        _handle_status_command(enabler)
    elif args.install_hooks:
        _handle_install_hooks_command(enabler)
    elif args.create_db:
        _handle_create_db_command(enabler)
    else:
        _handle_default_command(enabler)
>>>>>>> e5d0e180


if __name__ == "__main__":
    main()<|MERGE_RESOLUTION|>--- conflicted
+++ resolved
@@ -1,50 +1,8 @@
 #!/usr/bin/env python3
 """
-<<<<<<< HEAD
-AI Agent Metadata Tracking Enabler
-Streamlined entry point using modular metadata tracking components.
-"""
-
-import sys
-import argparse
-from pathlib import Path
-
-# Add scripts directory to path for imports
-scripts_dir = Path(__file__).parent
-sys.path.insert(0, str(scripts_dir))
-
-from metadata_tracking import MetadataTrackingEnabler
-
-
-def main():
-    """Main entry point for metadata tracking enabler."""
-    parser = argparse.ArgumentParser(
-        description="Enable and manage AI agent metadata tracking"
-    )
-    
-    parser.add_argument(
-        "--enable",
-        action="store_true",
-        help="Enable all metadata tracking components"
-    )
-    
-    parser.add_argument(
-        "--status",
-        action="store_true", 
-        help="Show current status of metadata tracking system"
-    )
-    
-    parser.add_argument(
-        "--project-root",
-        type=Path,
-        default=None,
-        help="Project root directory (defaults to current directory)"
-    )
-    
-=======
-AI Agent Metadata Tracking Enabler - Refactored Modular Version
-Enables and configures comprehensive metadata tracking for AI modifications
-Now uses focused modules under 300 lines each
+AI Agent Metadata Tracking Enabler - Modular Enterprise-Ready Version
+Enables comprehensive metadata tracking for AI modifications with enterprise audit compliance.
+Supports modular command execution following 8-line function architecture.
 """
 
 import argparse
@@ -93,27 +51,13 @@
 
 
 def main():
-    """Main entry point - now lightweight and modular"""
+    """Main entry point - lightweight and modular"""
     parser = _get_argument_parser()
->>>>>>> e5d0e180
     args = parser.parse_args()
     
     # Initialize enabler
-    enabler = MetadataTrackingEnabler(args.project_root)
+    enabler = MetadataTrackingEnabler()
     
-    if args.enable:
-        success = enabler.enable_all()
-        sys.exit(0 if success else 1)
-    
-<<<<<<< HEAD
-    elif args.status:
-        enabler.print_status()
-        sys.exit(0)
-    
-    else:
-        parser.print_help()
-        sys.exit(1)
-=======
     if args.activate:
         _handle_activate_command(enabler)
     elif args.status:
@@ -124,7 +68,6 @@
         _handle_create_db_command(enabler)
     else:
         _handle_default_command(enabler)
->>>>>>> e5d0e180
 
 
 if __name__ == "__main__":
