--- conflicted
+++ resolved
@@ -2626,11 +2626,7 @@
     def __init__(self, config: Config, token: str, debug_manager: Optional[DebugManager] = None,
                  send_logs: bool = False, logs_count: int = 1, logs_project: Optional[str] = None,
                  logs_path: Optional[str] = None, logs_user: Optional[str] = None,
-<<<<<<< HEAD
-                 handshake_timeout: float = 10.0):
-=======
                  logs_provider: str = "claude", handshake_timeout: float = 10.0):
->>>>>>> af242e28
         self.config = config
         self.token = token
         self.debug = debug_manager or DebugManager(config.debug_level, config.debug_log_file, config.enable_websocket_diagnostics)
@@ -2677,14 +2673,11 @@
         self.event_queue: List[Dict[str, Any]] = []
         self.ready_to_send_events = False
 
-<<<<<<< HEAD
-=======
         # Thread ID capture for chunked uploads
         self.awaiting_chunk_thread_id = False
         self.captured_chunk_thread_id: Optional[str] = None
         self.chunk_thread_id_event: Optional[asyncio.Event] = None
 
->>>>>>> af242e28
     def _initialize_timeouts(self) -> None:
         """Initialize WebSocket timeouts using backend timeout configuration.
 
@@ -3886,10 +3879,7 @@
         safe_console_print(separator, style="cyan", json_mode=self.config.json_mode, ci_mode=self.config.ci_mode)
         safe_console_print("SENDING LOGS TO OPTIMIZER", style="bold cyan", json_mode=self.config.json_mode, ci_mode=self.config.ci_mode)
         safe_console_print(separator, style="cyan", json_mode=self.config.json_mode, ci_mode=self.config.ci_mode)
-<<<<<<< HEAD
-=======
         safe_console_print(f"  Provider: {self.logs_provider.upper()}", json_mode=self.config.json_mode, ci_mode=self.config.ci_mode)
->>>>>>> af242e28
         safe_console_print(f"  Total Entries: {len(info['logs'])}", json_mode=self.config.json_mode, ci_mode=self.config.ci_mode)
         safe_console_print(f"  Files Read: {info['files_read']}", json_mode=self.config.json_mode, ci_mode=self.config.ci_mode)
         safe_console_print(f"  Payload Size: {info['size_str']}", json_mode=self.config.json_mode, ci_mode=self.config.ci_mode)
@@ -3945,55 +3935,6 @@
 
         # NEW: Check if ready to send events
         # Events can only be sent AFTER both handshake AND connection_established
-<<<<<<< HEAD
-        if not self.ready_to_send_events:
-            # Wait for connection_established event with timeout
-            self.debug.debug_print(
-                "⏳ Waiting for connection_established event before sending message...",
-                DebugLevel.BASIC,
-                style="yellow"
-            )
-            safe_console_print(
-                "⏳ Waiting for connection_established event (up to 5 seconds)...",
-                style="yellow",
-                json_mode=self.config.json_mode,
-                ci_mode=self.config.ci_mode
-            )
-
-            # Wait up to 30 seconds for connection_established
-            wait_timeout = 30.0
-            wait_start = time.time()
-            wait_interval = 0.1
-
-            while not self.ready_to_send_events and (time.time() - wait_start) < wait_timeout:
-                await asyncio.sleep(wait_interval)
-                # Check if connection_established arrived
-                if self.ready_to_send_events:
-                    self.debug.debug_print(
-                        "✅ connection_established received - ready to send events",
-                        DebugLevel.BASIC,
-                        style="green"
-                    )
-                    safe_console_print(
-                        "✅ connection_established received - proceeding with message",
-                        style="green",
-                        json_mode=self.config.json_mode,
-                        ci_mode=self.config.ci_mode
-                    )
-                    break
-
-            # If still not ready after timeout, then error
-            if not self.ready_to_send_events:
-                elapsed = time.time() - wait_start
-                self.debug.debug_print(
-                    f"❌ Timeout waiting for connection_established after {elapsed:.1f} seconds",
-                    DebugLevel.BASIC,
-                    style="red"
-                )
-                safe_console_print(
-                    f"❌ Timeout: connection_established event not received after {elapsed:.1f} seconds",
-                    style="red",
-=======
         # DEVELOPMENT OVERRIDE: Skip connection_established requirement for development environment
         skip_connection_established = self.config.environment == Environment.DEVELOPMENT
 
@@ -4008,24 +3949,15 @@
                 safe_console_print(
                     "⚠️ Development mode: Proceeding without connection_established event",
                     style="yellow",
->>>>>>> af242e28
                     json_mode=self.config.json_mode,
                     ci_mode=self.config.ci_mode
                 )
                 safe_console_print(
-<<<<<<< HEAD
-                    "   Handshake complete: ✓ | connection_established: ✗",
-=======
                     "   (This is normal for development backends that may not send this event)",
->>>>>>> af242e28
                     style="dim",
                     json_mode=self.config.json_mode,
                     ci_mode=self.config.ci_mode
                 )
-<<<<<<< HEAD
-                safe_console_print(
-                    "\n💡 The server may not be sending the connection_established event.",
-=======
                 # Force ready state for development
                 self.ready_to_send_events = True
             else:
@@ -4037,17 +3969,10 @@
                 )
                 safe_console_print(
                     "⏳ Waiting for connection_established event (up to 5 seconds)...",
->>>>>>> af242e28
                     style="yellow",
                     json_mode=self.config.json_mode,
                     ci_mode=self.config.ci_mode
                 )
-<<<<<<< HEAD
-                raise RuntimeError(
-                    f"Cannot send message - connection_established event not received after {elapsed:.1f}s timeout. "
-                    "Both handshake and connection_established are required before sending events."
-                )
-=======
 
                 # Wait up to 30 seconds for connection_established
                 wait_timeout = 30.0
@@ -4101,7 +4026,6 @@
                         f"Cannot send message - connection_established event not received after {elapsed:.1f}s timeout. "
                         "Both handshake and connection_established are required before sending events."
                     )
->>>>>>> af242e28
 
         # Generate run_id
         self.run_id = f"cli_{datetime.now().strftime('%Y%m%d_%H%M%S')}_{os.getpid()}"
@@ -4208,35 +4132,6 @@
 
                 if result:
                     logs, files_read, file_info = result
-<<<<<<< HEAD
-                    payload["payload"]["jsonl_logs"] = logs
-
-                    # Calculate payload size for transmission proof
-                    import logging
-                    import sys
-
-                    # Get size of logs in payload
-                    logs_json = json.dumps(logs)
-                    logs_size_bytes = len(logs_json.encode('utf-8'))
-                    logs_size_kb = logs_size_bytes / 1024
-                    logs_size_mb = logs_size_kb / 1024
-
-                    # Format size appropriately
-                    if logs_size_mb >= 1:
-                        size_str = f"{logs_size_mb:.2f} MB"
-                    elif logs_size_kb >= 1:
-                        size_str = f"{logs_size_kb:.2f} KB"
-                    else:
-                        size_str = f"{logs_size_bytes} bytes"
-
-                    # Save log display info for later (will be displayed after "Sending message:")
-                    self._log_display_info = {
-                        'logs': logs,
-                        'files_read': files_read,
-                        'file_info': file_info,
-                        'size_str': size_str
-                    }
-=======
 
                     # NEW: Analyze if chunking needed
                     analyzer = ChunkingAnalyzer()
@@ -4302,7 +4197,6 @@
                         )
                         return  # Early return - chunks sent separately
 
->>>>>>> af242e28
                 else:
                     self.debug.debug_print(
                         "Warning: --send-logs enabled but no logs found",
@@ -5595,11 +5489,7 @@
                  json_mode: bool = False, ci_mode: bool = False, json_output_file: Optional[str] = None,
                  send_logs: bool = False, logs_count: int = 1, logs_project: Optional[str] = None,
                  logs_path: Optional[str] = None, logs_user: Optional[str] = None,
-<<<<<<< HEAD
-                 handshake_timeout: float = 10.0):
-=======
                  logs_provider: str = "claude", handshake_timeout: float = 10.0):
->>>>>>> af242e28
         # ISSUE #2766: Store JSON/CI mode flags early for output suppression
         self.json_mode = json_mode
         self.ci_mode = ci_mode
