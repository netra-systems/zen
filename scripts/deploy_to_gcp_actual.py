--- conflicted
+++ resolved
@@ -166,13 +166,10 @@
                     "FORCE_HTTPS": "true",  # REQUIREMENT 6: FORCE_HTTPS for load balancer
                     "GCP_PROJECT_ID": self.project_id,  # CRITICAL: Required for secret loading logic
                     "SKIP_OAUTH_VALIDATION": "true",  # TEMPORARY: Skip OAuth validation for E2E testing
-<<<<<<< HEAD
-=======
                     # Auth Database Timeout Configuration (Issue #1278 Fix - Infrastructure Reliability)
                     "AUTH_DB_URL_TIMEOUT": "600.0",
                     "AUTH_DB_ENGINE_TIMEOUT": "600.0",
                     "AUTH_DB_VALIDATION_TIMEOUT": "600.0",
->>>>>>> 5aba5b9f
                 }
             ),
             ServiceConfig(
