--- conflicted
+++ resolved
@@ -260,11 +260,7 @@
             await ws_manager.connect_user(conn_id, ws_client._websocket, conn_id)
             
             # Create notifier
-<<<<<<< HEAD
-            notifier = AgentWebSocketBridge(ws_manager)
-=======
             notifier = WebSocketNotifier.create_for_user(ws_manager)
->>>>>>> 3902fd31
             context = AgentExecutionContext(
                 run_id="validation-run-123", thread_id=conn_id,
                 user_id=conn_id,
