--- conflicted
+++ resolved
@@ -10,13 +10,8 @@
 from pathlib import Path
 from typing import List, Dict, Any
 
-<<<<<<< HEAD
-def _setup_test_environment() -> None:
-    """Setup Python path and environment variables for testing."""
-=======
 def _setup_environment():
     """Setup Python paths and environment variables"""
->>>>>>> e5d0e180
     current_dir = Path(__file__).parent
     app_dir = current_dir / "app"
     sys.path.insert(0, str(current_dir))
@@ -24,15 +19,9 @@
     os.environ['TESTING'] = '1'
     os.environ['SKIP_APP_INIT'] = '1'
 
-<<<<<<< HEAD
-def _get_performance_test_files() -> List[str]:
-    """Get list of performance test files to run."""
-    return [
-=======
 def _get_performance_test_files():
     """Return list of performance test files"""
     files = [
->>>>>>> e5d0e180
         'app/tests/performance/test_benchmark_metrics.py',
         'app/tests/performance/test_database_performance.py',
         'app/tests/performance/test_concurrent_processing.py'
@@ -47,10 +36,6 @@
         'app/tests/performance/test_agent_load_stress.py'
     ]
 
-<<<<<<< HEAD
-def _run_single_test(test_file: str) -> Dict[str, Any]:
-    """Run a single test file and return result."""
-=======
 def _build_pytest_command(test_file):
     """Build pytest command for test file"""
     return [
@@ -106,92 +91,22 @@
 
 def _process_test_file(test_file):
     """Process single test file and return result"""
->>>>>>> e5d0e180
     if not os.path.exists(test_file):
         print(f"WARNING: Test file not found: {test_file}")
         return None
     
     print(f"\nRunning {test_file}...")
-<<<<<<< HEAD
-    return _execute_pytest_command(test_file)
-
-def _execute_pytest_command(test_file: str) -> Dict[str, Any]:
-    """Execute pytest command for a test file."""
-    cmd = [
-        sys.executable, '-m', 'pytest', test_file,
-        '--no-cov', '--tb=short', '-v', '--disable-warnings',
-        '--no-header', '--override-ini', 'python_files=test_*.py',
-        '--ignore-glob=*conftest.py'
-    ]
-    return _handle_test_execution(test_file, cmd)
-
-def _handle_test_execution(test_file: str, cmd: List[str]) -> Dict[str, Any]:
-    """Handle test execution with timeout and error handling."""
-    try:
-        result = subprocess.run(cmd, capture_output=True, text=True, timeout=300)
-        _print_test_result(test_file, result)
-        return _create_result_dict(test_file, result.returncode, result.stdout, result.stderr)
-=======
     return _execute_test(test_file)
 
 def _execute_test(test_file):
     """Execute test with error handling"""
     try:
         return _run_and_process_test(test_file)
->>>>>>> e5d0e180
     except subprocess.TimeoutExpired:
         return _handle_timeout(test_file)
     except Exception as e:
         return _handle_error(test_file, e)
 
-<<<<<<< HEAD
-def _print_test_result(test_file: str, result: subprocess.CompletedProcess) -> None:
-    """Print test result status and output."""
-    if result.returncode == 0:
-        print(f"PASSED: {test_file}")
-    else:
-        print(f"FAILED: {test_file}")
-        if result.stdout:
-            print(f"Output: {result.stdout[:500]}...")
-        if result.stderr:
-            print(f"Error: {result.stderr[:500]}...")
-
-def _create_result_dict(test_file: str, returncode: int, stdout: str, stderr: str) -> Dict[str, Any]:
-    """Create result dictionary for test execution."""
-    return {
-        'file': test_file,
-        'returncode': returncode,
-        'stdout': stdout,
-        'stderr': stderr
-    }
-
-def _handle_timeout(test_file: str) -> Dict[str, Any]:
-    """Handle test timeout scenario."""
-    print(f"TIMEOUT: {test_file}")
-    return _create_result_dict(
-        test_file, -1, '', 'Test timed out after 5 minutes'
-    )
-
-def _handle_error(test_file: str, error: Exception) -> Dict[str, Any]:
-    """Handle test execution error."""
-    print(f"ERROR: {test_file} - {error}")
-    return _create_result_dict(
-        test_file, -2, '', str(error)
-    )
-
-def _print_test_summary(results: List[Dict[str, Any]]) -> None:
-    """Print comprehensive test execution summary."""
-    print("\n" + "="*80)
-    print("PERFORMANCE TEST SUMMARY")
-    print("="*80)
-    _print_test_counts(results)
-    _print_failed_tests(results)
-
-def _print_test_counts(results: List[Dict[str, Any]]) -> None:
-    """Print test pass/fail counts."""
-    passed = sum(1 for r in results if r['returncode'] == 0)
-    failed = sum(1 for r in results if r['returncode'] != 0)
-=======
 def _run_and_process_test(test_file):
     """Run test and process result"""
     result = _run_single_test(test_file)
@@ -220,41 +135,19 @@
 
 def _print_result_counts(results, passed, failed):
     """Print test result counts"""
->>>>>>> e5d0e180
     print(f"Total Tests: {len(results)}")
     print(f"Passed: {passed}")
     print(f"Failed: {failed}")
 
-<<<<<<< HEAD
-def _print_failed_tests(results: List[Dict[str, Any]]) -> None:
-    """Print details of failed tests."""
-    failed_results = [r for r in results if r['returncode'] != 0]
-    if failed_results:
-        print("\nFAILED TESTS:")
-        for result in failed_results:
-=======
 def _print_failed_tests(results):
     """Print details of failed tests"""
     print("\nFAILED TESTS:")
     for result in results:
         if result['returncode'] != 0:
->>>>>>> e5d0e180
             print(f"  - {result['file']}")
             if result['stderr']:
                 print(f"    Error: {result['stderr'][:200]}...")
 
-<<<<<<< HEAD
-def run_performance_tests() -> List[Dict[str, Any]]:
-    """Run performance tests with minimal dependencies."""
-    _setup_test_environment()
-    test_files = _get_performance_test_files()
-    results = []
-    for test_file in test_files:
-        result = _run_single_test(test_file)
-        if result:
-            results.append(result)
-    _print_test_summary(results)
-=======
 def _print_summary(results):
     """Print complete test summary"""
     _print_summary_header()
@@ -278,7 +171,6 @@
         result = _process_test_file(test_file)
         if result:
             results.append(result)
->>>>>>> e5d0e180
     return results
 
 if __name__ == "__main__":
