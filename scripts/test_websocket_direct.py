--- conflicted
+++ resolved
@@ -133,11 +133,7 @@
     thread_id = "test-thread"
     
     await ws_manager.connect_user(user_id, mock_websocket, thread_id)
-<<<<<<< HEAD
-    notifier = AgentWebSocketBridge(ws_manager)
-=======
     notifier = WebSocketNotifier.create_for_user(ws_manager)
->>>>>>> 3902fd31
     
     context = AgentExecutionContext(
         run_id="test-run-123", thread_id=thread_id,
@@ -237,11 +233,7 @@
     thread_id = "hello-thread"
     
     await ws_manager.connect_user(user_id, mock_websocket, thread_id)
-<<<<<<< HEAD
-    notifier = AgentWebSocketBridge(ws_manager)
-=======
     notifier = WebSocketNotifier.create_for_user(ws_manager)
->>>>>>> 3902fd31
     
     context = AgentExecutionContext(
         run_id="hello-run", thread_id=thread_id,
