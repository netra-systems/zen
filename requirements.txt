--- conflicted
+++ resolved
@@ -60,11 +60,8 @@
 # --- Caching ---
 # Redis client for caching and session storage.
 redis>=6.4.0
-<<<<<<< HEAD
-=======
 # Fake Redis implementation for testing Redis fixtures
 fakeredis>=2.0.0
->>>>>>> dbad8c6f
 # In-memory caching utilities
 cachetools==5.5.0
 
@@ -100,12 +97,6 @@
 # Fake data generation for testing
 Faker>=37.6.0
 
-<<<<<<< HEAD
-# --- Security ---
-# Industry-standard cryptographic library.
-cryptography>=45.0.6
-
-=======
 # --- Infrastructure Management ---
 # Docker SDK for container operations and management
 docker>=7.1.0
@@ -114,7 +105,6 @@
 # Industry-standard cryptographic library.
 cryptography>=45.0.6
 
->>>>>>> dbad8c6f
 # --- Observability ---
 # Structured logging
 loguru>=0.7.3
