[pytest]
# Pytest configuration for Netra Core - CRITICAL DOCKER OPTIMIZATION
testpaths = tests
python_files = test_*.py *_test.py
python_classes = Test*
python_functions = test_*
addopts = -ra --strict-markers --strict-config --timeout=120 --tb=short --maxfail=10 --disable-warnings -s
minversion = 6.0
asyncio_mode = auto
asyncio_default_fixture_loop_scope = function
markers =
    # Environment markers
    env: Environment-specific tests
    env_test: Tests for test environment compatibility
    test: Tests for test environment only
    dev: Tests for dev environment only  
    staging: Tests for staging environment only
    prod: Tests for production environment only
    
    # Test type markers
    unit: Unit tests
    integration: Integration tests
    e2e: End-to-end tests
    health: Health check tests
    environment: Environment-specific tests
    critical: Critical business functionality tests
    real: Real service integration tests
    
    # Service markers
    backend: Backend service tests
    auth: Auth service tests  
    frontend: Frontend tests
    
    # Feature markers
    agents: Agent-related tests
    agent_orchestration: Agent orchestration and workflow tests
    circuit_breaker: Circuit breaker pattern tests
    websocket: WebSocket tests
    real_websocket: Real WebSocket connection tests
    database: Database tests
    api: API tests
    chat: Chat interface and messaging tests
    configuration_critical: Critical configuration management tests
    migration: Migration and refactoring tests
    coordination: Service coordination tests
    service_coordination: Inter-service coordination tests
    ssot_validation: SSOT pattern validation tests
    
    # Performance markers
    slow: Slow running tests
    fast: Fast running tests
    fast_test: Quick tests for fast feedback
    timeout: Tests with explicit timeout requirements
    load_test: Load testing and capacity validation tests
    high_load: High-load performance tests with 100+ concurrent users and resource-intensive operations
    stress: Stress tests with high resource usage
    sla: SLA compliance and validation tests
    rate_limiting: Rate limiting tests
    benchmark: Benchmark and performance measurement tests
    
    # Resource isolation markers
    resource_isolation: General resource isolation tests
    user_isolation: User isolation and multi-user context boundary tests
    concurrent_isolation: Concurrent execution isolation and thread safety tests
    cpu_isolation: CPU isolation tests
    memory_isolation: Memory isolation tests
    network_isolation: Network isolation tests
    file_system_isolation: File system isolation tests
    filesystem_isolation: File system isolation tests (alias)
    multi_tenant_isolation: Multi-tenant isolation tests
    supervisor_isolation: Supervisor process isolation tests
    
    # Service dependency markers
    requires_redis: Tests requiring Redis
    requires_postgres: Tests requiring PostgreSQL
    requires_database: Tests requiring database connections
    requires_docker: Tests requiring Docker services to be running
    no_docker: Tests that explicitly do not require Docker services
    requires_websocket: Tests requiring WebSocket connections
    requires_llm: Tests requiring LLM services
    requires_real_services: Tests requiring real running services
    real_llm: Tests using real LLM API calls
    real_services: Tests using real external services
    real_database: Tests requiring real database connections (enables ClickHouse)
    
    # Business logic markers
    billing: Billing-related tests
    auth_flow: Authentication flow tests
    e2e_auth_required: Tests requiring end-to-end authentication flows
    authenticated: Tests that require proper authentication context
    user_management: User management tests
    admin: Admin functionality tests
    oauth: OAuth flow tests
    first_time_user: First-time user experience tests
    
    # Infrastructure markers
    infrastructure: Infrastructure connectivity and configuration tests
    deployment: Deployment tests
    post_deployment: Post-deployment validation tests
    docker: Docker container and orchestration tests
    monitoring: Monitoring tests
    security: Security tests
    resilience: System resilience and recovery tests
    graceful_degradation: Graceful degradation and fallback tests
    retry: Retry mechanism and failure recovery tests  
    logging_metrics: Logging and metrics pipeline tests
    observability: Observability and monitoring tests
    error_handling: Error handling and edge case tests
    regression: Regression test validation
    
    # Skip markers
    skip_ci: Skip in CI environment
    skip_local: Skip in local environment
    manual: Manual tests only
    
    # Priority markers
    critical: Critical system tests
    critical_type_safety: Critical type safety validation tests
    mission_critical: Mission critical tests that CANNOT fail
    singleton_removal: Tests validating singleton pattern removal for concurrent user support
    smoke: Basic smoke tests
    startup: System startup tests
    recovery: Recovery tests
    error_recovery: Error recovery tests
    performance: Performance tests
    comprehensive: Comprehensive test coverage
    production: Production environment tests
    production_validation: Production environment configuration and system validation tests
    coverage_validation: Coverage validation tests
    
    # Additional E2E markers
    real_e2e: Real E2E tests using actual services
    real: Real implementation tests with actual services and network calls
    connectivity: Connectivity validation tests for staging environment
    skip_if_no_real_llm: Skip if real LLM is not available
    redis: Redis-specific tests
    soak: Long-running soak tests
    backup_recovery: Backup and recovery tests
    disaster_recovery: Disaster recovery tests
    session_management: Session management and user isolation tests
    mission_critical: Mission critical system functionality tests
    memory: Memory usage and optimization tests
    load_testing: Load testing and stress tests
    error_handling: Error handling and recovery tests
    interservice: Inter-service communication and integration tests
    api_contract: API contract validation tests
    config: Configuration and environment-related tests
    startup_services: System startup services phase validation tests
    medium: Medium complexity/duration tests
    
    # ID System markers - CRITICAL tests exposing ID system inconsistencies
    id_system: ID system tests (exposing uuid vs UnifiedIDManager problems)
    id_system_validation: ID validation inconsistency tests
    id_contamination: Cross-service ID contamination tests
    id_persistence: Database ID persistence mixed format tests
    multi_user: Multi-user ID isolation tests
    business_requirements: Business requirement compliance tests
    service_integration: Service integration boundary tests
    auth_required: Tests requiring real authentication flows
    
    # Additional Agent and Service markers
    agent: General agent-related tests
    agent_events: Agent event handling and notification tests  
    agent_integration: Agent integration with system components
    auth_service: Authentication service specific tests
    auth_validation: Authentication validation and security tests
    authentication: Authentication flow and mechanism tests
    authentication_compliance: CLAUDE.md authentication compliance validation tests
    websocket_authentication: WebSocket authentication enforcement and validation tests
    
    # API and Integration markers
    api_integration: API integration and contract tests
    database_integration: Database integration and connectivity tests
    websocket_integration: WebSocket integration and communication tests
    github_integration: GitHub API and integration tests
    external_api: External API integration tests
    
    # Performance and Load markers
    performance_load: Performance load testing and capacity validation
    broadcast_performance: Broadcasting and message distribution performance tests
    xslow: Extra slow tests requiring extended timeouts
    arm_slow: Slow tests on ARM architecture
    slow_pypy: Slow tests on PyPy interpreter
    slowtest: General slow running tests
    
    # Platform and Environment markers  
    fails_arm_wheels: Tests that fail on ARM wheel builds
    fail_slow: Tests that are expected to be slow or fail under load
    single_cpu: Tests requiring single CPU execution
    valgrind_error: Tests with known Valgrind errors
    skip_ubsan: Skip under undefined behavior sanitizer
    skip_xp_backends: Skip on Windows XP backends
    xfail_on_32bit: Expected failures on 32-bit systems
    xfail_xp_backends: Expected failures on XP backends
    
    # Business Logic and Metrics markers
    business_metrics: Business metrics collection and analysis tests
    business_value: Business value validation and measurement tests
    business_value_validation: Business value validation and compliance testing
    business_continuity: Business continuity and disaster recovery tests
    business_workflow: Business workflow and process validation tests
    enterprise: Enterprise feature and functionality tests
    compliance: Regulatory compliance and audit tests
    audit_logging: Audit logging and compliance tracking tests
    
    # Startup and Lifecycle markers
    startup_cache: Application startup caching tests
    startup_database: Database startup and initialization tests  
    startup_dependencies: Dependency initialization and startup tests
    startup_init: System initialization and bootstrap tests
    startup_validation: Startup process validation tests
    
    # WebSocket Extended markers
    websocket_events: WebSocket event handling and dispatch tests
    websocket_performance: WebSocket performance and throughput tests
    websocket_race_conditions: WebSocket concurrency and race condition tests
    race_conditions: marks tests for race condition reproduction and validation
    websocket_reliability: WebSocket reliability and fault tolerance tests
    websocket_validation: WebSocket protocol and message validation tests
    websocket_regression: WebSocket regression reproduction tests
    cascade_failure_testing: Tests for cascade failure patterns and prevention
    thread_service_testing: Thread service coordination and management tests
    race_condition_testing: Race condition detection and reproduction tests
    
    # Service Connectivity markers
    service_connectivity: Service connectivity and availability validation tests
    auth_service_integration: Auth service integration and dependency tests
    infrastructure_dependencies: Infrastructure dependency validation tests
    websocket_service: WebSocket service specific functionality tests
    websocket_infrastructure: WebSocket infrastructure dependency tests
    websocket_auth: WebSocket authentication integration tests
    staging_environment: Staging environment specific validation tests
    websocket_staging: WebSocket staging environment tests
    
    # Interface and Architecture markers
    interface_violations: Interface violation detection tests
    regression_reproduction: Tests that reproduce specific regression issues
    business_critical: Tests critical to business value and revenue
    production_simulation: Production-level simulation tests
    
    # Session and State markers
    session: General session management tests
    session_persistence: Session persistence and storage tests
    session_security: Session security and isolation tests
    state_management: Application state management tests
    execution_context: Execution context and isolation tests
    context_hierarchy: Context hierarchy and child context creation pattern tests
    
    # Threading and Concurrency markers
    parallel_threads: Multi-threaded parallel execution tests
    thread_unsafe: Tests that are not thread-safe
    multi_user_isolation: Multi-user execution isolation tests
    
    # Tool and Utility markers
    tool_notifications: Tool execution notification tests
    message_routing: Message routing and delivery tests
    middleware: Middleware component tests
    orchestration: System orchestration and coordination tests
    factory_patterns: Factory pattern implementation tests
    resource_management: Resource management and cleanup tests
    toolregistry: Tool registry functionality and lifecycle management tests
    
    # Development and Testing markers
    mock_only: Tests using only mocked dependencies
    no_mocks: Tests that explicitly avoid mocking
    claude_commands: Claude AI command processing tests
    github: GitHub integration functionality tests
    clipboard: Clipboard operations and management tests
    
    # Network and Communication markers
    network: Network communication and connectivity tests
    reconnection: Connection recovery and reconnection tests
    reliability: System reliability and fault tolerance tests
    heartbeat_monitoring: Heartbeat and health monitoring tests
    
    # Data and Storage markers
    db: General database functionality tests
    database_integrity: Database integrity and consistency tests
    real_clickhouse: Real ClickHouse database connection tests
    real_redis: Real Redis connection and operation tests
    serialization: Data serialization and deserialization tests
    
    # Validation and Import markers
    import_validation: Python import validation tests
    config_validation: Configuration validation and consistency tests
    
    # Load and Stress markers
    load: Load testing and capacity validation
    load_balancing: Load balancing and distribution tests
    
    # Token and Security markers
    token_refresh: Token refresh and rotation tests
    security_critical: Critical security validation tests
    requires_auth: Tests requiring authentication setup
    
    # Miscellaneous Functional markers
    isolation: General isolation testing
    iterations: Multi-iteration and loop testing
    models: Data model and schema tests
    configuration: System configuration tests
    user_journey: End-to-end user journey tests
    reproduction: Bug reproduction and regression tests
    expected_failure: Tests that are expected to fail initially for bug reproduction
    duplicate_detection: Duplicate detection and prevention tests
    batch_processing: Batch processing and bulk operation tests
    metrics_tracking: Metrics collection and tracking tests
    lightweight_services: Lightweight service implementation tests
    golden_path: Golden path user flow and business value protection tests
    validation: Test suite validation and quality assurance tests
    priority_p0: Priority P0 critical business tests
    priority_p1: Priority P1 important business tests
    concurrent: Concurrent execution and load tests
    cross_platform: Cross-platform compatibility tests
    audit_trail: Audit trail and compliance tests
    error_scenarios: Error handling and edge case scenario tests
    no_skip: Tests that should never be skipped
    
    # Critical Failure Reproduction markers
    p1_critical_failure: P1 critical failure scenarios and protection tests  
    windows_deadlock: Windows asyncio deadlock and compatibility tests
    sessionmiddleware: SessionMiddleware configuration and failure tests
    windows_asyncio: Windows asyncio deadlock and compatibility tests
    
    # Experimental and Research markers
    l3: Level 3 testing or research functionality
    langsmith: LangSmith integration tests
    corpus_admin: Corpus administration functionality tests
    leaks_references: Memory leak and reference tracking tests
    deprecated: Tests for deprecated functionality that still needs to work
    environment_specific: Tests that are specific to certain environments (dev/staging/prod)
    
    # Cycle Testing markers (testing framework internal)
    cycle_31: Testing framework cycle 31
    cycle_32: Testing framework cycle 32  
    cycle_33: Testing framework cycle 33
    cycle_34: Testing framework cycle 34
    cycle_35: Testing framework cycle 35
    cycle_36: Testing framework cycle 36
    cycle_37: Testing framework cycle 37
    cycle_38: Testing framework cycle 38
    cycle_39: Testing framework cycle 39
    cycle_40: Testing framework cycle 40
    
    # Cloud and Platform markers
    gcp: Google Cloud Platform integration tests
    gcp_staging: GCP staging environment specific tests
    fallback_prevention: Tests preventing inappropriate fallback behaviors
    
    # Infrastructure Validation markers (NEW - Golden Path)
    demo_mode: Demo mode configuration and security validation tests
    websocket_errors: WebSocket error reproduction and validation tests
    deployment_critical: Critical deployment configuration and validation tests
    agent_factory_testing: Agent factory pattern and SSOT validation tests
    
    # Agent Execution Order markers - MISSION CRITICAL
    agent_execution_order: mark test as validating agent execution order (revenue critical)
    data_before_optimization: mark test as enforcing data-before-optimization rule
    revenue_protection: mark test as protecting revenue-generating functionality
    edge_case: mark test as covering edge cases and failure scenarios
    expected_failure: mark test as expected to fail initially for bug reproduction
    
    # Issue tracking markers  
    issue_131: Infrastructure resource validation tests for Issue #131
<<<<<<< HEAD
    issue_135: Basic triage response validation tests for Issue #135
    issue_144: Golden path database validation tests for Issue #144
=======
    issue_144: Golden path database validation tests for Issue #144
    issue_143: Infrastructure validation gaps preventing Golden Path verification for Issue #143
    infrastructure_validation: Infrastructure validation and configuration gap testing
    must_fail_initially: Tests designed to fail initially to reproduce bugs, expected failures for remediation
    reproduction_tests: Bug reproduction and validation tests that recreate specific failure scenarios
    golden_path_critical: Critical Golden Path end-to-end infrastructure validation tests
>>>>>>> 4fbc52be
<|MERGE_RESOLUTION|>--- conflicted
+++ resolved
@@ -361,14 +361,10 @@
     
     # Issue tracking markers  
     issue_131: Infrastructure resource validation tests for Issue #131
-<<<<<<< HEAD
     issue_135: Basic triage response validation tests for Issue #135
+    issue_143: Infrastructure validation gaps preventing Golden Path verification for Issue #143
     issue_144: Golden path database validation tests for Issue #144
-=======
-    issue_144: Golden path database validation tests for Issue #144
-    issue_143: Infrastructure validation gaps preventing Golden Path verification for Issue #143
     infrastructure_validation: Infrastructure validation and configuration gap testing
     must_fail_initially: Tests designed to fail initially to reproduce bugs, expected failures for remediation
     reproduction_tests: Bug reproduction and validation tests that recreate specific failure scenarios
-    golden_path_critical: Critical Golden Path end-to-end infrastructure validation tests
->>>>>>> 4fbc52be
+    golden_path_critical: Critical Golden Path end-to-end infrastructure validation tests