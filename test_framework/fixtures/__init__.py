--- conflicted
+++ resolved
@@ -13,53 +13,15 @@
 from test_framework.fixtures.websocket_manager_mock import *
 from test_framework.fixtures.websocket_test_helpers import *
 
-<<<<<<< HEAD
 # CRITICAL: Import ExecutionEngineFactory fixtures for integration tests
-from test_framework.fixtures.execution_engine_factory_fixtures import *
+try:
+    from test_framework.fixtures.execution_engine_factory_fixtures import *
+except ImportError:
+    # Skip if execution engine factory fixtures not available
+    pass
 
 # Legacy compatibility classes removed - use unified configuration management
 # create_test_app is now available via wildcard import from service_fixtures
-=======
-# Create ConfigManagerHelper stub for compatibility
-class ConfigManagerHelper:
-    """Stub for ConfigManagerHelper to maintain test compatibility."""
-    def __init__(self, *args, **kwargs):
-        pass
-    
-    def get_config(self, key: str, default=None):
-        """Get configuration value with fallback to default."""
-        return default
-    
-    def set_config(self, key: str, value):
-        """Set configuration value (stub implementation)."""
-        pass
-
-# Create create_test_app stub for compatibility
-def create_test_app():
-    """
-    Create test app stub for compatibility with existing tests.
-    
-    This provides a basic FastAPI app instance for tests that import
-    create_test_app from test_framework.fixtures.
-    """
-    try:
-        from fastapi import FastAPI
-        app = FastAPI(title="Test App", version="1.0.0")
-        
-        @app.get("/")
-        async def root():
-            return {"message": "Test app"}
-            
-        @app.get("/health")
-        async def health():
-            return {"status": "ok"}
-            
-        return app
-    except ImportError:
-        # Fallback if FastAPI not available
-        from unittest.mock import MagicMock
-        return MagicMock()
->>>>>>> 6a9f5130
 
 # Import create_test_client from backend route helpers
 try:
@@ -194,13 +156,8 @@
 __all__ = [
     # Re-export all fixtures from submodules
     "create_test_app",
-<<<<<<< HEAD
     "create_test_client", 
     "create_test_deep_state",
-=======
-    "create_test_client",
-    "create_test_deep_state", 
->>>>>>> 6a9f5130
     "create_test_thread_message",
     "create_test_user",
     "get_test_db_session",
