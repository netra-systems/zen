--- conflicted
+++ resolved
@@ -56,12 +56,16 @@
     
     def _get_project_prefix(self) -> str:
         """
-<<<<<<< HEAD
         Get the project prefix for Docker container names.
         
         Returns:
             Project prefix (e.g., 'netra-apex')
         """
+        # Try to get from environment variable first
+        project_name = os.environ.get('COMPOSE_PROJECT_NAME')
+        if project_name:
+            return project_name
+        
         # Dynamically determine project prefix from directory or existing containers
         try:
             # Try to get project name from Git repo root directory name
@@ -101,22 +105,6 @@
             
         # Ultimate fallback
         return 'netra-apex'
-=======
-        Get the Docker Compose project prefix based on the current directory.
-        
-        Returns:
-            Project prefix for container names
-        """
-        # Try to get from environment variable first
-        project_name = os.environ.get('COMPOSE_PROJECT_NAME')
-        if project_name:
-            return project_name
-        
-        # Otherwise use the current directory name
-        current_dir = Path.cwd()
-        # Docker Compose uses the directory name as the project name
-        return current_dir.name
->>>>>>> 0ee0adfc
     
     def _find_compose_file(self) -> str:
         """
