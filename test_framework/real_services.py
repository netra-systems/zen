"""Real services test infrastructure for eliminating mocks.

This module provides comprehensive real service helpers to replace all 5766 mock violations
across the codebase. It creates actual connections to test databases, Redis, ClickHouse, 
and other services running in docker-compose.test.yml.

Key principles:
- NO MOCKS: All interactions use real services
- Fast setup/teardown with connection pooling
- Proper isolation between test runs
- Real data fixtures that work with actual databases
- WebSocket testing with real connections
- Service health monitoring and retry logic

Usage:
    @pytest.fixture
    async def real_postgres(real_services):
        async with real_services.postgres() as db:
            yield db
"""

import asyncio
import logging
import os
import time
from contextlib import asynccontextmanager
from dataclasses import dataclass
from typing import Any, AsyncIterator, Dict, List, Optional, Tuple, Union, TYPE_CHECKING
from urllib.parse import urlparse

import pytest

# Service dependencies - fail gracefully if not available
try:
    import asyncpg
    POSTGRES_AVAILABLE = True
except ImportError:
    asyncpg = None
    POSTGRES_AVAILABLE = False
    
try:
    import redis.asyncio as redis
    REDIS_AVAILABLE = True
except ImportError:
    redis = None
    REDIS_AVAILABLE = False
    
try:
    import clickhouse_driver
    from clickhouse_driver import Client as ClickHouseClient
    CLICKHOUSE_AVAILABLE = True
except ImportError:
    clickhouse_driver = None
    ClickHouseClient = None
    CLICKHOUSE_AVAILABLE = False
    
try:
    import websockets
    WEBSOCKETS_AVAILABLE = True
except ImportError:
    websockets = None
    WEBSOCKETS_AVAILABLE = False

try:
    import httpx
    HTTP_AVAILABLE = True
except ImportError:
    httpx = None
    HTTP_AVAILABLE = False

# Type checking imports
if TYPE_CHECKING:
    import redis.asyncio as redis_types
    import asyncpg as asyncpg_types
    import httpx as httpx_types
    from clickhouse_driver import Client as ClickHouseClient_types

# Always import from environment isolation
from test_framework.environment_isolation import get_test_env_manager


logger = logging.getLogger(__name__)


@dataclass
class ServiceConfig:
    """Configuration for real test services."""
    
    # PostgreSQL
    postgres_host: str = "localhost"
    postgres_port: int = 5434
    postgres_user: str = "test_user"
    postgres_password: str = "test_pass"
    postgres_database: str = "netra_test"
    
    # Redis
    redis_host: str = "localhost"  
    redis_port: int = 6381
    redis_db: int = 0
    redis_password: Optional[str] = None
    
    # ClickHouse
    clickhouse_host: str = "localhost"
<<<<<<< HEAD
    clickhouse_port: int = 9002
    clickhouse_user: str = "test_user"
    clickhouse_password: str = "test_pass"
=======
    clickhouse_port: int = 9002  # Test ClickHouse TCP port
    clickhouse_user: str = "test"
    clickhouse_password: str = "test"
>>>>>>> 49b0d248
    clickhouse_database: str = "netra_test_analytics"
    
    # Service URLs
    auth_service_url: str = "http://localhost:8082"
    backend_service_url: str = "http://localhost:8001"
    websocket_url: str = "ws://localhost:8001/ws"
    
    # Timeouts
    connection_timeout: float = 10.0
    query_timeout: float = 30.0
    service_startup_timeout: float = 60.0
    
    # Health check
    health_check_interval: float = 1.0
    max_health_check_retries: int = 30


class RealServiceError(Exception):
    """Base exception for real service errors."""
    pass


class ServiceUnavailableError(RealServiceError):
    """Raised when a required service is not available."""
    pass


class DatabaseManager:
    """Manages real PostgreSQL database connections and operations."""
    
    def __init__(self, config: ServiceConfig):
        self.config = config
        self._pool: Optional['asyncpg.Pool'] = None
        self._connection_count = 0
        
    @property
    def connection_url(self) -> str:
        """Get PostgreSQL connection URL."""
        return (f"postgresql://{self.config.postgres_user}:{self.config.postgres_password}@"
                f"{self.config.postgres_host}:{self.config.postgres_port}/{self.config.postgres_database}")
    
    async def ensure_available(self) -> bool:
        """Ensure PostgreSQL service is available."""
        if not POSTGRES_AVAILABLE:
            raise ServiceUnavailableError("asyncpg not installed")
            
        for attempt in range(self.config.max_health_check_retries):
            try:
                conn = await asyncpg.connect(
                    self.connection_url,
                    timeout=self.config.connection_timeout
                )
                await conn.fetchval("SELECT 1")
                await conn.close()
                logger.info(f"PostgreSQL service available at {self.config.postgres_host}:{self.config.postgres_port}")
                return True
            except Exception as e:
                if attempt == self.config.max_health_check_retries - 1:
                    logger.error(f"PostgreSQL not available after {attempt + 1} attempts: {e}")
                    raise ServiceUnavailableError(f"PostgreSQL not available: {e}")
                await asyncio.sleep(self.config.health_check_interval)
        return False
    
    async def get_pool(self) -> 'asyncpg.Pool':
        """Get or create connection pool."""
        if self._pool is None:
            await self.ensure_available()
            self._pool = await asyncpg.create_pool(
                self.connection_url,
                min_size=2,
                max_size=10,
                timeout=self.config.connection_timeout,
                command_timeout=self.config.query_timeout
            )
        return self._pool
    
    @asynccontextmanager
    async def connection(self) -> AsyncIterator['asyncpg.Connection']:
        """Get a database connection from the pool."""
        pool = await self.get_pool()
        async with pool.acquire() as conn:
            self._connection_count += 1
            try:
                yield conn
            finally:
                self._connection_count -= 1
    
    @asynccontextmanager  
    async def transaction(self) -> AsyncIterator['asyncpg.Connection']:
        """Get a database connection with an automatic transaction."""
        async with self.connection() as conn:
            async with conn.transaction():
                yield conn
    
    async def execute(self, query: str, *args) -> str:
        """Execute a query and return status."""
        async with self.connection() as conn:
            return await conn.execute(query, *args)
    
    async def fetch(self, query: str, *args) -> List['asyncpg.Record']:
        """Fetch multiple rows."""
        async with self.connection() as conn:
            return await conn.fetch(query, *args)
    
    async def fetchrow(self, query: str, *args) -> Optional['asyncpg.Record']:
        """Fetch a single row.""" 
        async with self.connection() as conn:
            return await conn.fetchrow(query, *args)
    
    async def fetchval(self, query: str, *args) -> Any:
        """Fetch a single value."""
        async with self.connection() as conn:
            return await conn.fetchval(query, *args)
    
    async def reset_database(self, preserve_tables: Optional[List[str]] = None) -> None:
        """Reset database to clean state while preserving specified tables."""
        preserve_tables = preserve_tables or []
        
        async with self.connection() as conn:
            # Get all tables
            tables = await conn.fetch("""
                SELECT tablename FROM pg_tables 
                WHERE schemaname = 'public'
            """)
            
            # Drop tables not in preserve list
            for table_record in tables:
                table_name = table_record['tablename']
                if table_name not in preserve_tables:
                    await conn.execute(f'DROP TABLE IF EXISTS "{table_name}" CASCADE')
            
            # Reset sequences
            sequences = await conn.fetch("""
                SELECT sequence_name FROM information_schema.sequences
                WHERE sequence_schema = 'public'
            """)
            
            for seq_record in sequences:
                seq_name = seq_record['sequence_name']
                await conn.execute(f'ALTER SEQUENCE "{seq_name}" RESTART WITH 1')
    
    async def load_test_schema(self, schema_path: str) -> None:
        """Load test database schema from file."""
        if not os.path.exists(schema_path):
            logger.warning(f"Schema file not found: {schema_path}")
            return
            
        with open(schema_path, 'r') as f:
            schema_sql = f.read()
        
        async with self.connection() as conn:
            await conn.execute(schema_sql)
        
        logger.info(f"Loaded test schema from {schema_path}")
    
    async def close(self) -> None:
        """Close the connection pool."""
        if self._pool:
            await self._pool.close()
            self._pool = None


class RedisManager:
    """Manages real Redis connections and operations."""
    
    def __init__(self, config: ServiceConfig):
        self.config = config
        self._client: Optional['redis.Redis'] = None
        
    @property
    def connection_url(self) -> str:
        """Get Redis connection URL."""
        auth_part = f":{self.config.redis_password}@" if self.config.redis_password else ""
        return f"redis://{auth_part}{self.config.redis_host}:{self.config.redis_port}/{self.config.redis_db}"
    
    async def ensure_available(self) -> bool:
        """Ensure Redis service is available."""
        if not REDIS_AVAILABLE:
            raise ServiceUnavailableError("redis not installed")
            
        for attempt in range(self.config.max_health_check_retries):
            try:
                client = redis.Redis.from_url(
                    self.connection_url,
                    decode_responses=True,
                    socket_timeout=self.config.connection_timeout
                )
                await client.ping()
                await client.aclose()
                logger.info(f"Redis service available at {self.config.redis_host}:{self.config.redis_port}")
                return True
            except Exception as e:
                if attempt == self.config.max_health_check_retries - 1:
                    logger.error(f"Redis not available after {attempt + 1} attempts: {e}")
                    raise ServiceUnavailableError(f"Redis not available: {e}")
                await asyncio.sleep(self.config.health_check_interval)
        return False
    
    async def get_client(self) -> 'redis.Redis':
        """Get or create Redis client."""
        if self._client is None:
            await self.ensure_available()
            self._client = redis.Redis.from_url(
                self.connection_url,
                decode_responses=True,
                socket_timeout=self.config.connection_timeout,
                socket_connect_timeout=self.config.connection_timeout
            )
        return self._client
    
    async def set(self, key: str, value: Any, ex: Optional[int] = None) -> bool:
        """Set a key-value pair."""
        client = await self.get_client()
        return await client.set(key, value, ex=ex)
    
    async def get(self, key: str) -> Optional[str]:
        """Get a value by key.""" 
        client = await self.get_client()
        return await client.get(key)
    
    async def delete(self, *keys: str) -> int:
        """Delete one or more keys."""
        client = await self.get_client()
        return await client.delete(*keys)
    
    async def exists(self, key: str) -> bool:
        """Check if key exists."""
        client = await self.get_client()
        return bool(await client.exists(key))
    
    async def flushdb(self) -> bool:
        """Flush current database."""
        client = await self.get_client()
        return await client.flushdb()
    
    async def ping(self) -> bool:
        """Ping Redis server."""
        client = await self.get_client()
        return await client.ping()
    
    async def close(self) -> None:
        """Close Redis connection."""
        if self._client:
            await self._client.aclose()
            self._client = None


class ClickHouseManager:
    """Manages real ClickHouse connections and operations."""
    
    def __init__(self, config: ServiceConfig):
        self.config = config
        self._client: Optional['ClickHouseClient'] = None
    
    async def ensure_available(self) -> bool:
        """Ensure ClickHouse service is available."""
        if not CLICKHOUSE_AVAILABLE:
            raise ServiceUnavailableError("clickhouse-driver not installed")
            
        for attempt in range(self.config.max_health_check_retries):
            try:
                client = ClickHouseClient(
                    host=self.config.clickhouse_host,
                    port=self.config.clickhouse_port,
                    user=self.config.clickhouse_user,
                    password=self.config.clickhouse_password,
                    database=self.config.clickhouse_database,
                    connect_timeout=self.config.connection_timeout
                )
                client.execute("SELECT 1")
                client.disconnect()
                logger.info(f"ClickHouse service available at {self.config.clickhouse_host}:{self.config.clickhouse_port}")
                return True
            except Exception as e:
                if attempt == self.config.max_health_check_retries - 1:
                    logger.error(f"ClickHouse not available after {attempt + 1} attempts: {e}")
                    raise ServiceUnavailableError(f"ClickHouse not available: {e}")
                await asyncio.sleep(self.config.health_check_interval)
        return False
    
    def get_client(self) -> 'ClickHouseClient':
        """Get or create ClickHouse client."""
        if self._client is None:
            self._client = ClickHouseClient(
                host=self.config.clickhouse_host,
                port=self.config.clickhouse_port,
                user=self.config.clickhouse_user,
                password=self.config.clickhouse_password,
                database=self.config.clickhouse_database,
                connect_timeout=self.config.connection_timeout
            )
        return self._client
    
    async def execute(self, query: str, params: Optional[Dict] = None) -> Any:
        """Execute a query."""
        # ClickHouse driver is sync, run in thread pool
        return await asyncio.get_event_loop().run_in_executor(
            None, self._sync_execute, query, params
        )
    
    def _sync_execute(self, query: str, params: Optional[Dict] = None) -> Any:
        """Synchronous execute wrapper."""
        client = self.get_client()
        return client.execute(query, params or {})
    
    async def insert_data(self, table: str, data: List[Dict]) -> None:
        """Insert data into table."""
        if not data:
            return
            
        columns = list(data[0].keys())
        values = [list(row.values()) for row in data]
        
        query = f"INSERT INTO {table} ({', '.join(columns)}) VALUES"
        
        await asyncio.get_event_loop().run_in_executor(
            None, self._sync_insert, query, values
        )
    
    def _sync_insert(self, query: str, values: List[List]) -> None:
        """Synchronous insert wrapper."""
        client = self.get_client()
        client.execute(query, values)
    
    async def reset_database(self) -> None:
        """Reset ClickHouse database to clean state."""
        # Get all tables
        tables = await self.execute("SHOW TABLES")
        
        # Drop all tables
        for table_row in tables:
            table_name = table_row[0]  # First column is table name
            await self.execute(f"DROP TABLE IF EXISTS {table_name}")
    
    def close(self) -> None:
        """Close ClickHouse connection."""
        if self._client:
            self._client.disconnect()
            self._client = None


class WebSocketTestClient:
    """Real WebSocket client for testing WebSocket functionality."""
    
    def __init__(self, config: ServiceConfig):
        self.config = config
        self._websocket = None
        self._connected = False
    
    async def connect(self, path: str = "", headers: Optional[Dict] = None) -> None:
        """Connect to WebSocket server."""
        if not WEBSOCKETS_AVAILABLE:
            raise ServiceUnavailableError("websockets not installed")
            
        url = f"{self.config.websocket_url.rstrip('/')}/{path.lstrip('/')}"
        
        try:
            # Handle websockets library version compatibility
            connect_kwargs = {
                "open_timeout": self.config.connection_timeout
            }
            
            # Only add additional_headers if headers are provided
            if headers:
                connect_kwargs["additional_headers"] = headers
                
            self._websocket = await websockets.connect(url, **connect_kwargs)
            self._connected = True
            logger.info(f"WebSocket connected to {url}")
        except Exception as e:
            raise ServiceUnavailableError(f"WebSocket connection failed: {e}")
    
    async def send(self, message: Union[str, Dict]) -> None:
        """Send message to WebSocket."""
        if not self._connected or not self._websocket:
            raise RealServiceError("WebSocket not connected")
            
        if isinstance(message, dict):
            import json
            message = json.dumps(message)
            
        await self._websocket.send(message)
    
    async def receive(self, timeout: Optional[float] = None) -> str:
        """Receive message from WebSocket."""
        if not self._connected or not self._websocket:
            raise RealServiceError("WebSocket not connected")
            
        return await asyncio.wait_for(
            self._websocket.recv(),
            timeout=timeout or self.config.query_timeout
        )
    
    async def receive_json(self, timeout: Optional[float] = None) -> Dict:
        """Receive and parse JSON message."""
        message = await self.receive(timeout)
        import json
        return json.loads(message)
    
    async def close(self) -> None:
        """Close WebSocket connection."""
        if self._websocket:
            await self._websocket.close()
            self._websocket = None
        self._connected = False


class HTTPTestClient:
    """Real HTTP client for testing REST API functionality."""
    
    def __init__(self, config: ServiceConfig):
        self.config = config
        self._client: Optional['httpx.AsyncClient'] = None
    
    async def get_client(self) -> 'httpx.AsyncClient':
        """Get or create HTTP client."""
        if self._client is None:
            if not HTTP_AVAILABLE:
                raise ServiceUnavailableError("httpx not installed")
            
            self._client = httpx.AsyncClient(
                timeout=httpx.Timeout(self.config.query_timeout),
                limits=httpx.Limits(max_connections=10, max_keepalive_connections=5)
            )
        return self._client
    
    async def request(self, method: str, url: str, **kwargs) -> 'httpx.Response':
        """Make HTTP request."""
        client = await self.get_client()
        return await client.request(method, url, **kwargs)
    
    async def get(self, url: str, **kwargs) -> 'httpx.Response':
        """Make GET request."""
        return await self.request("GET", url, **kwargs)
    
    async def post(self, url: str, **kwargs) -> 'httpx.Response':
        """Make POST request."""
        return await self.request("POST", url, **kwargs)
    
    async def put(self, url: str, **kwargs) -> 'httpx.Response':
        """Make PUT request."""
        return await self.request("PUT", url, **kwargs)
    
    async def delete(self, url: str, **kwargs) -> 'httpx.Response':
        """Make DELETE request."""
        return await self.request("DELETE", url, **kwargs)
    
    async def close(self) -> None:
        """Close HTTP client."""
        if self._client:
            await self._client.aclose()
            self._client = None


class RealServicesManager:
    """Central manager for all real test services."""
    
    def __init__(self, config: Optional[ServiceConfig] = None):
        self.config = config or self._load_config_from_env()
        
        # Service managers
        self._postgres_manager = DatabaseManager(self.config)
        self._redis_manager = RedisManager(self.config)  
        self._clickhouse_manager = ClickHouseManager(self.config)
        
        # Test clients
        self._websocket_clients: List[WebSocketTestClient] = []
        self._http_client: Optional[HTTPTestClient] = None
    
    @asynccontextmanager
    async def postgres(self) -> AsyncIterator[DatabaseManager]:
        """Get PostgreSQL database manager as async context manager."""
        await self._postgres_manager.ensure_available()
        try:
            yield self._postgres_manager
        finally:
            pass  # Connection cleanup is handled by the manager itself
    
    @asynccontextmanager
    async def redis(self) -> AsyncIterator[RedisManager]:
        """Get Redis manager as async context manager."""
        await self._redis_manager.ensure_available()
        try:
            yield self._redis_manager
        finally:
            pass  # Connection cleanup is handled by the manager itself
    
    @property
    def clickhouse(self) -> ClickHouseManager:
        """Get the ClickHouse manager."""
        return self._clickhouse_manager
    
    def _load_config_from_env(self) -> ServiceConfig:
        """Load configuration from environment variables."""
        env_manager = get_test_env_manager()
        env = env_manager.env
        
        return ServiceConfig(
            # PostgreSQL
            postgres_host=env.get("TEST_POSTGRES_HOST", "localhost"),
            postgres_port=int(env.get("TEST_POSTGRES_PORT", "5434")),
            postgres_user=env.get("TEST_POSTGRES_USER", "test"),
            postgres_password=env.get("TEST_POSTGRES_PASSWORD", "test"),
            postgres_database=env.get("TEST_POSTGRES_DB", "netra_test"),
            
            # Redis
            redis_host=env.get("TEST_REDIS_HOST", "localhost"),
            redis_port=int(env.get("TEST_REDIS_PORT", "6381")),
            redis_db=int(env.get("TEST_REDIS_DB", "0")),
            redis_password=env.get("TEST_REDIS_PASSWORD"),
            
            # ClickHouse
            clickhouse_host=env.get("TEST_CLICKHOUSE_HOST", "localhost"),
            clickhouse_port=int(env.get("TEST_CLICKHOUSE_TCP_PORT", "9002")),
            clickhouse_user=env.get("TEST_CLICKHOUSE_USER", "test"),
            clickhouse_password=env.get("TEST_CLICKHOUSE_PASSWORD", "test"),
            clickhouse_database=env.get("TEST_CLICKHOUSE_DB", "netra_test_analytics"),
            
            # Service URLs
            auth_service_url=env.get("TEST_AUTH_SERVICE_URL", "http://localhost:8082"),
            backend_service_url=env.get("TEST_BACKEND_SERVICE_URL", "http://localhost:8001"),
            websocket_url=env.get("TEST_WEBSOCKET_URL", "ws://localhost:8001/ws"),
            
            # Timeouts
            connection_timeout=float(env.get("TEST_CONNECTION_TIMEOUT", "10.0")),
            query_timeout=float(env.get("TEST_QUERY_TIMEOUT", "30.0")),
            service_startup_timeout=float(env.get("TEST_SERVICE_STARTUP_TIMEOUT", "60.0")),
            
            # Health check
            health_check_interval=float(env.get("TEST_HEALTH_CHECK_INTERVAL", "1.0")),
            max_health_check_retries=int(env.get("TEST_MAX_HEALTH_CHECK_RETRIES", "30")),
        )
    
    async def ensure_all_services_available(self) -> None:
        """Ensure all required services are available."""
        logger.info("Checking availability of all real services...")
        
        # Check services in parallel
        tasks = [
            self._postgres_manager.ensure_available(),
            self._redis_manager.ensure_available(),
            self._clickhouse_manager.ensure_available(),
        ]
        
        results = await asyncio.gather(*tasks, return_exceptions=True)
        
        failed_services = []
        for i, result in enumerate(results):
            service_names = ["PostgreSQL", "Redis", "ClickHouse"]
            if isinstance(result, Exception):
                failed_services.append(f"{service_names[i]}: {result}")
        
        if failed_services:
            error_msg = f"Required services not available:\n" + "\n".join(failed_services)
            logger.error(error_msg)
            raise ServiceUnavailableError(error_msg)
        
        logger.info("All real services are available and ready")
    
    async def reset_all_data(self) -> None:
        """Reset all databases to clean state."""
        logger.info("Resetting all test data...")
        
        # Reset in parallel where possible
        tasks = [
            self._redis_manager.flushdb(),
            self._postgres_manager.reset_database(),
            self._clickhouse_manager.reset_database(),
        ]
        
        await asyncio.gather(*tasks)
        logger.info("All test data reset completed")
    
    def create_websocket_client(self) -> WebSocketTestClient:
        """Create a new WebSocket test client."""
        client = WebSocketTestClient(self.config)
        self._websocket_clients.append(client)
        return client
    
    async def get_http_client(self) -> HTTPTestClient:
        """Get HTTP test client."""
        if self._http_client is None:
            self._http_client = HTTPTestClient(self.config)
        return self._http_client
    
    async def close_all(self) -> None:
        """Close all connections and cleanup."""
        logger.info("Closing all real service connections...")
        
        # Close WebSocket clients
        for ws_client in self._websocket_clients:
            await ws_client.close()
        self._websocket_clients.clear()
        
        # Close HTTP client
        if self._http_client:
            await self._http_client.close()
            self._http_client = None
        
        # Close service managers
        await self._postgres_manager.close()
        await self._redis_manager.close()
        self._clickhouse_manager.close()
        
        logger.info("All real service connections closed")


# Global instance for convenient access
_global_real_services: Optional[RealServicesManager] = None


def get_real_services() -> RealServicesManager:
    """Get global real services manager instance."""
    global _global_real_services
    if _global_real_services is None:
        _global_real_services = RealServicesManager()
    return _global_real_services


# ============================================================================
# PYTEST FIXTURES FOR REAL SERVICES
# ============================================================================

@pytest.fixture(scope="session", autouse=True)
async def real_services_manager() -> AsyncIterator[RealServicesManager]:
    """Session-scoped real services manager."""
    manager = get_real_services()
    
    # Ensure all services are available at the start of the session
    await manager.ensure_all_services_available()
    
    try:
        yield manager
    finally:
        # Cleanup at end of session
        await manager.close_all()


@pytest.fixture(scope="function")
async def real_services(real_services_manager: RealServicesManager) -> AsyncIterator[RealServicesManager]:
    """Function-scoped real services with automatic data cleanup.""" 
    # Reset data before each test
    await real_services_manager.reset_all_data()
    
    yield real_services_manager
    
    # Optional: Reset after test as well for extra cleanliness
    # await real_services_manager.reset_all_data()


@pytest.fixture(scope="function") 
async def real_postgres(real_services: RealServicesManager) -> AsyncIterator[DatabaseManager]:
    """Real PostgreSQL database for testing."""
    async with real_services.postgres() as db:
        yield db


@pytest.fixture(scope="function")
async def real_redis(real_services: RealServicesManager) -> AsyncIterator[RedisManager]:
    """Real Redis cache for testing."""
    async with real_services.redis() as redis_client:
        yield redis_client


@pytest.fixture(scope="function")
async def real_clickhouse(real_services: RealServicesManager) -> AsyncIterator[ClickHouseManager]:
    """Real ClickHouse analytics for testing."""
    yield real_services.clickhouse


@pytest.fixture(scope="function") 
async def real_websocket_client(real_services: RealServicesManager) -> AsyncIterator[WebSocketTestClient]:
    """Real WebSocket client for testing."""
    client = real_services.create_websocket_client()
    yield client
    await client.close()


@pytest.fixture(scope="function")
async def real_http_client(real_services: RealServicesManager) -> AsyncIterator[HTTPTestClient]:
    """Real HTTP client for testing."""
    client = await real_services.get_http_client()
    yield client


# ============================================================================
# CONVENIENCE FUNCTIONS FOR MIGRATION FROM MOCKS
# ============================================================================

def skip_if_services_unavailable():
    """Pytest skip decorator for tests requiring real services."""
    def decorator(func):
        import functools
        
        @functools.wraps(func)
        async def wrapper(*args, **kwargs):
            try:
                manager = get_real_services()
                await manager.ensure_all_services_available()
            except ServiceUnavailableError as e:
                pytest.skip(f"Real services not available: {e}")
            
            return await func(*args, **kwargs)
        
        return wrapper
    return decorator


async def load_test_fixtures(manager: RealServicesManager, fixture_dir: str) -> None:
    """Load test fixtures into real databases."""
    import json
    from pathlib import Path
    
    fixture_path = Path(fixture_dir)
    if not fixture_path.exists():
        logger.warning(f"Fixture directory not found: {fixture_dir}")
        return
    
    # Load PostgreSQL fixtures
    postgres_fixtures = fixture_path / "postgres"
    if postgres_fixtures.exists():
        async with manager.postgres() as postgres_manager:
            for fixture_file in postgres_fixtures.glob("*.sql"):
                with open(fixture_file) as f:
                    await postgres_manager.execute(f.read())
    
    # Load Redis fixtures
    redis_fixtures = fixture_path / "redis" 
    if redis_fixtures.exists():
        async with manager.redis() as redis_manager:
            for fixture_file in redis_fixtures.glob("*.json"):
                with open(fixture_file) as f:
                    data = json.load(f)
                    for key, value in data.items():
                        await redis_manager.set(key, value)
    
    # Load ClickHouse fixtures
    clickhouse_fixtures = fixture_path / "clickhouse"
    if clickhouse_fixtures.exists():
        for fixture_file in clickhouse_fixtures.glob("*.json"):
            with open(fixture_file) as f:
                tables_data = json.load(f)
                for table_name, rows in tables_data.items():
                    if rows:
                        await manager.clickhouse.insert_data(table_name, rows)
    
    logger.info(f"Loaded test fixtures from {fixture_dir}")


# Example usage and migration guide
"""
MIGRATION FROM MOCKS TO REAL SERVICES:

Before (using mocks):
    @pytest.fixture
    def mock_database():
        mock = MagicMock()
        mock.execute = AsyncMock(return_value=None)
        return mock
    
    async def test_user_creation(mock_database):
        await user_service.create_user("test@example.com")
        mock_database.execute.assert_called_once()

After (using real services):
    async def test_user_creation(real_postgres):
        # Test with real database
        user_id = await user_service.create_user("test@example.com")
        
        # Verify in real database
        user = await real_postgres.fetchrow(
            "SELECT * FROM users WHERE email = $1",
            "test@example.com"
        )
        assert user is not None
        assert user['email'] == "test@example.com"

Benefits:
- Tests real database constraints, triggers, indexes
- Catches actual SQL errors and type mismatches  
- Tests real connection pooling and transaction behavior
- Validates actual data serialization/deserialization
- No mock setup/maintenance overhead
- Higher confidence in production behavior
"""<|MERGE_RESOLUTION|>--- conflicted
+++ resolved
@@ -101,15 +101,9 @@
     
     # ClickHouse
     clickhouse_host: str = "localhost"
-<<<<<<< HEAD
-    clickhouse_port: int = 9002
+    clickhouse_port: int = 9002  # Test ClickHouse TCP port
     clickhouse_user: str = "test_user"
     clickhouse_password: str = "test_pass"
-=======
-    clickhouse_port: int = 9002  # Test ClickHouse TCP port
-    clickhouse_user: str = "test"
-    clickhouse_password: str = "test"
->>>>>>> 49b0d248
     clickhouse_database: str = "netra_test_analytics"
     
     # Service URLs
