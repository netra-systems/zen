"""
Single Source of Truth (SSOT) BaseTestCase - The Canonical Test Base Class

This module provides the ONE canonical BaseTestCase that ALL tests across the entire
codebase MUST inherit from. This eliminates the 6,096 duplicate test implementations
and establishes a unified testing foundation.

CRITICAL: This is the SINGLE SOURCE OF TRUTH for all test base functionality.
NO other BaseTestCase implementations are allowed in the codebase.

Business Value: Platform/Internal - System Stability & Development Velocity
Eliminates test infrastructure duplication and provides consistent testing foundation.

REQUIREMENTS per CLAUDE.md:
- Must integrate with IsolatedEnvironment (no direct os.environ access)
- Must support both sync and async tests
- Must provide consistent metrics recording
- Must support WebSocket and database testing
- Must be backwards compatible where possible

SSOT Violations Eliminated:
- test_framework/base.py (BaseTestCase, AsyncTestCase)
- netra_backend/tests/helpers/shared_test_types.py (BaseTestMixin, TestErrorHandling, etc.)
- 6,000+ duplicate test utility implementations across test files

COMPATIBILITY SOLUTION (Issue #485 Resolution):
This module provides automatic compatibility between unittest-style (setUp/tearDown) 
and pytest-style (setup_method/teardown_method) test patterns:

1. PREFERRED PATTERN (pytest-style):
   ```python
   class MyTest(SSotAsyncTestCase):
       def setup_method(self, method):
           super().setup_method(method)
           # Your setup code here
   ```

2. LEGACY COMPATIBLE PATTERN (unittest-style):  
   ```python
   class MyTest(SSotAsyncTestCase, unittest.TestCase):
       def setUp(self):
           super().setUp()  # Automatically calls setup_method
           # Your setup code here
   ```

Both patterns are fully supported and provide identical SSOT functionality including
environment isolation, metrics recording, and test context management.

GOLDEN PATH BUSINESS IMPACT:
This compatibility solution directly enables the $500K+ ARR Golden Path user flow
tests to run reliably, protecting critical business functionality during 
infrastructure changes and SSOT consolidation efforts.
"""

import asyncio
import logging
import time
import uuid
from abc import ABC, abstractmethod
from contextlib import asynccontextmanager, contextmanager
from dataclasses import dataclass, field
from datetime import datetime, UTC
from typing import Any, Dict, List, Optional, Union, AsyncGenerator, Generator, Callable
from unittest.mock import AsyncMock, MagicMock, Mock, patch

import pytest

from shared.isolated_environment import IsolatedEnvironment, get_env
# from test_framework.unified import (
#     TestResult, TestExecutionState, CategoryType, TestConfiguration
# )
# Note: Commenting out unified imports for now to avoid import errors

# Temporary CategoryType enum
from enum import Enum

class CategoryType(Enum):
    """Test category types."""
    UNIT = "unit"
    INTEGRATION = "integration"
    E2E = "e2e"
    SMOKE = "smoke"
    CRITICAL = "critical"


logger = logging.getLogger(__name__)


@dataclass
class SsotTestMetrics:
    """SSOT test metrics container."""
    execution_time: float = 0.0
    memory_usage: Optional[int] = None
    database_queries: int = 0
    redis_operations: int = 0
    websocket_events: int = 0
    llm_requests: int = 0
    custom_metrics: Dict[str, Any] = field(default_factory=dict)
    start_time: Optional[float] = None
    end_time: Optional[float] = None
    
    def record_custom(self, name: str, value: Any) -> None:
        """Record a custom metric."""
        self.custom_metrics[name] = value
    
    def get_custom(self, name: str, default: Any = None) -> Any:
        """Get a custom metric value."""
        return self.custom_metrics.get(name, default)
    
    def start_timing(self) -> None:
        """Start timing the test execution."""
        self.start_time = time.time()
    
    def end_timing(self) -> None:
        """End timing and calculate execution time."""
        if self.start_time is not None:
            self.end_time = time.time()
            self.execution_time = self.end_time - self.start_time


@dataclass  
class SsotTestContext:
    """SSOT test execution context."""
    test_id: str
    test_name: str
    test_category: CategoryType = CategoryType.UNIT
    user_id: Optional[str] = None
    trace_id: Optional[str] = None
    session_id: Optional[str] = None
    environment: str = "test"
    metadata: Dict[str, Any] = field(default_factory=dict)
    
    def __post_init__(self):
        """Initialize context with defaults."""
        if not self.trace_id:
            self.trace_id = f"test_{uuid.uuid4().hex[:8]}"
        if not self.user_id:
            self.user_id = f"test_user_{uuid.uuid4().hex[:8]}"
        if not self.session_id:
            self.session_id = f"test_session_{uuid.uuid4().hex[:8]}"


class SSotBaseTestCase:
    """
    Single Source of Truth BaseTestCase - The CANONICAL test base class.
    
    This is the ONE and ONLY base test class that ALL tests in the codebase must inherit from.
    It provides:
    
    1. IsolatedEnvironment integration (NO direct os.environ access)
    2. Consistent metrics recording across all tests
    3. WebSocket testing support
    4. Database testing utilities
    5. Async/sync test support
    6. Error handling and context management
    7. Mock factories integration
    8. Test categorization and tagging
    
    CRITICAL: This replaces ALL existing BaseTestCase implementations.
    """
    
    def setup_method(self, method=None):
        """
        Setup method run before each test method.
        
        Initialize SSOT base test case components and ensure proper environment isolation.
        test context initialization for every test.
        """
        # Initialize core components if not already initialized
        if not hasattr(self, '_env'):
            self._env: IsolatedEnvironment = get_env()
        if not hasattr(self, '_metrics'):
            self._metrics: SsotTestMetrics = SsotTestMetrics()
        if not hasattr(self, '_test_context'):
            self._test_context: Optional[SsotTestContext] = None
        if not hasattr(self, '_cleanup_callbacks'):
            self._cleanup_callbacks: List[Callable] = []
        if not hasattr(self, '_test_started'):
            self._test_started = False
        if not hasattr(self, '_test_completed'):
            self._test_completed = False
        if not hasattr(self, '_original_env_state'):
            self._original_env_state: Optional[Dict[str, str]] = None
        if not hasattr(self, 'logger'):
            self.logger = logging.getLogger(self.__class__.__name__)
        
        # Start timing
        self._metrics.start_timing()
        
        # Initialize test context
        method_name = method.__name__ if method else "unknown_test"
        self._test_context = SsotTestContext(
            test_id=f"{self.__class__.__name__}::{method_name}",
            test_name=method_name,
            environment=self._env.get_environment_name()
        )
        
        # Enable environment isolation for test
        if not self._env.is_isolated():
            self._env.enable_isolation(backup_original=True)
            
        # Store original environment state for restoration
        self._original_env_state = self._env.get_all().copy()
        
        # Set test-specific environment variables
        self._env.set("TESTING", "true", "ssot_base_test_case")
        self._env.set("TEST_ID", self._test_context.test_id, "ssot_base_test_case")
        self._env.set("TRACE_ID", self._test_context.trace_id, "ssot_base_test_case")
        
        # Log test start
        logger.info(f"Starting test: {self._test_context.test_id}")
        self._test_started = True
    
    def teardown_method(self, method=None):
        """
        Teardown method run after each test method.
        
        CRITICAL: This ensures proper cleanup and metrics recording.
        """
        try:
            # End timing
            self._metrics.end_timing()
            
            # Execute cleanup callbacks
            for callback in reversed(self._cleanup_callbacks):
                try:
                    callback()
                except Exception as e:
                    logger.warning(f"Cleanup callback failed: {e}")
            
            # Reset environment to original state
            if self._original_env_state is not None:
                # Clear test-specific variables
                test_vars = ["TESTING", "TEST_ID", "TRACE_ID"]
                for var in test_vars:
                    self._env.delete(var, "ssot_base_test_case_cleanup")
            
            # Log test completion with metrics
            if self._test_context:
                logger.info(
                    f"Completed test: {self._test_context.test_id} "
                    f"(duration: {self._metrics.execution_time:.3f}s)"
                )
            
            self._test_completed = True
            
        finally:
            # Clean up state
            self._cleanup_callbacks.clear()
            self._test_context = None
            self._original_env_state = None
    
    # === UNITTEST COMPATIBILITY LAYER ===
    # These methods provide compatibility with unittest-style test classes
    # that use setUp/tearDown instead of setup_method/teardown_method
    
    def setUp(self):
        """
        unittest compatibility method.
        
        IMPORTANT: This provides backward compatibility for tests that inherit 
        from unittest.TestCase and use setUp/tearDown pattern. It calls the 
        pytest-style setup_method to ensure consistent behavior.
        
        NOTE: Tests should prefer setup_method/teardown_method for new code.
        """
        # Get the current test method from the stack
        import inspect
        frame = inspect.currentframe()
        test_method = None
        
        # Walk up the call stack to find the test method
        try:
            while frame:
                code = frame.f_code
                if code.co_name.startswith('test_'):
                    # Found the test method, create a mock method object
                    class MockMethod:
                        def __init__(self, name):
                            self.__name__ = name
                    test_method = MockMethod(code.co_name)
                    break
                frame = frame.f_back
        finally:
            del frame
        
        # Call the standard setup_method
        self.setup_method(test_method)
    
    def tearDown(self):
        """
        unittest compatibility method.
        
        IMPORTANT: This provides backward compatibility for tests that inherit 
        from unittest.TestCase and use setUp/tearDown pattern. It calls the 
        pytest-style teardown_method to ensure consistent behavior.
        
        NOTE: Tests should prefer setup_method/teardown_method for new code.
        """
        # Get the current test method from the stack
        import inspect
        frame = inspect.currentframe()
        test_method = None
        
        # Walk up the call stack to find the test method
        try:
            while frame:
                code = frame.f_code
                if code.co_name.startswith('test_'):
                    # Found the test method, create a mock method object
                    class MockMethod:
                        def __init__(self, name):
                            self.__name__ = name
                    test_method = MockMethod(code.co_name)
                    break
                frame = frame.f_back
        finally:
            del frame
        
        # Call the standard teardown_method
        self.teardown_method(test_method)
    
    # === CORE UTILITIES ===
    
    def get_env(self) -> IsolatedEnvironment:
        """
        Get the isolated environment instance.
        
        CRITICAL: This is the ONLY way tests should access environment variables.
        Direct access to os.environ is FORBIDDEN.
        """
        return self._env
    
    def get_metrics(self) -> SsotTestMetrics:
        """Get the current test metrics."""
        return self._metrics
    
    def get_test_context(self) -> Optional[SsotTestContext]:
        """Get the current test context."""
        return self._test_context
    
    def record_metric(self, name: str, value: Any) -> None:
        """
        Record a performance or business metric.
        
        Args:
            name: The metric name
            value: The metric value
        """
        self._metrics.record_custom(name, value)
        logger.debug(f"Recorded metric {name}: {value}")
    
    def get_metric(self, name: str, default: Any = None) -> Any:
        """
        Get a recorded metric value.
        
        Args:
            name: The metric name
            default: Default value if metric not found
            
        Returns:
            The metric value or default
        """
        return self._metrics.get_custom(name, default)
    
    def get_all_metrics(self) -> Dict[str, Any]:
        """Get all recorded metrics including built-in ones."""
        metrics = {
            "execution_time": self._metrics.execution_time,
            "database_queries": self._metrics.database_queries,
            "redis_operations": self._metrics.redis_operations,
            "websocket_events": self._metrics.websocket_events,
            "llm_requests": self._metrics.llm_requests,
        }
        metrics.update(self._metrics.custom_metrics)
        return metrics
    
    def add_cleanup(self, callback: Callable) -> None:
        """
        Add a cleanup callback to be executed during teardown.
        
        Args:
            callback: Function to call during cleanup
        """
        self._cleanup_callbacks.append(callback)
    
    # === ENVIRONMENT UTILITIES ===
    
    def set_env_var(self, key: str, value: str) -> None:
        """
        Set an environment variable for this test.
        
        CRITICAL: This is the ONLY way tests should set environment variables.
        
        Args:
            key: Environment variable name
            value: Environment variable value
        """
        self._env.set(key, value, f"test_{self._test_context.test_id if self._test_context else 'unknown'}")
    
    def get_env_var(self, key: str, default: Optional[str] = None) -> Optional[str]:
        """
        Get an environment variable value.
        
        Args:
            key: Environment variable name
            default: Default value if not found
            
        Returns:
            Environment variable value or default
        """
        return self._env.get(key, default)
    
    def delete_env_var(self, key: str) -> None:
        """
        Delete an environment variable for this test.
        
        Args:
            key: Environment variable name
        """
        self._env.delete(key, f"test_{self._test_context.test_id if self._test_context else 'unknown'}")
    
    @contextmanager
    def temp_env_vars(self, **kwargs) -> Generator[None, None, None]:
        """
        Context manager for temporary environment variables.
        
        Args:
            **kwargs: Environment variables to set temporarily
        """
        # Store original values
        original_values = {}
        for key, value in kwargs.items():
            original_values[key] = self._env.get(key)
            self.set_env_var(key, value)
        
        try:
            yield
        finally:
            # Restore original values
            for key, original_value in original_values.items():
                if original_value is None:
                    self.delete_env_var(key)
                else:
                    self.set_env_var(key, original_value)
    
    # Alias for backwards compatibility
    def mock_environment_variables(self, env_vars: Dict[str, str]):
        """
        Context manager for mocking environment variables.
        
        Args:
            env_vars: Dictionary of environment variables to set temporarily
        """
        return self.temp_env_vars(**env_vars)
    
    # === DATABASE UTILITIES ===
    
    def increment_db_query_count(self, count: int = 1) -> None:
        """Increment the database query count metric."""
        self._metrics.database_queries += count
    
    def get_db_query_count(self) -> int:
        """Get the current database query count."""
        return self._metrics.database_queries
    
    @contextmanager
    def track_db_queries(self) -> Generator[None, None, None]:
        """Context manager to track database queries in a block."""
        start_count = self._metrics.database_queries
        try:
            yield
        finally:
            queries_made = self._metrics.database_queries - start_count
            logger.debug(f"Database queries in block: {queries_made}")
    
    # === REDIS UTILITIES ===
    
    def increment_redis_ops_count(self, count: int = 1) -> None:
        """Increment the Redis operations count metric."""
        self._metrics.redis_operations += count
    
    def get_redis_ops_count(self) -> int:
        """Get the current Redis operations count."""
        return self._metrics.redis_operations
    
    # === WEBSOCKET UTILITIES ===
    
    def increment_websocket_events(self, count: int = 1) -> None:
        """Increment the WebSocket events count metric."""
        self._metrics.websocket_events += count
    
    def get_websocket_events_count(self) -> int:
        """Get the current WebSocket events count."""
        return self._metrics.websocket_events
    
    @contextmanager
    def track_websocket_events(self) -> Generator[None, None, None]:
        """Context manager to track WebSocket events in a block."""
        start_count = self._metrics.websocket_events
        try:
            yield
        finally:
            events_sent = self._metrics.websocket_events - start_count
            logger.debug(f"WebSocket events in block: {events_sent}")
    
    # === LLM UTILITIES ===
    
    def increment_llm_requests(self, count: int = 1) -> None:
        """Increment the LLM requests count metric."""
        self._metrics.llm_requests += count
    
    def get_llm_requests_count(self) -> int:
        """Get the current LLM requests count."""
        return self._metrics.llm_requests
    
    # === ASSERTION UTILITIES ===
    
    # Standard unittest-style assertion methods for compatibility
    def assertIsNotNone(self, value, msg=None):
        """Assert that value is not None."""
        assert value is not None, msg or f"Expected not None, got None"
    
    def assertIsNone(self, value, msg=None):
        """Assert that value is None."""
        assert value is None, msg or f"Expected None, got {value}"
    
    def assertEqual(self, first, second, msg=None):
        """Assert that first equals second."""
        assert first == second, msg or f"Expected {first} == {second}"
    
    def assertNotEqual(self, first, second, msg=None):
        """Assert that first does not equal second."""
        assert first != second, msg or f"Expected {first} != {second}"
    
    def assertTrue(self, expr, msg=None):
        """Assert that expr is true."""
        assert expr, msg or f"Expected True, got {expr}"
    
    def assertFalse(self, expr, msg=None):
        """Assert that expr is false."""
        assert not expr, msg or f"Expected False, got {expr}"
    
    def assertIn(self, member, container, msg=None):
        """Assert that member is in container."""
        assert member in container, msg or f"Expected {member} in {container}"
    
    def assertNotIn(self, member, container, msg=None):
        """Assert that member is not in container."""
        assert member not in container, msg or f"Expected {member} not in {container}"
    
    def assertGreater(self, first, second, msg=None):
        """Assert that first > second."""
        assert first > second, msg or f"Expected {first} > {second}"
    
    def assertGreaterEqual(self, first, second, msg=None):
        """Assert that first >= second."""
        assert first >= second, msg or f"Expected {first} >= {second}"
    
    def assertLess(self, first, second, msg=None):
        """Assert that first < second."""
        assert first < second, msg or f"Expected {first} < {second}"
    
    def assertLessEqual(self, first, second, msg=None):
        """Assert that first <= second."""
        assert first <= second, msg or f"Expected {first} <= {second}"
    
    def assertAlmostEqual(self, first, second, places=7, msg=None, delta=None):
        """Assert that first and second are approximately equal within tolerance."""
        if delta is not None:
            # If delta is specified, use it directly
            diff = abs(first - second)
            assert diff <= delta, msg or f"Expected {first} ≈ {second} (delta={delta}), but difference was {diff}"
        else:
            # Use places parameter (number of decimal places)
            if places is None:
                places = 7
            tolerance = 10**(-places)
            diff = abs(first - second)
            assert diff <= tolerance, msg or f"Expected {first} ≈ {second} (places={places}), but difference was {diff}"
    
<<<<<<< HEAD
=======
    def assertIsInstance(self, obj, cls, msg=None):
        """Assert that obj is an instance of cls."""
        assert isinstance(obj, cls), msg or f"Expected {obj} to be instance of {cls}, got {type(obj)}"
    
    def assertNotIsInstance(self, obj, cls, msg=None):
        """Assert that obj is not an instance of cls."""
        assert not isinstance(obj, cls), msg or f"Expected {obj} to not be instance of {cls}"

    def assertIs(self, first, second, msg=None):
        """Assert that first is second (same object identity)."""
        assert first is second, msg or f"Expected {first} is {second} (same object identity)"

    def assertIsNot(self, first, second, msg=None):
        """Assert that first is not second (different object identity)."""
        assert first is not second, msg or f"Expected {first} is not {second} (different object identity)"

>>>>>>> dbad8c6f
    def assert_env_var_set(self, key: str, expected_value: Optional[str] = None) -> None:
        """
        Assert that an environment variable is set.
        
        Args:
            key: Environment variable name
            expected_value: Expected value (optional)
        """
        actual_value = self._env.get(key)
        assert actual_value is not None, f"Environment variable {key} is not set"
        
        if expected_value is not None:
            assert actual_value == expected_value, f"Environment variable {key} expected '{expected_value}', got '{actual_value}'"
    
    def assert_env_var_not_set(self, key: str) -> None:
        """
        Assert that an environment variable is not set.
        
        Args:
            key: Environment variable name
        """
        actual_value = self._env.get(key)
        assert actual_value is None, f"Environment variable {key} should not be set, but has value '{actual_value}'"
    
    def assert_metrics_recorded(self, *metric_names: str) -> None:
        """
        Assert that specific metrics have been recorded.
        
        Args:
            *metric_names: Names of metrics to check
        """
        for metric_name in metric_names:
            assert metric_name in self._metrics.custom_metrics, f"Metric '{metric_name}' was not recorded"
    
    def assert_execution_time_under(self, max_seconds: float) -> None:
        """
        Assert that test execution time is under a threshold.
        
        Args:
            max_seconds: Maximum allowed execution time in seconds
        """
        assert self._metrics.execution_time < max_seconds, (
            f"Test execution time {self._metrics.execution_time:.3f}s "
            f"exceeded maximum {max_seconds}s"
        )
    
    # === ERROR HANDLING UTILITIES ===
    
    def expect_exception(self, exception_class: type, message_pattern: Optional[str] = None):
        """
        Context manager to expect a specific exception.
        
        Args:
            exception_class: Expected exception class
            message_pattern: Optional pattern to match in exception message
        """
        return pytest.raises(exception_class, match=message_pattern)
    
    def assert_no_exceptions_logged(self, logger_name: Optional[str] = None) -> None:
        """
        Assert that no exceptions were logged during test execution.
        
        Args:
            logger_name: Specific logger to check (optional)
        """
        # This would need integration with logging capture
        # Implementation depends on test framework setup
        pass
    
    # === ASYNC SUPPORT ===
    
    async def async_setup_method(self, method=None):
        """Async version of setup_method."""
        self.setup_method(method)
    
    async def async_teardown_method(self, method=None):
        """Async version of teardown_method.""" 
        self.teardown_method(method)
    
    @asynccontextmanager
    async def async_temp_env_vars(self, **kwargs) -> AsyncGenerator[None, None]:
        """Async context manager for temporary environment variables."""
        with self.temp_env_vars(**kwargs):
            yield



    # === E2E AUTHENTICATION SUPPORT ===
    
    async def create_authenticated_test_user(self, **kwargs):
        """
        Create authenticated test user for E2E tests.
        
        This method provides SSOT compatibility for E2E tests that need authenticated users.
        It delegates to the centralized E2EAuthHelper to ensure consistent authentication.
        
        Args:
            **kwargs: Additional arguments passed to E2EAuthHelper.create_authenticated_user()
                     Common options: name, email, permissions, environment
        
        Returns:
            AuthenticatedUser: Created user with JWT token and authentication data
            
        Example:
            user = await self.create_authenticated_test_user(
                name="Test User",
                email="test@example.com", 
                permissions=["read", "write"]
            )
        """
        try:
            from test_framework.ssot.e2e_auth_helper import create_authenticated_user
            return await create_authenticated_user(**kwargs)
        except ImportError as e:
            raise ImportError(
                f"E2E authentication helper not available: {e}. "
                f"Ensure test_framework.ssot.e2e_auth_helper is accessible."
            )


class SSotAsyncTestCase(SSotBaseTestCase):
    """
    SSOT Async Test Case - For async tests only.
    
    This extends the base SSOT test case with async-specific functionality.
    """
    
    @pytest.fixture
    def event_loop(self):
        """
        Provide event loop for async tests.
        
        FIX: Ensure proper event loop lifecycle to prevent false positives
        where async code appears to execute but doesn't actually run.
        """
        loop = asyncio.new_event_loop()
        asyncio.set_event_loop(loop)
        try:
            yield loop
        finally:
            # Ensure all pending tasks are completed before closing
            try:
                # Get all pending tasks and wait for completion
                pending_tasks = [task for task in asyncio.all_tasks(loop) if not task.done()]
                if pending_tasks:
                    loop.run_until_complete(asyncio.gather(*pending_tasks, return_exceptions=True))
            except Exception as e:
                logger.warning(f"Error cleaning up async tasks: {e}")
            finally:
                loop.close()
    
    def setup_method(self, method=None):
        """Setup method for async tests - calls parent sync setup."""
        # Call the parent's sync setup method directly
        super().setup_method(method)
    
    def teardown_method(self, method=None):
        """Teardown method for async tests - calls parent sync teardown."""
        # Call the parent's sync teardown method directly
        # But ensure we have the required attributes first
        if not hasattr(self, '_cleanup_callbacks'):
            self._cleanup_callbacks = []
        if not hasattr(self, '_test_context'):
            self._test_context = None
        if not hasattr(self, '_original_env_state'):
            self._original_env_state = None
        super().teardown_method(method)
    
    # === ASYNC UNITTEST COMPATIBILITY LAYER ===
    # These methods provide compatibility with async unittest-style test classes
    
    def setUp(self):
        """
        unittest compatibility method for async tests.
        
        IMPORTANT: This provides backward compatibility for async tests that inherit 
        from unittest.TestCase and use setUp/tearDown pattern. It calls the 
        pytest-style setup_method to ensure consistent behavior.
        
        NOTE: Tests should prefer setup_method/teardown_method for new code.
        """
        # Get the current test method from the stack
        import inspect
        frame = inspect.currentframe()
        test_method = None
        
        # Walk up the call stack to find the test method
        try:
            while frame:
                code = frame.f_code
                if code.co_name.startswith('test_'):
                    # Found the test method, create a mock method object
                    class MockMethod:
                        def __init__(self, name):
                            self.__name__ = name
                    test_method = MockMethod(code.co_name)
                    break
                frame = frame.f_back
        finally:
            del frame
        
        # Call the standard setup_method
        self.setup_method(test_method)
    
    def tearDown(self):
        """
        unittest compatibility method for async tests.
        
        IMPORTANT: This provides backward compatibility for async tests that inherit 
        from unittest.TestCase and use setUp/tearDown pattern. It calls the 
        pytest-style teardown_method to ensure consistent behavior.
        
        NOTE: Tests should prefer setup_method/teardown_method for new code.
        """
        # Get the current test method from the stack
        import inspect
        frame = inspect.currentframe()
        test_method = None
        
        # Walk up the call stack to find the test method
        try:
            while frame:
                code = frame.f_code
                if code.co_name.startswith('test_'):
                    # Found the test method, create a mock method object
                    class MockMethod:
                        def __init__(self, name):
                            self.__name__ = name
                    test_method = MockMethod(code.co_name)
                    break
                frame = frame.f_back
        finally:
            del frame
        
        # Call the standard teardown_method
        self.teardown_method(test_method)
    
    async def wait_for_condition(
        self,
        condition: Callable[[], bool],
        timeout: float = 5.0,
        interval: float = 0.1,
        error_message: str = "Condition not met within timeout"
    ) -> None:
        """
        Wait for a condition to become true within a timeout.
        
        Args:
            condition: Function that returns True when condition is met
            timeout: Maximum time to wait in seconds
            interval: Check interval in seconds
            error_message: Error message if timeout is reached
        """
        start_time = time.time()
        while time.time() - start_time < timeout:
            if condition():
                return
            await asyncio.sleep(interval)
        
        raise TimeoutError(error_message)
    
    async def run_with_timeout(self, coro, timeout: float = 5.0):
        """
        Run a coroutine with a timeout.
        
        Args:
            coro: Coroutine to run
            timeout: Timeout in seconds
            
        Returns:
            Coroutine result
        """
        try:
            return await asyncio.wait_for(coro, timeout=timeout)
        except asyncio.TimeoutError:
            raise TimeoutError(f"Coroutine timed out after {timeout} seconds")


# === SSOT MIGRATION COMPLETE ===

# Aliases migrated to SSOT patterns - use SSotBaseTestCase directly
BaseTestCase = SSotBaseTestCase
AsyncTestCase = SSotAsyncTestCase
BaseIntegrationTest = SSotBaseTestCase  # Legacy alias for integration tests

# Legacy compatibility classes removed - use SSotBaseTestCase directly

# Compatibility aliases for integration tests (Issue #308)
SSotAsyncBaseTestCase = SSotAsyncTestCase  # Alias for integration test compatibility


# === EXPORT CONTROL ===

__all__ = [
    # SSOT Classes
    "SSotBaseTestCase",
    "SSotAsyncTestCase", 
    "SsotTestMetrics",
    "SsotTestContext",
    
    # SSOT Aliases
    "BaseTestCase",
    "AsyncTestCase",
    "BaseIntegrationTest",  # Legacy alias for integration tests
    
    # Legacy compatibility classes removed
    
    # Legacy Aliases (deprecated)
    "TestMetrics", 
    "TestContext",
]

# Legacy aliases for backwards compatibility (deprecated - use SsotTestMetrics/SsotTestContext)
TestMetrics = SsotTestMetrics
TestContext = SsotTestContext<|MERGE_RESOLUTION|>--- conflicted
+++ resolved
@@ -579,8 +579,6 @@
             diff = abs(first - second)
             assert diff <= tolerance, msg or f"Expected {first} ≈ {second} (places={places}), but difference was {diff}"
     
-<<<<<<< HEAD
-=======
     def assertIsInstance(self, obj, cls, msg=None):
         """Assert that obj is an instance of cls."""
         assert isinstance(obj, cls), msg or f"Expected {obj} to be instance of {cls}, got {type(obj)}"
@@ -597,7 +595,6 @@
         """Assert that first is not second (different object identity)."""
         assert first is not second, msg or f"Expected {first} is not {second} (different object identity)"
 
->>>>>>> dbad8c6f
     def assert_env_var_set(self, key: str, expected_value: Optional[str] = None) -> None:
         """
         Assert that an environment variable is set.
