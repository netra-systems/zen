--- conflicted
+++ resolved
@@ -66,8 +66,6 @@
 
 import pytest
 import unittest
-<<<<<<< HEAD
-=======
 
 # PHASE 1 FIX: Enhanced resilient imports with Windows console error handling
 try:
@@ -133,7 +131,6 @@
         def __init__(self, **kwargs):
             for k, v in kwargs.items():
                 setattr(self, k, v)
->>>>>>> 5aba5b9f
 
 
 logger = logging.getLogger(__name__)
@@ -1272,14 +1269,6 @@
 
     async def asyncSetUp(self):
         """Async setup method for async tests."""
-<<<<<<< HEAD
-        # Call parent sync setup to ensure all base attributes are initialized
-        if hasattr(super(), 'setUp'):
-            super().setUp()
-        # This allows subclasses to override asyncSetUp for additional async initialization
-        pass
-
-=======
         # DO NOT call super().setUp() here - it would create infinite recursion
         # The setUp() method already calls setup_method() and then this asyncSetUp()
         # This allows subclasses to override asyncSetUp for additional async initialization
@@ -1297,7 +1286,6 @@
         # This replaces the problematic super().setUp() call
         pass
 
->>>>>>> 5aba5b9f
     async def asyncTearDown(self):
         """Async teardown method for async tests."""
         # This allows subclasses to override asyncTearDown for additional async cleanup
