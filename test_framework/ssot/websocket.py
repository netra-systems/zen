"""
Single Source of Truth (SSOT) WebSocket Test Utility

This module provides the unified WebSocketTestUtility for ALL WebSocket testing
across the entire test suite. It eliminates WebSocket test duplication.

Business Value: Platform/Internal - Test Infrastructure Stability & Development Velocity
Ensures consistent WebSocket testing, proper event handling, and reliable cleanup.

CRITICAL: This is the ONLY source for WebSocket test utilities in the system.
ALL WebSocket tests must use WebSocketTestUtility for setup and management.
"""

import asyncio
import json
import logging
import sys
import time
import uuid
from contextlib import asynccontextmanager
from pathlib import Path
from typing import Any, AsyncGenerator, Dict, List, Optional, Union, Callable
from datetime import datetime
from dataclasses import dataclass
from enum import Enum

import pytest
import websocket
import websockets
from websockets import ConnectionClosed, InvalidStatus, WebSocketException

# Import SSOT environment management
from shared.isolated_environment import get_env

# Add project root for imports
PROJECT_ROOT = Path(__file__).parent.parent.parent.absolute()
if str(PROJECT_ROOT) not in sys.path:
    sys.path.insert(0, str(PROJECT_ROOT))

logger = logging.getLogger(__name__)


class MockWebSocketConnection:
    """Mock WebSocket connection for testing without real servers."""
    
    def __init__(self):
        self.closed = False
        self.sent_messages = []
        self.received_messages = []
        
    async def send(self, message):
        """Mock send method."""
        if self.closed:
            raise ConnectionClosed(None, None)
        self.sent_messages.append(message)
        logger.debug(f"Mock WebSocket sent: {message}")
        
    async def recv(self):
        """Mock receive method."""
        if self.closed:
            raise ConnectionClosed(None, None)
        
        # Simulate periodic messages for testing
        await asyncio.sleep(0.1)
        mock_message = json.dumps({
            "type": "ping",
            "data": {"timestamp": time.time()},
            "message_id": str(uuid.uuid4())
        })
        self.received_messages.append(mock_message)
        return mock_message
        
    async def close(self, code=1000):
        """Mock close method."""
        self.closed = True
        logger.debug("Mock WebSocket connection closed")
        
    @property
    def closed_property(self):
        """Mock closed property."""
        return self.closed


class WebSocketEventType(Enum):
    """Standard WebSocket event types for testing."""
    __test__ = False  # Tell pytest this is not a test class
    
    AGENT_STARTED = "agent_started"
    AGENT_THINKING = "agent_thinking"
    AGENT_COMPLETED = "agent_completed"
    TOOL_EXECUTING = "tool_executing"
    TOOL_COMPLETED = "tool_completed"
    STATUS_UPDATE = "status_update"
    ERROR = "error"
    PING = "ping"
    PONG = "pong"
    THREAD_UPDATE = "thread_update"
    MESSAGE_CREATED = "message_created"
    USER_CONNECTED = "user_connected"
    USER_DISCONNECTED = "user_disconnected"


@dataclass
class WebSocketMessage:
    """Structured WebSocket message for testing."""
    event_type: WebSocketEventType
    data: Dict[str, Any]
    timestamp: datetime
    message_id: str
    user_id: Optional[str] = None
    thread_id: Optional[str] = None
    
    def to_dict(self) -> Dict[str, Any]:
        """Convert to dictionary for JSON serialization."""
        return {
            "type": self.event_type.value,
            "data": self.data,
            "timestamp": self.timestamp.isoformat(),
            "message_id": self.message_id,
            "user_id": self.user_id,
            "thread_id": self.thread_id
        }
    
    @classmethod
    def from_dict(cls, data: Dict[str, Any]) -> 'WebSocketMessage':
        """Create from dictionary."""
        return cls(
            event_type=WebSocketEventType(data["type"]),
            data=data["data"],
            timestamp=datetime.fromisoformat(data["timestamp"]),
            message_id=data["message_id"],
            user_id=data.get("user_id"),
            thread_id=data.get("thread_id")
        )


class WebSocketTestMetrics:
    """Track WebSocket test performance and behavior metrics."""
    
    def __init__(self):
        self.connection_time = 0.0
        self.messages_sent = 0
        self.messages_received = 0
        self.events_emitted = 0
        self.connection_errors = 0
        self.message_errors = 0
        self.total_bytes_sent = 0
        self.total_bytes_received = 0
        self.connection_duration = 0.0
        self.avg_message_latency = 0.0
        self.max_message_latency = 0.0
        self.errors: List[str] = []
        self.warnings: List[str] = []
        self.events_by_type: Dict[str, int] = {}
        
    def record_connection(self, duration: float):
        """Record connection establishment time."""
        self.connection_time = duration
        
    def record_message_sent(self, size: int = 0):
        """Record a sent message."""
        self.messages_sent += 1
        self.total_bytes_sent += size
        
    def record_message_received(self, size: int = 0):
        """Record a received message."""
        self.messages_received += 1
        self.total_bytes_received += size
        
    def record_event_emitted(self, event_type: str):
        """Record an event emission."""
        self.events_emitted += 1
        self.events_by_type[event_type] = self.events_by_type.get(event_type, 0) + 1
        
    def record_connection_error(self):
        """Record a connection error."""
        self.connection_errors += 1
        
    def record_message_error(self):
        """Record a message error."""
        self.message_errors += 1
        
    def record_message_latency(self, latency: float):
        """Record message latency."""
        if self.avg_message_latency == 0:
            self.avg_message_latency = latency
        else:
            # Running average
            total_messages = self.messages_sent + self.messages_received
            self.avg_message_latency = ((self.avg_message_latency * (total_messages - 1)) + latency) / total_messages
        
        self.max_message_latency = max(self.max_message_latency, latency)
        
    def add_error(self, error: str):
        """Record an error."""
        self.errors.append(error)
        
    def add_warning(self, warning: str):
        """Record a warning."""
        self.warnings.append(warning)
        
    def to_dict(self) -> Dict[str, Any]:
        """Convert metrics to dictionary."""
        return {
            "connection_time": self.connection_time,
            "connection_duration": self.connection_duration,
            "messages_sent": self.messages_sent,
            "messages_received": self.messages_received,
            "events_emitted": self.events_emitted,
            "connection_errors": self.connection_errors,
            "message_errors": self.message_errors,
            "total_bytes_sent": self.total_bytes_sent,
            "total_bytes_received": self.total_bytes_received,
            "avg_message_latency": self.avg_message_latency,
            "max_message_latency": self.max_message_latency,
            "events_by_type": self.events_by_type,
            "errors": self.errors,
            "warnings": self.warnings
        }


class WebSocketTestClient:
    """Test client for WebSocket connections with event tracking."""
    
    def __init__(self, url: str, test_id: str, headers: Optional[Dict[str, str]] = None):
        """
        Initialize WebSocket test client.
        
        Args:
            url: WebSocket server URL
            test_id: Unique test identifier
            headers: Optional headers for connection
        """
        self.url = url
        self.test_id = test_id
        self.headers = headers or {}
        
        # Connection state
        self.websocket = None
        self.is_connected = False
        self.connection_start_time = None
        
        # Message tracking
        self.sent_messages: List[WebSocketMessage] = []
        self.received_messages: List[WebSocketMessage] = []
        self.event_handlers: Dict[WebSocketEventType, List[Callable]] = {}
        self.message_queue = asyncio.Queue()
        
        # Background tasks
        self.listener_task: Optional[asyncio.Task] = None
        self.heartbeat_task: Optional[asyncio.Task] = None
        
        # Test utilities
        self.expected_events: List[WebSocketEventType] = []
        self.event_timeouts: Dict[WebSocketEventType, float] = {}
        self.received_events: Dict[WebSocketEventType, List[WebSocketMessage]] = {}
        
        # Mock mode support
        self._mock_mode = False
        self._mock_websocket = None
        
    async def connect(self, timeout: float = 30.0, mock_mode: bool = False, 
                    subprotocols: Optional[List[str]] = None) -> bool:
        """
        Connect to WebSocket server with subprotocol fallback strategy.
        
        Args:
            timeout: Connection timeout in seconds
            mock_mode: If True, use mock connection instead of real WebSocket
            subprotocols: Optional list of subprotocols to negotiate
            
        Returns:
            True if connected successfully
        """
        if self.is_connected:
            logger.warning(f"WebSocket client {self.test_id} already connected")
            return True
            
        self.connection_start_time = time.time()
        self._mock_mode = mock_mode
        
        if mock_mode:
            # Use mock WebSocket connection
            logger.info(f"WebSocket client {self.test_id} using mock mode")
            self._mock_websocket = MockWebSocketConnection()
            self.websocket = self._mock_websocket
            self.is_connected = True
            
            # Start mock background listener
            self.listener_task = asyncio.create_task(self._mock_listen_for_messages())
            
            logger.info(f"WebSocket client {self.test_id} connected in mock mode")
            return True
        
        # WEBSOCKET SUBPROTOCOL FALLBACK STRATEGY
        # Try multiple connection strategies for GCP Cloud Run compatibility
        connection_strategies = self._get_connection_strategies(subprotocols)
        
        for strategy_name, strategy in connection_strategies:
            try:
                logger.info(f"Attempting {strategy_name} connection strategy for {self.test_id}")
                
                # Add test identification to headers
                test_headers = self.headers.copy()
                test_headers.update({
                    "X-Test-ID": self.test_id,
                    "X-Test-Timestamp": str(int(time.time())),
                    "X-Connection-Strategy": strategy_name
                })
                
                # Apply strategy-specific connection parameters
                connection_params = {
                    "extra_headers": test_headers,
                    "ping_interval": 20,
                    "ping_timeout": 10,
                    "close_timeout": 10
                }
                connection_params.update(strategy)
                
                # Connect with timeout (Python 3.12 compatible)
                async with asyncio.timeout(timeout / len(connection_strategies)):
                    self.websocket = await websockets.connect(self.url, **connection_params)
                
                self.is_connected = True
                
                # Start background listener
                self.listener_task = asyncio.create_task(self._listen_for_messages())
                
                # Start heartbeat if configured
                if self._should_send_heartbeat():
                    self.heartbeat_task = asyncio.create_task(self._send_heartbeat())
                
                logger.info(f"WebSocket client {self.test_id} connected using {strategy_name} strategy")
                return True
                
            except Exception as e:
                error_msg = str(e).lower()
                if "no subprotocols supported" in error_msg or "subprotocol" in error_msg:
                    logger.warning(f"{strategy_name} failed due to subprotocol issues: {e}")
                elif "timeout" in error_msg:
                    logger.warning(f"{strategy_name} timed out: {e}")
                else:
                    logger.warning(f"{strategy_name} failed: {e}")
                
                # Continue to next strategy
                continue
        
        # All strategies failed
        logger.error(f"All WebSocket connection strategies failed for {self.test_id}")
        return False
    
    def _get_connection_strategies(self, subprotocols: Optional[List[str]] = None) -> List[tuple]:
        """
        Get WebSocket connection strategies in order of preference.
        
        Args:
            subprotocols: Optional list of subprotocols to negotiate
            
        Returns:
            List of (strategy_name, strategy_params) tuples
        """
        strategies = []
        
        # Strategy 1: Full RFC 6455 subprotocol negotiation (if subprotocols provided)
        if subprotocols and len(subprotocols) > 0:
            strategies.append(("RFC6455_SUBPROTOCOL", {
                "subprotocols": subprotocols
            }))
        
        # Strategy 2: JWT auth subprotocol (if Authorization header present)
        if self.headers.get("Authorization"):
            # Extract JWT token from Authorization header
            auth_header = self.headers["Authorization"]
            if auth_header.startswith("Bearer "):
                jwt_token = auth_header[7:]  # Remove "Bearer " prefix
                strategies.append(("JWT_AUTH_SUBPROTOCOL", {
                    "subprotocols": ["jwt-auth"]
                }))
        
        # Strategy 3: Simple connection without subprotocols (GCP Cloud Run fallback)
        strategies.append(("HEADER_ONLY", {
            # No subprotocols parameter - rely only on headers
        }))
        
        # Strategy 4: Minimal connection (last resort)
        strategies.append(("MINIMAL", {
            # Minimal parameters for maximum compatibility
            "ping_interval": None,  # Disable ping
            "ping_timeout": None,   # Disable ping timeout
        }))
        
        logger.debug(f"Generated {len(strategies)} connection strategies: {[s[0] for s in strategies]}")
        return strategies
    
    async def disconnect(self):
        """Disconnect from WebSocket server with cleanup."""
        if not self.is_connected:
            return
            
        try:
            # Cancel background tasks
            if self.listener_task and not self.listener_task.done():
                self.listener_task.cancel()
                try:
                    await self.listener_task
                except asyncio.CancelledError:
                    pass
            
            if self.heartbeat_task and not self.heartbeat_task.done():
                self.heartbeat_task.cancel()
                try:
                    await self.heartbeat_task
                except asyncio.CancelledError:
                    pass
            
            # Close WebSocket connection
            if self.websocket:
                await self.websocket.close()
            
            self.is_connected = False
            logger.info(f"WebSocket client {self.test_id} disconnected")
            
        except Exception as e:
            logger.error(f"WebSocket disconnect error for {self.test_id}: {e}")
    
    async def send_message(self, event_type: WebSocketEventType, data: Dict[str, Any], 
                          user_id: Optional[str] = None, thread_id: Optional[str] = None) -> WebSocketMessage:
        """
        Send a structured message to the WebSocket server.
        
        Args:
            event_type: Type of event/message
            data: Message data
            user_id: Optional user ID
            thread_id: Optional thread ID
            
        Returns:
            The sent WebSocketMessage
        """
        if not self.is_connected or not self.websocket:
            raise RuntimeError(f"WebSocket client {self.test_id} not connected")
        
        message = WebSocketMessage(
            event_type=event_type,
            data=data,
            timestamp=datetime.now(),
            message_id=f"msg_{uuid.uuid4().hex[:8]}",
            user_id=user_id,
            thread_id=thread_id
        )
        
        try:
            message_json = json.dumps(message.to_dict())
            await self.websocket.send(message_json)
            
            self.sent_messages.append(message)
            logger.debug(f"Sent WebSocket message {message.message_id}: {event_type.value}")
            
            return message
            
        except Exception as e:
            logger.error(f"Failed to send WebSocket message for {self.test_id}: {e}")
            raise
    
    async def send_raw_message(self, data: Union[str, bytes]):
        """Send raw data to WebSocket server."""
        if not self.is_connected or not self.websocket:
            raise RuntimeError(f"WebSocket client {self.test_id} not connected")
        
        try:
            await self.websocket.send(data)
            logger.debug(f"Sent raw WebSocket data for {self.test_id}")
        except Exception as e:
            logger.error(f"Failed to send raw WebSocket data for {self.test_id}: {e}")
            raise
    
    async def wait_for_message(self, event_type: Optional[WebSocketEventType] = None, 
                              timeout: float = 10.0) -> WebSocketMessage:
        """
        Wait for a specific message type or any message.
        
        Args:
            event_type: Optional specific event type to wait for
            timeout: Timeout in seconds
            
        Returns:
            The received WebSocketMessage
        """
        start_time = time.time()
        
        while time.time() - start_time < timeout:
            try:
                # Check if we already have the message
                if event_type:
                    for message in self.received_messages:
                        if message.event_type == event_type:
                            return message
                elif self.received_messages:
                    return self.received_messages[-1]
                
                # Wait for new message
                await asyncio.sleep(0.1)
                
            except asyncio.CancelledError:
                raise
            except Exception as e:
                logger.error(f"Error waiting for message: {e}")
                break
        
        raise asyncio.TimeoutError(f"No message received within {timeout}s")
    
    async def wait_for_events(self, expected_events: List[WebSocketEventType], 
                             timeout: float = 30.0) -> Dict[WebSocketEventType, List[WebSocketMessage]]:
        """
        Wait for multiple specific events.
        
        Args:
            expected_events: List of expected event types
            timeout: Total timeout for all events
            
        Returns:
            Dictionary mapping event types to received messages
        """
        start_time = time.time()
        results: Dict[WebSocketEventType, List[WebSocketMessage]] = {}
        remaining_events = set(expected_events)
        
        while remaining_events and (time.time() - start_time < timeout):
            try:
                # Check received messages for expected events
                for message in self.received_messages:
                    if message.event_type in remaining_events:
                        if message.event_type not in results:
                            results[message.event_type] = []
                        results[message.event_type].append(message)
                        remaining_events.discard(message.event_type)
                
                if not remaining_events:
                    break
                    
                await asyncio.sleep(0.1)
                
            except asyncio.CancelledError:
                raise
            except Exception as e:
                logger.error(f"Error waiting for events: {e}")
                break
        
        if remaining_events:
            missing = [evt.value for evt in remaining_events]
            raise asyncio.TimeoutError(f"Missing expected events: {missing}")
        
        return results
    
    def add_event_handler(self, event_type: WebSocketEventType, handler: Callable[[WebSocketMessage], None]):
        """Add event handler for specific event type."""
        if event_type not in self.event_handlers:
            self.event_handlers[event_type] = []
        self.event_handlers[event_type].append(handler)
    
    def get_messages_by_type(self, event_type: WebSocketEventType) -> List[WebSocketMessage]:
        """Get all received messages of a specific type."""
        return [msg for msg in self.received_messages if msg.event_type == event_type]
    
    async def _mock_listen_for_messages(self):
        """Background task to simulate listening for messages in mock mode."""
        try:
            logger.debug(f"Mock WebSocket listener started for {self.test_id}")
            
            # Simulate some common WebSocket events for testing
            mock_events = [
                ("agent_started", {"agent": "triage", "status": "starting"}),
                ("agent_thinking", {"agent": "triage", "progress": "analyzing request"}),
                ("tool_executing", {"tool": "data_query", "status": "running"}),
                ("tool_completed", {"tool": "data_query", "result": "mock_result"}),
                ("agent_completed", {"agent": "triage", "status": "completed", "result": "Mock analysis complete"})
            ]
            
            while self.is_connected and self._mock_mode:
                for event_type_name, data in mock_events:
                    if not self.is_connected:
                        break
                        
                    try:
                        # Create mock message
                        message = WebSocketMessage(
                            event_type=WebSocketEventType(event_type_name),
                            data=data,
                            timestamp=datetime.now(),
                            message_id=f"mock_{uuid.uuid4().hex[:8]}",
                            user_id="mock_user",
                            thread_id="mock_thread"
                        )
                        
                        # Store message
                        self.received_messages.append(message)
                        
                        # Add to event tracking
                        if message.event_type not in self.received_events:
                            self.received_events[message.event_type] = []
                        self.received_events[message.event_type].append(message)
                        
                        logger.debug(f"Mock WebSocket received: {message.event_type.value}")
                        
                        # Call event handlers
                        if message.event_type in self.event_handlers:
                            for handler in self.event_handlers[message.event_type]:
                                try:
                                    handler(message)
                                except Exception as e:
                                    logger.error(f"Mock event handler error: {e}")
                        
                        # Small delay between mock events
                        await asyncio.sleep(0.5)
                        
                    except Exception as e:
                        logger.error(f"Error in mock message processing: {e}")
                
                # Wait before repeating mock sequence
                await asyncio.sleep(2.0)
                
        except asyncio.CancelledError:
            logger.info(f"Mock WebSocket listener cancelled for {self.test_id}")
        except Exception as e:
            logger.error(f"Mock WebSocket listener error for {self.test_id}: {e}")
        finally:
            logger.debug(f"Mock WebSocket listener finished for {self.test_id}")
    
    async def _listen_for_messages(self):
        """Background task to listen for incoming messages."""
        try:
            async for raw_message in self.websocket:
                try:
                    # Parse message
                    if isinstance(raw_message, bytes):
                        raw_message = raw_message.decode('utf-8')
                    
                    message_data = json.loads(raw_message)
                    message = WebSocketMessage.from_dict(message_data)
                    
                    # Store message
                    self.received_messages.append(message)
                    
                    # Call event handlers
                    if message.event_type in self.event_handlers:
                        for handler in self.event_handlers[message.event_type]:
                            try:
                                handler(message)
                            except Exception as e:
                                logger.error(f"Event handler error: {e}")
                    
                    # Add to event tracking
                    if message.event_type not in self.received_events:
                        self.received_events[message.event_type] = []
                    self.received_events[message.event_type].append(message)
                    
                    logger.debug(f"Received WebSocket message: {message.event_type.value}")
                    
                except json.JSONDecodeError as e:
                    logger.error(f"Invalid JSON in WebSocket message: {e}")
                except Exception as e:
                    logger.error(f"Error processing WebSocket message: {e}")
                    
        except ConnectionClosed:
            logger.info(f"WebSocket connection closed for {self.test_id}")
        except Exception as e:
            logger.error(f"WebSocket listener error for {self.test_id}: {e}")
        finally:
            self.is_connected = False
    
    async def _send_heartbeat(self):
        """Send periodic heartbeat messages."""
        try:
            while self.is_connected:
                await self.send_message(
                    WebSocketEventType.PING,
                    {"timestamp": time.time()}
                )
                await asyncio.sleep(30)  # Send every 30 seconds
        except asyncio.CancelledError:
            pass
        except Exception as e:
            logger.error(f"Heartbeat error for {self.test_id}: {e}")
    
    def _should_send_heartbeat(self) -> bool:
        """Check if heartbeat should be enabled."""
        return True  # Enable heartbeat by default for testing


class WebSocketTestUtility:
    """
    Single Source of Truth (SSOT) utility for ALL WebSocket testing needs.
    
    This utility provides:
    - Consistent WebSocket client management
    - Event tracking and verification
    - Connection lifecycle management
    - Performance monitoring
    - Multi-client testing support
    - Agent event testing utilities
    
    Features:
    - Automatic connection management
    - Event expectation verification
    - Performance metrics collection
    - Multi-user simulation
    - Real-time event monitoring
    - Connection resilience testing
    
    Usage:
        async with WebSocketTestUtility() as ws_util:
            client = await ws_util.create_test_client()
            await client.send_message(WebSocketEventType.PING, {})
            response = await client.wait_for_message()
    """
    
    def __init__(self, base_url: Optional[str] = None, env: Optional[Any] = None):
        """
        Initialize WebSocketTestUtility.
        
        Args:
            base_url: Base WebSocket server URL
            env: Environment manager instance
        """
        self.env = env or get_env()
        self.base_url = base_url or self._get_websocket_url()
        self.test_id = f"wstest_{uuid.uuid4().hex[:8]}"
        self.metrics = WebSocketTestMetrics()
        
        # Client management
        self.active_clients: Dict[str, WebSocketTestClient] = {}
        self.client_counter = 0
        
        # Test configuration
        self.default_timeout = float(self.env.get("WEBSOCKET_TEST_TIMEOUT", "30"))
        self.connection_retry_count = int(self.env.get("WEBSOCKET_RETRY_COUNT", "3"))
        self.enable_performance_monitoring = self.env.get("WS_ENABLE_PERF_MONITORING", "true").lower() == "true"
        
        # Event testing
        self.expected_event_patterns: List[List[WebSocketEventType]] = []
        self.global_event_handlers: Dict[WebSocketEventType, List[Callable]] = {}
        
        # Mock mode tracking
        self._mock_mode = False
        
        logger.debug(f"WebSocketTestUtility initialized [{self.test_id}]")
    
    def _get_websocket_url(self) -> str:
        """Get WebSocket server URL from environment."""
        # Try different environment variables
        ws_url = (
            self.env.get("WEBSOCKET_TEST_URL") or
            self.env.get("TEST_WEBSOCKET_URL") or
            self.env.get("WEBSOCKET_URL") or
            "ws://localhost:8000/ws"
        )
        
        # Ensure it's a WebSocket URL
        if ws_url.startswith("http://"):
            ws_url = ws_url.replace("http://", "ws://")
        elif ws_url.startswith("https://"):
            ws_url = ws_url.replace("https://", "wss://")
        elif not ws_url.startswith(("ws://", "wss://")):
            ws_url = f"ws://{ws_url}"
        
        return ws_url
    
    def _should_use_mock_mode(self) -> bool:
        """Determine if WebSocket tests should run in mock mode."""
        # Check environment variables for mock mode indicators
        mock_indicators = [
            self.env.get("WEBSOCKET_MOCK_MODE", "false").lower() == "true",
            self.env.get("NO_REAL_SERVERS", "false").lower() == "true", 
            self.env.get("TEST_OFFLINE", "false").lower() == "true",
            # Check if we're running unit tests (not integration/e2e)
            "unit" in self.env.get("PYTEST_CURRENT_TEST", "").lower(),
            # Check if Docker is not available
            self.env.get("DOCKER_AVAILABLE", "true").lower() == "false",
        ]
        
        # Also check if base URL indicates local testing without real server
        is_localhost_no_docker = (
            self.base_url.startswith("ws://localhost") and 
            self.env.get("DOCKER_AVAILABLE", "true").lower() == "false"
        )
        
        mock_mode = any(mock_indicators) or is_localhost_no_docker
        
        if mock_mode:
            logger.info(f"WebSocket mock mode detected: {mock_indicators}, localhost_no_docker={is_localhost_no_docker}")
        
        return mock_mode
    
    async def __aenter__(self):
        """Async context manager entry."""
        await self.initialize()
        return self
    
    async def __aexit__(self, exc_type, exc_val, exc_tb):
        """Async context manager exit with cleanup."""
        await self.cleanup()
    
    async def initialize(self):
        """Initialize WebSocket test environment."""
        start_time = time.time()
        
        try:
            # Check if we're in a test environment without real servers
            is_mock_mode = self._should_use_mock_mode()
            
            if is_mock_mode:
                # Use mock mode - don't verify server availability
                logger.info("WebSocketTestUtility running in mock mode (no real server verification)")
                self._mock_mode = True
            else:
                # Verify WebSocket server is reachable
                await self._verify_server_availability()
                self._mock_mode = False
            
            self.metrics.record_connection(time.time() - start_time)
            logger.info(f"WebSocketTestUtility initialized in {self.metrics.connection_time:.2f}s (mock_mode={self._mock_mode})")
            
        except Exception as e:
            self.metrics.add_error(f"Initialization failed: {str(e)}")
            logger.error(f"WebSocket test utility initialization failed: {e}")
            raise
    
    async def _verify_server_availability(self):
        """Verify WebSocket server is available."""
        try:
            # Simple connection test with Python 3.12 compatible timeout
            async with asyncio.timeout(5):
                test_ws = await websockets.connect(self.base_url, ping_timeout=5)
                await test_ws.close()
            logger.debug("WebSocket server availability verified")
        except Exception as e:
            raise RuntimeError(f"WebSocket server not available at {self.base_url}: {e}")
    
    async def create_test_client(self, user_id: Optional[str] = None, 
                               headers: Optional[Dict[str, str]] = None) -> WebSocketTestClient:
        """
        Create a WebSocket test client.
        
        Args:
            user_id: Optional user ID for client identification
            headers: Optional headers for connection
            
        Returns:
            WebSocketTestClient instance
        """
        self.client_counter += 1
        client_id = f"client_{self.client_counter}_{uuid.uuid4().hex[:6]}"
        
        # Prepare headers with authentication if user_id provided
        test_headers = headers or {}
        if user_id:
            test_headers["X-User-ID"] = user_id
            # Add mock authentication header for testing
            test_headers["Authorization"] = f"Bearer test_token_{user_id}"
        
        client = WebSocketTestClient(
            url=self.base_url,
            test_id=client_id,
            headers=test_headers
        )
        
        # Automatically connect client in mock mode if utility is in mock mode
        if hasattr(self, '_mock_mode') and self._mock_mode:
            success = await client.connect(mock_mode=True)
            if not success:
                logger.warning(f"Failed to connect client {client_id} in mock mode")
        
        self.active_clients[client_id] = client
        logger.debug(f"Created WebSocket test client: {client_id} (mock_mode={getattr(self, '_mock_mode', False)})")
        
        return client
    
    async def create_authenticated_client(self, user_id: str, token: Optional[str] = None) -> WebSocketTestClient:
        """
        Create an authenticated WebSocket test client.
        
        Args:
            user_id: User ID for authentication
            token: Optional authentication token
            
        Returns:
            Authenticated WebSocketTestClient
        """
        auth_token = token or f"test_token_{user_id}_{int(time.time())}"
        headers = {
            "Authorization": f"Bearer {auth_token}",
            "X-User-ID": user_id
        }
        
        return await self.create_test_client(user_id=user_id, headers=headers)
    
    async def create_multi_user_clients(self, user_count: int) -> List[WebSocketTestClient]:
        """
        Create multiple authenticated clients for multi-user testing.
        
        Args:
            user_count: Number of clients to create
            
        Returns:
            List of WebSocketTestClient instances
        """
        clients = []
        
        for i in range(user_count):
            user_id = f"testuser_{i+1}_{uuid.uuid4().hex[:6]}"
            client = await self.create_authenticated_client(user_id)
            await client.connect()
            clients.append(client)
        
        logger.info(f"Created {user_count} multi-user WebSocket clients")
        return clients
    
    @asynccontextmanager
    async def connected_client(self, user_id: Optional[str] = None) -> AsyncGenerator[WebSocketTestClient, None]:
        """
        Context manager for a connected WebSocket client.
        
        Args:
            user_id: Optional user ID
            
        Yields:
            Connected WebSocketTestClient
        """
        client = await self.create_test_client(user_id=user_id)
        
        try:
            connected = await client.connect(timeout=self.default_timeout)
            if not connected:
                raise RuntimeError(f"Failed to connect WebSocket client for user {user_id}")
            
            yield client
            
        finally:
            await client.disconnect()
    
    # ========== Agent Event Testing ==========
    
    async def test_agent_event_flow(self, client: WebSocketTestClient, 
                                  expected_events: List[WebSocketEventType],
                                  timeout: float = 30.0) -> Dict[WebSocketEventType, List[WebSocketMessage]]:
        """
        Test a complete agent event flow (agent_started -> agent_thinking -> tool_executing -> etc.).
        
        Args:
            client: WebSocket test client
            expected_events: List of expected events in order
            timeout: Total timeout for all events
            
        Returns:
            Dictionary of received events by type
        """
        logger.info(f"Testing agent event flow: {[e.value for e in expected_events]}")
        
        # Clear previous messages
        client.received_messages.clear()
        
        try:
            # Wait for expected events
            results = await client.wait_for_events(expected_events, timeout)
            
            # Verify event order if needed
            self._verify_event_order(client.received_messages, expected_events)
            
            # Record metrics
            for event_type in expected_events:
                self.metrics.record_event_emitted(event_type.value)
            
            logger.info(f"Agent event flow completed successfully")
            return results
            
        except asyncio.TimeoutError as e:
            self.metrics.add_error(f"Agent event flow timeout: {str(e)}")
            logger.error(f"Agent event flow failed: {e}")
            raise
    
    def _verify_event_order(self, received_messages: List[WebSocketMessage], 
                           expected_order: List[WebSocketEventType]):
        """Verify events were received in expected order."""
        received_events = [msg.event_type for msg in received_messages if msg.event_type in expected_order]
        
        if received_events != expected_order:
            received_names = [e.value for e in received_events]
            expected_names = [e.value for e in expected_order]
            self.metrics.add_warning(f"Event order mismatch: received {received_names}, expected {expected_names}")
    
    async def simulate_agent_execution(self, client: WebSocketTestClient, 
                                     user_request: str = "Test request") -> Dict[str, Any]:
        """
        Simulate a complete agent execution flow with all expected events.
        
        Args:
            client: WebSocket test client  
            user_request: User request to simulate
            
        Returns:
            Summary of execution results
        """
        execution_id = f"exec_{uuid.uuid4().hex[:8]}"
        thread_id = f"thread_{uuid.uuid4().hex[:8]}"
        
        # Expected agent execution flow
        expected_events = [
            WebSocketEventType.AGENT_STARTED,
            WebSocketEventType.AGENT_THINKING,
            WebSocketEventType.TOOL_EXECUTING,
            WebSocketEventType.TOOL_COMPLETED,
            WebSocketEventType.AGENT_COMPLETED
        ]
        
        start_time = time.time()
        
        try:
            # Send initial request (simulate user message)
            await client.send_message(
                WebSocketEventType.MESSAGE_CREATED,
                {
                    "content": user_request,
                    "role": "user",
                    "thread_id": thread_id,
                    "execution_id": execution_id
                },
                thread_id=thread_id
            )
            
            # Wait for agent execution events
            results = await self.test_agent_event_flow(client, expected_events)
            
            execution_time = time.time() - start_time
            
            return {
                "execution_id": execution_id,
                "thread_id": thread_id,
                "execution_time": execution_time,
                "events_received": len(results),
                "results": results,
                "success": True
            }
            
        except Exception as e:
            self.metrics.add_error(f"Agent execution simulation failed: {str(e)}")
            return {
                "execution_id": execution_id,
                "thread_id": thread_id,
                "execution_time": time.time() - start_time,
                "error": str(e),
                "success": False
            }
    
    # ========== Performance Testing ==========
    
    async def run_performance_test(self, client_count: int = 5, 
                                 message_count: int = 10,
                                 test_duration: float = 60.0) -> Dict[str, Any]:
        """
        Run WebSocket performance test with multiple clients.
        
        Args:
            client_count: Number of concurrent clients
            message_count: Messages per client
            test_duration: Test duration in seconds
            
        Returns:
            Performance test results
        """
        logger.info(f"Running WebSocket performance test: {client_count} clients, {message_count} messages each")
        
        start_time = time.time()
        clients = []
        results = {
            "client_count": client_count,
            "message_count": message_count,
            "test_duration": 0.0,
            "total_messages_sent": 0,
            "total_messages_received": 0,
            "messages_per_second": 0.0,
            "avg_latency": 0.0,
            "max_latency": 0.0,
            "connection_success_rate": 0.0,
            "errors": []
        }
        
        try:
            # Create and connect clients
            clients = await self.create_multi_user_clients(client_count)
            connected_clients = sum(1 for c in clients if c.is_connected)
            results["connection_success_rate"] = connected_clients / client_count
            
            # Send messages from each client
            tasks = []
            for i, client in enumerate(clients):
                if client.is_connected:
                    task = asyncio.create_task(
                        self._send_test_messages(client, message_count, f"client_{i}")
                    )
                    tasks.append(task)
            
            # Wait for all messages to be sent
            await asyncio.gather(*tasks, return_exceptions=True)
            
            # Wait a bit for responses
            await asyncio.sleep(2.0)
            
            # Collect results
            total_sent = sum(len(c.sent_messages) for c in clients)
            total_received = sum(len(c.received_messages) for c in clients)
            test_duration = time.time() - start_time
            
            results.update({
                "test_duration": test_duration,
                "total_messages_sent": total_sent,
                "total_messages_received": total_received,
                "messages_per_second": (total_sent + total_received) / test_duration if test_duration > 0 else 0,
                "avg_latency": self.metrics.avg_message_latency,
                "max_latency": self.metrics.max_message_latency
            })
            
            logger.info(f"Performance test completed: {total_sent} sent, {total_received} received")
            
        except Exception as e:
            results["errors"].append(str(e))
            logger.error(f"Performance test failed: {e}")
        finally:
            # Cleanup clients
            for client in clients:
                try:
                    await client.disconnect()
                except Exception as e:
                    logger.warning(f"Error disconnecting client: {e}")
        
        return results
    
    async def _send_test_messages(self, client: WebSocketTestClient, count: int, client_name: str):
        """Send test messages from a client."""
        for i in range(count):
            try:
                await client.send_message(
                    WebSocketEventType.PING,
                    {
                        "message_number": i + 1,
                        "client_name": client_name,
                        "timestamp": time.time()
                    }
                )
                await asyncio.sleep(0.1)  # Small delay between messages
            except Exception as e:
                logger.error(f"Error sending message {i+1} from {client_name}: {e}")
    
    # ========== Connection Testing ==========
    
    async def test_connection_resilience(self, client: WebSocketTestClient, 
                                       disconnect_count: int = 3) -> Dict[str, Any]:
        """
        Test WebSocket connection resilience with forced disconnections.
        
        Args:
            client: WebSocket test client
            disconnect_count: Number of disconnect/reconnect cycles
            
        Returns:
            Resilience test results
        """
        results = {
            "disconnect_count": disconnect_count,
            "successful_reconnects": 0,
            "failed_reconnects": 0,
            "avg_reconnect_time": 0.0,
            "total_test_time": 0.0
        }
        
        start_time = time.time()
        reconnect_times = []
        
        try:
            for cycle in range(disconnect_count):
                logger.info(f"Connection resilience test cycle {cycle + 1}/{disconnect_count}")
                
                # Disconnect
                await client.disconnect()
                await asyncio.sleep(1.0)  # Wait before reconnecting
                
                # Reconnect
                reconnect_start = time.time()
                success = await client.connect(timeout=10.0)
                reconnect_time = time.time() - reconnect_start
                
                if success:
                    results["successful_reconnects"] += 1
                    reconnect_times.append(reconnect_time)
                    
                    # Test that connection works
                    await client.send_message(WebSocketEventType.PING, {"cycle": cycle + 1})
                else:
                    results["failed_reconnects"] += 1
                
                await asyncio.sleep(0.5)  # Brief pause between cycles
            
            # Calculate averages
            if reconnect_times:
                results["avg_reconnect_time"] = sum(reconnect_times) / len(reconnect_times)
            
            results["total_test_time"] = time.time() - start_time
            
            logger.info(f"Connection resilience test completed: "
                       f"{results['successful_reconnects']}/{disconnect_count} successful reconnects")
            
        except Exception as e:
            logger.error(f"Connection resilience test failed: {e}")
            results["error"] = str(e)
        
        return results
    
    # ========== Cleanup and Resource Management ==========
    
    async def disconnect_all_clients(self):
        """Disconnect all active WebSocket clients."""
        disconnect_tasks = []
        
        for client in self.active_clients.values():
            if client.is_connected:
                disconnect_tasks.append(client.disconnect())
        
        if disconnect_tasks:
            await asyncio.gather(*disconnect_tasks, return_exceptions=True)
            logger.info(f"Disconnected {len(disconnect_tasks)} WebSocket clients")
    
    async def cleanup(self):
        """Clean up all WebSocket resources."""
        start_time = time.time()
        
        try:
            # Disconnect all clients
            await self.disconnect_all_clients()
            
            # Clear client registry
            self.active_clients.clear()
            
            cleanup_time = time.time() - start_time
            logger.info(f"WebSocketTestUtility cleanup completed in {cleanup_time:.2f}s")
            
            # Log metrics if there were issues or long cleanup
            if self.metrics.errors or self.metrics.warnings or cleanup_time > 2.0:
                logger.info(f"WebSocket test metrics: {self.metrics.to_dict()}")
                
        except Exception as e:
            logger.error(f"WebSocket test utility cleanup failed: {e}")
    
    # ========== Utility Methods ==========
    
    def get_connection_status(self) -> Dict[str, Any]:
        """Get status of all WebSocket connections."""
        return {
            "total_clients": len(self.active_clients),
            "connected_clients": sum(1 for c in self.active_clients.values() if c.is_connected),
            "base_url": self.base_url,
            "test_id": self.test_id,
            "metrics": self.metrics.to_dict()
        }


# ========== Global WebSocket Utility Management ==========

_global_websocket_utility: Optional[WebSocketTestUtility] = None


async def get_websocket_test_utility(base_url: Optional[str] = None) -> WebSocketTestUtility:
    """Get or create global WebSocket test utility."""
    global _global_websocket_utility
    if _global_websocket_utility is None:
        _global_websocket_utility = WebSocketTestUtility(base_url)
        await _global_websocket_utility.initialize()
    
    return _global_websocket_utility


async def cleanup_global_websocket_utility():
    """Clean up global WebSocket test utility."""
    global _global_websocket_utility
    if _global_websocket_utility:
        await _global_websocket_utility.cleanup()
        _global_websocket_utility = None


async def create_test_websocket_manager():
    """
    Create a mock WebSocket manager for integration testing.
    
    This function provides SSOT compatibility with legacy tests that expect
    a WebSocketManager-like object for testing WebSocket notifications.
    
    Returns:
        Mock WebSocket manager with send_to_thread and broadcast methods
    """
    from unittest.mock import AsyncMock
    
    mock_manager = AsyncMock()
    
    # Configure send_to_thread to always return True (success)
    async def mock_send_to_thread(thread_id: str, message: dict) -> bool:
        """Mock implementation of send_to_thread."""
        logger.debug(f"Mock WebSocket send_to_thread: {thread_id} -> {message.get('type', 'unknown')}")
        return True
    
    # Configure broadcast to always return True (success)  
    async def mock_broadcast(message: dict) -> bool:
        """Mock implementation of broadcast."""
        logger.debug(f"Mock WebSocket broadcast: {message.get('type', 'unknown')}")
        return True
    
    mock_manager.send_to_thread.side_effect = mock_send_to_thread
    mock_manager.broadcast.side_effect = mock_broadcast
    
    return mock_manager


# Backward compatibility aliases
RealWebSocketTestClient = WebSocketTestClient
WebSocketTestHelper = WebSocketTestUtility  # Alias for WebSocketTestUtility

# Create alias for backward compatibility and Issue #485 fix
websocket_test_utilities = WebSocketTestUtility

<<<<<<< HEAD
=======
# Import new WebSocket infrastructure components for backward compatibility
from .websocket_test_infrastructure_factory import WebSocketTestInfrastructureFactory
from .websocket_auth_helper import WebSocketAuthHelper
from .websocket_bridge_test_helper import WebSocketBridgeTestHelper
from .communication_metrics_collector import CommunicationMetricsCollector

>>>>>>> dbad8c6f
# Export SSOT WebSocket utilities
__all__ = [
    'WebSocketTestUtility',
    'WebSocketTestClient',
    'WebSocketTestHelper',
    'RealWebSocketTestClient',
    'WebSocketMessage', 
    'WebSocketEventType',
    'WebSocketTestMetrics',
    'get_websocket_test_utility',
    'cleanup_global_websocket_utility',
    'create_test_websocket_manager',
<<<<<<< HEAD
    'websocket_test_utilities'  # Issue #485 fix: Missing import
=======
    'websocket_test_utilities',  # Issue #485 fix: Missing import
    # New WebSocket infrastructure components
    'WebSocketTestInfrastructureFactory',
    'WebSocketAuthHelper', 
    'WebSocketBridgeTestHelper',
    'CommunicationMetricsCollector'
>>>>>>> dbad8c6f
]<|MERGE_RESOLUTION|>--- conflicted
+++ resolved
@@ -1324,15 +1324,12 @@
 # Create alias for backward compatibility and Issue #485 fix
 websocket_test_utilities = WebSocketTestUtility
 
-<<<<<<< HEAD
-=======
 # Import new WebSocket infrastructure components for backward compatibility
 from .websocket_test_infrastructure_factory import WebSocketTestInfrastructureFactory
 from .websocket_auth_helper import WebSocketAuthHelper
 from .websocket_bridge_test_helper import WebSocketBridgeTestHelper
 from .communication_metrics_collector import CommunicationMetricsCollector
 
->>>>>>> dbad8c6f
 # Export SSOT WebSocket utilities
 __all__ = [
     'WebSocketTestUtility',
@@ -1345,14 +1342,10 @@
     'get_websocket_test_utility',
     'cleanup_global_websocket_utility',
     'create_test_websocket_manager',
-<<<<<<< HEAD
-    'websocket_test_utilities'  # Issue #485 fix: Missing import
-=======
     'websocket_test_utilities',  # Issue #485 fix: Missing import
     # New WebSocket infrastructure components
     'WebSocketTestInfrastructureFactory',
     'WebSocketAuthHelper', 
     'WebSocketBridgeTestHelper',
     'CommunicationMetricsCollector'
->>>>>>> dbad8c6f
 ]