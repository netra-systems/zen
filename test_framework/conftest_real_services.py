"""Real Services Conftest - Replaces ALL mocks with real service connections.

This module provides pytest fixtures that use actual PostgreSQL, Redis, ClickHouse,
WebSocket, and HTTP connections instead of mocks. It's designed to completely
eliminate the 5766+ mock violations across the codebase.

Import this in your conftest.py files to get real service fixtures:
    from test_framework.conftest_real_services import *

Key Features:
- Real database connections with proper isolation  
- Real Redis caching with test database separation
- Real ClickHouse analytics with fast test data
- Real WebSocket connections for integration testing
- Real HTTP clients for API testing  
- Automatic service health checking and retry logic
- Fast setup/teardown with connection pooling
- Per-test data isolation and cleanup
"""

import asyncio
import logging
import os
import sys
from typing import AsyncIterator, Dict, List, Optional
from unittest.mock import AsyncMock, MagicMock

import pytest

# Import real services infrastructure
from test_framework.real_services import (
    RealServicesManager,
    DatabaseManager, 
    RedisManager,
    ClickHouseManager,
    WebSocketTestClient,
    HTTPTestClient,
    ServiceUnavailableError,
    get_real_services,
    skip_if_services_unavailable,
    load_test_fixtures
)

# Import environment isolation
from test_framework.environment_isolation import (
    get_test_env_manager,
    isolated_test_session,
    isolated_test_env,
    ensure_test_isolation
)

logger = logging.getLogger(__name__)

# =============================================================================
# REAL SERVICE CONFIGURATION  
# =============================================================================

# Environment setup for real services
if "pytest" in sys.modules or get_test_env_manager().env.get("PYTEST_CURRENT_TEST"):
    ensure_test_isolation()
    
    # Set real service environment variables
    env_manager = get_test_env_manager()
    env = env_manager.env
    env.set("USE_REAL_SERVICES", "true", source="real_services_conftest")
    env.set("SKIP_MOCKS", "true", source="real_services_conftest")
    
    # Check for staging environment
    current_env = env.get("ENVIRONMENT", "").lower()
    is_staging = current_env == "staging"
    
    if is_staging:
        # Staging environment - use GCP services
        env.set("TESTING", "0", source="real_services_conftest")  # Not local testing
        # Use staging service URLs from environment or defaults
        pass  # Staging services use environment variables from GCP
    else:
        # Local/test environment - use Docker containers
        env.set("TESTING", "1", source="real_services_conftest") 
        
        # Service endpoints for real testing (Docker containers)
        env.set("TEST_POSTGRES_HOST", "localhost", source="real_services_conftest")
        env.set("TEST_POSTGRES_PORT", "5434", source="real_services_conftest")
        env.set("TEST_POSTGRES_USER", "test_user", source="real_services_conftest")
        env.set("TEST_POSTGRES_PASSWORD", "test_pass", source="real_services_conftest")
        env.set("TEST_POSTGRES_DB", "netra_test", source="real_services_conftest")
        env.set("TEST_REDIS_HOST", "localhost", source="real_services_conftest") 
        env.set("TEST_REDIS_PORT", "6381", source="real_services_conftest")
        env.set("TEST_CLICKHOUSE_HOST", "localhost", source="real_services_conftest")
<<<<<<< HEAD
        env.set("TEST_CLICKHOUSE_HTTP_PORT", "8125", source="real_services_conftest")
        env.set("TEST_CLICKHOUSE_TCP_PORT", "9002", source="real_services_conftest")
        env.set("TEST_CLICKHOUSE_USER", "test_user", source="real_services_conftest")
        env.set("TEST_CLICKHOUSE_PASSWORD", "test_pass", source="real_services_conftest")
=======
        env.set("TEST_CLICKHOUSE_HTTP_PORT", "8123", source="real_services_conftest")
        env.set("TEST_CLICKHOUSE_TCP_PORT", "9002", source="real_services_conftest")
        env.set("TEST_CLICKHOUSE_USER", "test", source="real_services_conftest")
        env.set("TEST_CLICKHOUSE_PASSWORD", "test", source="real_services_conftest")
>>>>>>> 49b0d248
        env.set("TEST_CLICKHOUSE_DB", "netra_test_analytics", source="real_services_conftest")


# =============================================================================
# SESSION-SCOPED REAL SERVICE FIXTURES
# =============================================================================

@pytest.fixture(scope="session", autouse=True)
async def real_services_session() -> AsyncIterator[RealServicesManager]:
    """Session-scoped real services manager with E2E service orchestration."""
    logger.info("🚀 Starting E2E Service Orchestration for test session...")
    
    # Check if real services should be used
    env_manager = get_test_env_manager()
    use_real_services = env_manager.env.get("USE_REAL_SERVICES", "false").lower() == "true"
    current_env = env_manager.env.get("ENVIRONMENT", "").lower()
    is_staging = current_env == "staging"
    
    # Real services are always used in staging environment
    if not (use_real_services or is_staging):
        logger.info("Real services disabled, skipping real service fixtures")
        pytest.skip("Real services disabled (set USE_REAL_SERVICES=true to enable or ENVIRONMENT=staging)")
        
    if is_staging:
        logger.info("Running in staging environment with real GCP services")
        manager = get_real_services()
        
        try:
            # For staging, just check service availability
            await manager.ensure_all_services_available()
            logger.info("✅ All staging services are healthy and ready")
            yield manager
        except ServiceUnavailableError as e:
            logger.error(f"❌ Staging services not available: {e}")
            pytest.skip(f"Staging services unavailable: {e}")
        except Exception as e:
            logger.error(f"❌ Failed to initialize staging services: {e}")
            raise
        finally:
            await manager.close_all()
            logger.info("Staging services session cleanup completed")
    else:
        # Local/test environment - use service orchestrator for Docker services
        from test_framework.service_orchestrator import ServiceOrchestrator, OrchestrationConfig
        
        # Configure orchestration for E2E testing
        orchestration_config = OrchestrationConfig(
            environment=current_env,
            required_services=["postgres", "redis", "backend", "auth"],
            startup_timeout=90.0,  # Generous timeout for Docker service startup
            health_check_timeout=10.0,
            health_check_retries=15
        )
        
        orchestrator = ServiceOrchestrator(orchestration_config)
        
        try:
            # Phase 1: Orchestrate services (start + health check)
            logger.info("🔄 Orchestrating E2E services...")
            success, health_report = await orchestrator.orchestrate_services()
            
            if not success:
                error_report = orchestrator.get_health_report()
                logger.error(error_report)
                pytest.skip(f"E2E Service orchestration failed - services not healthy")
            
            logger.info("✅ E2E Service orchestration completed successfully")
            logger.info(orchestrator.get_health_report())
            
            # Phase 2: Initialize real services manager with orchestrated services
            manager = get_real_services()
            await manager.ensure_all_services_available()
            logger.info("✅ All real services are healthy and ready")
            
            # Phase 3: Load initial test fixtures
            fixture_dir = os.path.join(os.path.dirname(__file__), "fixtures", "test_data")
            if os.path.exists(fixture_dir):
                await load_test_fixtures(manager, fixture_dir)
            
            yield manager
            
        except ServiceUnavailableError as e:
            logger.error(f"❌ Real services not available after orchestration: {e}")
            pytest.skip(f"Real services unavailable: {e}")
        except Exception as e:
            logger.error(f"❌ E2E Service orchestration failed: {e}")
            raise
        finally:
            # Cleanup session resources
            if 'manager' in locals():
                await manager.close_all()
            
            # Optional: Cleanup orchestrated services (only if we started them)
            if orchestrator.started_services:
                logger.info("🧹 Cleaning up orchestrated services...")
                await orchestrator.cleanup_services()
            
            logger.info("✅ E2E Service orchestration cleanup completed")


# =============================================================================
# FUNCTION-SCOPED REAL SERVICE FIXTURES  
# =============================================================================

@pytest.fixture(scope="function")
async def real_services(real_services_session: RealServicesManager) -> AsyncIterator[RealServicesManager]:
    """Function-scoped real services with automatic data cleanup."""
    # Reset all data before test
    await real_services_session.reset_all_data()
    
    yield real_services_session
    
    # Optional: Reset after test for extra isolation
    # Commented out for performance, but can be enabled if needed
    # await real_services_session.reset_all_data()


@pytest.fixture(scope="function")
async def real_postgres(real_services: RealServicesManager) -> AsyncIterator[DatabaseManager]:
    """Real PostgreSQL database connection."""
    yield real_services.postgres


@pytest.fixture(scope="function") 
async def real_redis(real_services: RealServicesManager) -> AsyncIterator[RedisManager]:
    """Real Redis cache connection.""" 
    yield real_services.redis


@pytest.fixture(scope="function")
async def real_clickhouse(real_services: RealServicesManager) -> AsyncIterator[ClickHouseManager]:
    """Real ClickHouse analytics connection."""
    yield real_services.clickhouse


@pytest.fixture(scope="function")
async def real_websocket_client(real_services: RealServicesManager) -> AsyncIterator[WebSocketTestClient]:
    """Real WebSocket client for testing."""
    client = real_services.create_websocket_client()
    yield client
    await client.close()


@pytest.fixture(scope="function")
async def real_http_client(real_services: RealServicesManager) -> AsyncIterator[HTTPTestClient]:
    """Real HTTP client for API testing."""
    client = await real_services.get_http_client()
    yield client


# =============================================================================
# REPLACEMENT FIXTURES FOR EXISTING MOCKS
# These replace the mocked fixtures in the original conftest.py
# =============================================================================

@pytest.fixture
async def redis_manager(real_redis: RedisManager) -> AsyncIterator[RedisManager]:
    """REAL Redis manager - replaces mock_redis_manager."""
    yield real_redis


@pytest.fixture 
async def redis_client(real_redis: RedisManager) -> AsyncIterator:
    """REAL Redis client - replaces mock_redis_client."""
    client = await real_redis.get_client()
    yield client
    # Client is closed by the manager


@pytest.fixture
def clickhouse_client(real_clickhouse: ClickHouseManager):
    """REAL ClickHouse client - replaces mock_clickhouse_client."""
    return real_clickhouse.get_client()


@pytest.fixture
async def database_connection(real_postgres: DatabaseManager) -> AsyncIterator:
    """REAL database connection - replaces database mocks."""
    async with real_postgres.connection() as conn:
        yield conn


@pytest.fixture
async def database_transaction(real_postgres: DatabaseManager) -> AsyncIterator:
    """REAL database transaction - replaces transaction mocks."""
    async with real_postgres.transaction() as tx:
        yield tx


# =============================================================================
# WEBSOCKET TESTING FIXTURES
# =============================================================================

@pytest.fixture
async def websocket_connection(real_websocket_client: WebSocketTestClient) -> AsyncIterator[WebSocketTestClient]:
    """REAL WebSocket connection - replaces WebSocket mocks."""
    # Connect to default WebSocket endpoint
    await real_websocket_client.connect()
    yield real_websocket_client


@pytest.fixture
async def authenticated_websocket(real_websocket_client: WebSocketTestClient, test_user_token) -> AsyncIterator[WebSocketTestClient]:
    """REAL authenticated WebSocket connection."""
    headers = {"Authorization": f"Bearer {test_user_token['token']}"}
    await real_websocket_client.connect(headers=headers)
    yield real_websocket_client


# =============================================================================
# HTTP API TESTING FIXTURES
# =============================================================================

@pytest.fixture
async def api_client(real_http_client: HTTPTestClient) -> AsyncIterator[HTTPTestClient]:
    """REAL HTTP API client - replaces HTTP mocks."""
    yield real_http_client


@pytest.fixture
async def authenticated_api_client(real_http_client: HTTPTestClient, test_user_token) -> AsyncIterator[HTTPTestClient]:
    """REAL authenticated HTTP API client."""
    # Set default authorization header
    client = real_http_client
    if hasattr(client, '_client') and client._client:
        client._client.headers.update({"Authorization": f"Bearer {test_user_token['token']}"})
    yield client


# =============================================================================
# SERVICE-SPECIFIC FIXTURES
# =============================================================================

@pytest.fixture
async def auth_service_client(real_http_client: HTTPTestClient, real_services: RealServicesManager) -> AsyncIterator[HTTPTestClient]:
    """REAL auth service client."""
    # Configure for auth service endpoint
    base_url = real_services.config.auth_service_url
    yield real_http_client  # Use same HTTP client, but with auth service awareness


@pytest.fixture
async def backend_service_client(real_http_client: HTTPTestClient, real_services: RealServicesManager) -> AsyncIterator[HTTPTestClient]:
    """REAL backend service client."""
    # Configure for backend service endpoint  
    base_url = real_services.config.backend_service_url
    yield real_http_client


# =============================================================================
# TEST DATA FIXTURES WITH REAL DATABASE
# =============================================================================

@pytest.fixture
async def test_user(real_postgres: DatabaseManager) -> Dict:
    """Create real test user in database."""
    user_data = {
        'email': 'test@example.com',
        'name': 'Test User',
        'password_hash': '$2b$12$LQv3c1yqBWVHxkd0LHAkCOYz6TtxMQJqhN8/LewdCmUiGD.9K.9qS',  # 'test123'
        'is_active': True,
        'is_superuser': False
    }
    
    # Insert or update real user into database (handle existing users)
    user_id = await real_postgres.fetchval("""
        INSERT INTO auth.users (email, name, password_hash, is_active, is_superuser)
        VALUES ($1, $2, $3, $4, $5)
        ON CONFLICT (email) DO UPDATE SET
            name = EXCLUDED.name,
            password_hash = EXCLUDED.password_hash,
            is_active = EXCLUDED.is_active,
            is_superuser = EXCLUDED.is_superuser
        RETURNING id
    """, user_data['email'], user_data['name'], user_data['password_hash'],
        user_data['is_active'], user_data['is_superuser'])
    
    user_data['id'] = str(user_id)
    return user_data


@pytest.fixture
async def test_organization(real_postgres: DatabaseManager, test_user) -> Dict:
    """Create real test organization in database.""" 
    org_data = {
        'name': 'Test Organization',
        'slug': 'test-org',
        'plan': 'free'
    }
    
    # Insert real organization
    org_id = await real_postgres.fetchval("""
        INSERT INTO backend.organizations (name, slug, plan)
        VALUES ($1, $2, $3)
        RETURNING id
    """, org_data['name'], org_data['slug'], org_data['plan'])
    
    org_data['id'] = str(org_id)
    
    # Link user to organization
    await real_postgres.execute("""
        INSERT INTO backend.organization_memberships (user_id, organization_id, role)
        VALUES ($1, $2, $3)
    """, test_user['id'], org_id, 'admin')
    
    return org_data


@pytest.fixture
async def test_agent(real_postgres: DatabaseManager, test_organization, test_user) -> Dict:
    """Create real test agent in database."""
    agent_data = {
        'name': 'Test Agent',
        'description': 'A test agent for testing',
        'system_prompt': 'You are a helpful test assistant.',
        'model_config': {'model': 'gpt-4', 'temperature': 0.7}
    }
    
    # Insert real agent
    agent_id = await real_postgres.fetchval("""
        INSERT INTO backend.agents (organization_id, name, description, system_prompt, model_config, created_by)
        VALUES ($1, $2, $3, $4, $5, $6)
        RETURNING id
    """, test_organization['id'], agent_data['name'], agent_data['description'],
        agent_data['system_prompt'], agent_data['model_config'], test_user['id'])
    
    agent_data['id'] = str(agent_id)
    agent_data['organization_id'] = test_organization['id']
    agent_data['created_by'] = test_user['id']
    return agent_data


@pytest.fixture
async def test_conversation(real_postgres: DatabaseManager, test_agent, test_user) -> Dict:
    """Create real test conversation in database."""
    conv_data = {
        'title': 'Test Conversation',
        'status': 'active'
    }
    
    # Insert real conversation
    conv_id = await real_postgres.fetchval("""
        INSERT INTO backend.conversations (agent_id, user_id, title, status)
        VALUES ($1, $2, $3, $4)
        RETURNING id
    """, test_agent['id'], test_user['id'], conv_data['title'], conv_data['status'])
    
    conv_data['id'] = str(conv_id)
    conv_data['agent_id'] = test_agent['id'] 
    conv_data['user_id'] = test_user['id']
    return conv_data


@pytest.fixture 
async def test_user_token(test_user) -> Dict:
    """Generate real JWT token for test user."""
    # This would typically use your actual JWT creation logic
    # For now, return a mock token structure that tests can use
    return {
        'token': 'test-jwt-token-for-' + test_user['id'],
        'user_id': test_user['id'],
        'email': test_user['email'],
        'expires_at': '2025-12-31T23:59:59Z'
    }


# =============================================================================
# MIGRATION HELPERS  
# =============================================================================

def require_real_services():
    """Decorator to require real services for a test."""
    def decorator(func):
        return pytest.mark.skipif(
            get_test_env_manager().env.get("USE_REAL_SERVICES", "false").lower() != "true",
            reason="Real services required (set USE_REAL_SERVICES=true)"
        )(func)
    return decorator


@pytest.fixture
def ensure_no_mocks():
    """Fixture that ensures no mocks are used in the test."""
    # This can be used to verify that a test is truly mock-free
    original_magicmock_init = MagicMock.__init__
    original_asyncmock_init = AsyncMock.__init__
    
    def mock_detector(*args, **kwargs):
        raise RuntimeError("Mock detected! This test should use real services only.")
    
    # Temporarily replace mock constructors with detectors
    MagicMock.__init__ = mock_detector
    AsyncMock.__init__ = mock_detector
    
    try:
        yield
    finally:
        # Restore original constructors
        MagicMock.__init__ = original_magicmock_init
        AsyncMock.__init__ = original_asyncmock_init


# =============================================================================
# PERFORMANCE AND MONITORING FIXTURES
# =============================================================================

@pytest.fixture
def performance_monitor():
    """Monitor test performance with real services."""
    import time
    
    class RealServicePerformanceMonitor:
        def __init__(self):
            self.start_time = None
            self.measurements = {}
            
        def start(self, operation: str):
            self.measurements[operation] = {'start': time.time()}
            
        def end(self, operation: str) -> float:
            if operation in self.measurements:
                duration = time.time() - self.measurements[operation]['start']
                self.measurements[operation]['duration'] = duration
                return duration
            return 0.0
            
        def assert_performance(self, operation: str, max_duration: float):
            """Assert that operation completed within performance threshold."""
            if operation not in self.measurements:
                raise AssertionError(f"No measurement found for {operation}")
            
            duration = self.measurements[operation]['duration']
            if duration > max_duration:
                raise AssertionError(
                    f"{operation} took {duration:.2f}s (max: {max_duration}s) with real services"
                )
    
    return RealServicePerformanceMonitor()


# =============================================================================
# EXPORT ALL REAL SERVICE FIXTURES
# =============================================================================

# Export all fixtures for easy import
__all__ = [
    # Core real service managers
    'real_services_session',
    'real_services', 
    'real_postgres',
    'real_redis',
    'real_clickhouse',
    'real_websocket_client',
    'real_http_client',
    
    # Replacement fixtures for mocks
    'redis_manager',
    'redis_client', 
    'clickhouse_client',
    'database_connection',
    'database_transaction',
    
    # WebSocket fixtures
    'websocket_connection',
    'authenticated_websocket',
    
    # HTTP API fixtures
    'api_client',
    'authenticated_api_client',
    'auth_service_client',
    'backend_service_client',
    
    # Test data fixtures
    'test_user',
    'test_organization', 
    'test_agent',
    'test_conversation',
    'test_user_token',
    
    # Utilities
    'require_real_services',
    'ensure_no_mocks',
    'performance_monitor'
]<|MERGE_RESOLUTION|>--- conflicted
+++ resolved
@@ -87,17 +87,10 @@
         env.set("TEST_REDIS_HOST", "localhost", source="real_services_conftest") 
         env.set("TEST_REDIS_PORT", "6381", source="real_services_conftest")
         env.set("TEST_CLICKHOUSE_HOST", "localhost", source="real_services_conftest")
-<<<<<<< HEAD
-        env.set("TEST_CLICKHOUSE_HTTP_PORT", "8125", source="real_services_conftest")
-        env.set("TEST_CLICKHOUSE_TCP_PORT", "9002", source="real_services_conftest")
+        env.set("TEST_CLICKHOUSE_HTTP_PORT", "8125", source="real_services_conftest")  # Test HTTP port
+        env.set("TEST_CLICKHOUSE_TCP_PORT", "9002", source="real_services_conftest")   # Test TCP port
         env.set("TEST_CLICKHOUSE_USER", "test_user", source="real_services_conftest")
         env.set("TEST_CLICKHOUSE_PASSWORD", "test_pass", source="real_services_conftest")
-=======
-        env.set("TEST_CLICKHOUSE_HTTP_PORT", "8123", source="real_services_conftest")
-        env.set("TEST_CLICKHOUSE_TCP_PORT", "9002", source="real_services_conftest")
-        env.set("TEST_CLICKHOUSE_USER", "test", source="real_services_conftest")
-        env.set("TEST_CLICKHOUSE_PASSWORD", "test", source="real_services_conftest")
->>>>>>> 49b0d248
         env.set("TEST_CLICKHOUSE_DB", "netra_test_analytics", source="real_services_conftest")
 
 
