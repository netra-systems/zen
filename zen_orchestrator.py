#!/usr/bin/env python3
"""
Usage Examples:

  zen -h  # Help

Direct Command Execution:
  zen "/single-command-in-claude-commands"  # Execute single command directly
  zen "/analyze-code" --workspace ~/my-project
  zen "/debug-issue" --instance-name "debug-session"
  zen "/optimize-performance" --session-id "perf-1"
  zen "/generate-docs" --clear-history --compact-history

Configuration File Mode:
  zen --config config.json
  zen --config config.json --workspace ~/my-project

Default Instances Mode:
  zen --dry-run  # Auto-detects workspace from project root
  zen --workspace ~/my-project --dry-run  # Override workspace
  zen --startup-delay 2.0  # 2 second delay between launches
  zen --startup-delay 0.5  # 0.5 second delay between launches
  zen --max-line-length 1000  # Longer output lines
  zen --status-report-interval 60  # Status reports every 60s
  zen --quiet  # Minimal output, errors only

Command Discovery:
  zen --list-commands  # Show all available commands
  zen --inspect-command "/analyze-code"  # Inspect specific command

Scheduling:
  zen "/analyze-code" --start-at "2h"  # Start 2 hours from now
  zen "/debug-issue" --start-at "30m"  # Start in 30 minutes
  zen "/optimize" --start-at "1am"  # Start at 1 AM (today or tomorrow)
  zen "/review-code" --start-at "14:30"  # Start at 2:30 PM (today or tomorrow)
  zen "/generate-docs" --start-at "10:30pm"  # Start at 10:30 PM (today or tomorrow)

Precedence Rules:
  1. Direct command (highest) - zen "/command"
  2. Config file (medium) - zen --config file.json    # expected default usage pattern
  3. Default instances (lowest) - zen
"""

import asyncio
import json
import logging
import subprocess
import sys
import time
import yaml
import shutil
import os
import platform
from dataclasses import dataclass, asdict, field
from pathlib import Path
from typing import Dict, List, Optional, Any
import argparse
from datetime import datetime, timedelta
import re
from uuid import uuid4, UUID
from enum import Enum

try:
    from zen.telemetry import telemetry_manager
except Exception:  # pragma: no cover - telemetry optional
    telemetry_manager = None

# Add token budget imports with proper path handling
sys.path.insert(0, str(Path(__file__).parent))
try:
    from token_budget.budget_manager import TokenBudgetManager
    from token_budget.visualization import render_progress_bar
except ImportError as e:
    # Graceful fallback if token budget package is not available
    TokenBudgetManager = None
    render_progress_bar = None
    # Note: logger is not yet defined here, will log warning after logger setup

# Add token transparency imports
try:
    from token_transparency import ClaudePricingEngine, TokenUsageData
except ImportError as e:
    # Graceful fallback if token transparency package is not available
    ClaudePricingEngine = None
    TokenUsageData = None

# Add telemetry imports
try:
    from zen.telemetry import traced, telemetry_manager, trace_performance
    TELEMETRY_AVAILABLE = True
except ImportError as e:
    # Graceful fallback if telemetry package is not available
    TELEMETRY_AVAILABLE = False
    # Create no-op decorator for when telemetry is not available
    def traced(*args, **kwargs):
        def decorator(func):
            return func
        return decorator
    def trace_performance(*args, **kwargs):
        class NoOpContext:
            def __enter__(self): return self
            def __exit__(self, *args): pass
        return NoOpContext()


# Setup logging
logging.basicConfig(
    level=logging.INFO,
    format='%(asctime)s - %(name)s - %(levelname)s - %(message)s'
)
logger = logging.getLogger(__name__)

class LogLevel(Enum):
    """Log level configuration for zen orchestrator output"""
    SILENT = "silent"      # Errors and final summary only
    CONCISE = "concise"    # Essential progress + budget alerts (DEFAULT)
    DETAILED = "detailed"  # All current logging

def determine_log_level(args) -> LogLevel:
    """Determine log level from arguments with backward compatibility."""
    # Check explicit log_level first (highest priority)
    if hasattr(args, 'log_level') and args.log_level:
        return LogLevel[args.log_level.upper()]
    elif hasattr(args, 'quiet') and args.quiet:
        return LogLevel.SILENT
    elif hasattr(args, 'verbose') and args.verbose:
        return LogLevel.DETAILED
    else:
        return LogLevel.CONCISE  # New default

@dataclass
class InstanceConfig:
    """Configuration for a Claude Code instance"""
    command: Optional[str] = None  # For slash commands like /help
    prompt: Optional[str] = None   # For raw prompts like "What are the available commands?"
    name: Optional[str] = None
    description: Optional[str] = None
    allowed_tools: List[str] = None
    permission_mode: str = None  # Will be set based on platform
    output_format: str = "stream-json"  # Default to stream-json for real-time output
    session_id: Optional[str] = None
    clear_history: bool = False
    compact_history: bool = False
    pre_commands: List[str] = None  # Commands to run before main command
    max_tokens_per_command: Optional[int] = None  # Token budget for this specific command

    def __post_init__(self):
        """Set defaults after initialization"""
        # Validate that either command or prompt is provided
        if not self.command and not self.prompt:
            raise ValueError("Either 'command' or 'prompt' must be provided")

        # If both are provided, prioritize command over prompt
        if self.command and self.prompt:
            # Use command, but log that prompt is being ignored
            pass  # This is valid - command takes precedence

        # If only prompt is provided, treat it as the command for execution
        elif self.prompt and not self.command:
            self.command = self.prompt

        # Set default name
        if self.name is None:
            if self.command and self.command.startswith('/'):
                self.name = self.command
            else:
                # For prompts, create a shorter name
                display_text = self.prompt or self.command
                self.name = display_text[:30] + "..." if len(display_text) > 30 else display_text

        # Set default description
        if self.description is None:
            if self.command and self.command.startswith('/'):
                self.description = f"Execute {self.command}"
            else:
                self.description = f"Execute prompt: {(self.prompt or self.command)[:50]}..."

        # Set permission mode if not explicitly set
        if self.permission_mode is None:
            # Default to bypassPermissions for all platforms to avoid approval prompts
            # This is not OS-specific - it's a general permission configuration
            self.permission_mode = "bypassPermissions"

@dataclass
class InstanceStatus:
    """Status of a Claude Code instance"""
    name: str
    pid: Optional[int] = None
    status: str = "pending"  # pending, running, completed, failed
    start_time: Optional[float] = None
    end_time: Optional[float] = None
    output: str = ""
    error: str = ""
    total_tokens: int = 0
    input_tokens: int = 0
    output_tokens: int = 0
    cached_tokens: int = 0  # Backward compatibility - sum of cache_read + cache_creation
    cache_read_tokens: int = 0      # NEW: Separate cache read tracking
    cache_creation_tokens: int = 0  # NEW: Separate cache creation tracking
    tool_calls: int = 0
    _last_known_total_tokens: int = 0  # For delta tracking in budget management

    # NEW: Message ID deduplication tracking
    processed_message_ids: set = None  # Will be initialized as empty set

    # NEW: Authoritative cost from SDK when available
    total_cost_usd: Optional[float] = None

    # NEW: Model tracking for transparency
    model_used: str = "claude-sonnet-4"  # Default model

    # NEW: Tool usage details
    tool_details: Dict[str, int] = None  # Tool name -> usage count
    tool_tokens: Dict[str, Dict[str, int]] = None   # Tool name -> {input, output, cache_read, cache_creation, total}
    tool_id_mapping: Dict[str, str] = field(default_factory=dict)  # tool_use_id -> tool name mapping
<<<<<<< HEAD
    recent_tools: List[str] = field(default_factory=list)  # Track recently used tools for cache attribution
=======
    telemetry_recorded: bool = False
>>>>>>> fe36f73b

    def __post_init__(self):
        """Initialize fields that need special handling"""
        if self.processed_message_ids is None:
            self.processed_message_ids = set()
        if self.tool_details is None:
            self.tool_details = {}
        if self.tool_tokens is None:
            self.tool_tokens = {}
        if self.tool_id_mapping is None:
            self.tool_id_mapping = {}
        if self.recent_tools is None:
            self.recent_tools = []

    def get_tool_token_breakdown(self, tool_name: str) -> Dict[str, int]:
        """Get or create token breakdown structure for a tool"""
        if tool_name not in self.tool_tokens:
            self.tool_tokens[tool_name] = {
                'input': 0,
                'output': 0,
                'cache_read': 0,
                'cache_creation': 0,
                'total': 0
            }
        return self.tool_tokens[tool_name]

class ClaudeInstanceOrchestrator:
    """Orchestrator for managing multiple Claude Code instances"""

    @traced(
        "orchestrator.init",
        attributes={"operation.type": "orchestrator_initialization"}
    )
    def __init__(self, workspace_dir: Path, max_console_lines: int = 5, startup_delay: float = 1.0,
                 max_line_length: int = 500, status_report_interval: int = 30,
                 quiet: bool = False,
                 overall_token_budget: Optional[int] = None,
                 overall_cost_budget: Optional[float] = None,
                 budget_type: str = "tokens",
                 budget_enforcement_mode: str = "warn",
                 enable_budget_visuals: bool = True,
                 has_command_budgets: bool = False,
                 log_level: LogLevel = LogLevel.CONCISE):
        self.workspace_dir = workspace_dir
        self.instances: Dict[str, InstanceConfig] = {}
        self.statuses: Dict[str, InstanceStatus] = {}
        self.processes: Dict[str, subprocess.Popen] = {}
        self.start_datetime = datetime.now()
        self.max_console_lines = max_console_lines  # Max lines to show per instance
        self.startup_delay = startup_delay  # Delay between instance launches in seconds
        self.max_line_length = max_line_length  # Max characters per line in console output
        self.status_report_interval = status_report_interval  # Seconds between status reports
        self.last_status_report = time.time()
        self.status_report_task = None  # For the rolling status report task
        self.quiet = quiet
        self.log_level = log_level
        self.batch_id = str(uuid4())  # Generate batch ID for this orchestration run
        
        self.optimizer = None

        # Initialize budget manager if any budget settings are provided
        needs_budget_manager = (overall_token_budget is not None) or (overall_cost_budget is not None) or has_command_budgets
        if TokenBudgetManager and needs_budget_manager:
            # Cost budget takes precedence over token budget
            if overall_cost_budget is not None:
                self.budget_manager = TokenBudgetManager(
                    overall_cost_budget=overall_cost_budget,
                    enforcement_mode=budget_enforcement_mode,
                    budget_type=budget_type
                )
                logger.info(f"🎯 COST BUDGET MANAGER initialized with ${overall_cost_budget} overall budget")
            else:
                self.budget_manager = TokenBudgetManager(
                    overall_budget=overall_token_budget,  # Can be None
                    enforcement_mode=budget_enforcement_mode,
                    budget_type=budget_type
                )
                if overall_token_budget:
                    logger.info(f"🎯 TOKEN BUDGET MANAGER initialized with {overall_token_budget} token overall budget")
        else:
            self.budget_manager = None
        self.enable_budget_visuals = enable_budget_visuals

        # Initialize token transparency pricing engine
        if ClaudePricingEngine:
            self.pricing_engine = ClaudePricingEngine()
            logger.info("🎯 Token transparency pricing engine enabled - Claude pricing compliance active")
        else:
            self.pricing_engine = None
            logger.debug("Token transparency pricing engine disabled (module not available)")

        # Log budget configuration status
        if self.budget_manager:
            budget_msg = f"Overall: {overall_token_budget:,} tokens" if overall_token_budget else "No overall limit"
            logger.info(f"🎯 Token budget tracking enabled - {budget_msg} | Mode: {budget_enforcement_mode.upper()}")
        else:
            logger.debug("Token budget tracking disabled (no budget specified)")


    def log_at_level(self, level: LogLevel, message: str, log_func=None):
        """Log message only if current log level permits."""
        if log_func is None:
            log_func = logger.info

        if self.log_level == LogLevel.SILENT and log_func != logger.error:
            return
        elif self.log_level == LogLevel.CONCISE and level == LogLevel.DETAILED:
            return

        log_func(message)

    def add_instance(self, config: InstanceConfig):
        """Add a new instance configuration"""
        # Determine if this is a slash command or raw prompt
        is_slash_command = config.command and config.command.startswith('/')
        is_raw_prompt = config.prompt and not is_slash_command

        if is_slash_command:
            # Validate slash command exists
            if not self.validate_command(config.command):
                logger.warning(f"Command '{config.command}' not found in available commands")
                logger.info(f"Available commands: {', '.join(self.discover_available_commands())}")
        elif is_raw_prompt:
            logger.info(f"Using raw prompt: {config.prompt[:50]}{'...' if len(config.prompt) > 50 else ''}")

        self.instances[config.name] = config
        self.statuses[config.name] = InstanceStatus(name=config.name)
        logger.info(f"Added instance: {config.name} - {config.description}")

    def build_claude_command(self, config: InstanceConfig) -> List[str]:
        """Build the Claude Code command for an instance"""
        # Build the full command including pre-commands and session management
        full_command = []

        # Add session management commands first
        if config.clear_history:
            full_command.append("/clear")

        if config.compact_history:
            full_command.append("/compact")

        # Add any pre-commands
        if config.pre_commands:
            full_command.extend(config.pre_commands)

        # Add the main command
        full_command.append(config.command)

        # Join commands with semicolon for sequential execution
        command_string = "; ".join(full_command)

        # Find the claude executable with Mac-specific paths
        # IMPORTANT: Use direct paths to avoid shell functions that may have database dependencies
        possible_paths = [
            "/opt/homebrew/bin/claude",  # Mac Homebrew ARM - prefer direct path
            "/usr/local/bin/claude",     # Mac Homebrew Intel
            "~/.local/bin/claude",       # User local install
            "/usr/bin/claude",           # System install
            "claude.cmd",                # Windows
            "claude.exe",                # Windows
        ]

        claude_cmd = None
        for path in possible_paths:
            # Expand user path if needed
            expanded_path = Path(path).expanduser()
            if expanded_path.exists() and expanded_path.is_file():
                claude_cmd = str(expanded_path)
                logger.info(f"Found Claude executable at: {claude_cmd}")
                break

        # Only use shutil.which as fallback if no direct path found
        if not claude_cmd:
            claude_cmd = shutil.which("claude")
            if claude_cmd:
                logger.info(f"Found Claude executable via which: {claude_cmd}")

        if not claude_cmd:
            logger.warning("Claude command not found in PATH or common locations")
            logger.warning("Please ensure Claude Code is installed and in your PATH")
            logger.warning("Install with: npm install -g @anthropic/claude-code")
            claude_cmd = "/opt/homebrew/bin/claude"  # Default fallback to most likely location

        # New approach: slash commands can be included directly in prompt
        cmd = [
            claude_cmd,
            "-p",  # headless mode
            command_string,  # Full command sequence
            f"--output-format={config.output_format}",
            f"--permission-mode={config.permission_mode}"
        ]

        # Add --verbose if using stream-json (required by Claude Code)
        if config.output_format == "stream-json":
            cmd.append("--verbose")

        if config.allowed_tools:
            cmd.append(f"--allowedTools={','.join(config.allowed_tools)}")

        if config.session_id:
            cmd.extend(["--session-id", config.session_id])

        return cmd

    def discover_available_commands(self) -> List[str]:
        """Discover available slash commands from .claude/commands/"""
        commands = []
        commands_dir = self.workspace_dir / ".claude" / "commands"

        if commands_dir.exists():
            for cmd_file in commands_dir.glob("*.md"):
                # Command name is filename without .md extension
                cmd_name = f"/{cmd_file.stem}"
                commands.append(cmd_name)
                logger.debug(f"Found command: {cmd_name}")

        # Add built-in commands
        builtin_commands = ["/compact", "/clear", "/help"]
        commands.extend(builtin_commands)

        return sorted(commands)

    def validate_command(self, command: str) -> bool:
        """Validate that a slash command exists"""
        available_commands = self.discover_available_commands()

        # Extract base command (remove arguments)
        base_command = command.split()[0] if command.split() else command

        return base_command in available_commands

    def inspect_command(self, command_name: str) -> Dict[str, Any]:
        """Inspect a slash command file for YAML frontmatter and configuration"""
        # Remove leading slash and any arguments
        base_name = command_name.lstrip('/').split()[0]
        command_file = self.workspace_dir / ".claude" / "commands" / f"{base_name}.md"

        if not command_file.exists():
            return {"exists": False}

        try:
            content = command_file.read_text(encoding='utf-8')

            # Check for YAML frontmatter
            if content.startswith('---\n'):
                parts = content.split('---\n', 2)
                if len(parts) >= 3:
                    frontmatter_text = parts[1]
                    try:
                        frontmatter = yaml.safe_load(frontmatter_text)
                        return {
                            "exists": True,
                            "file_path": str(command_file),
                            "frontmatter": frontmatter,
                            "content_preview": parts[2][:200] + "..." if len(parts[2]) > 200 else parts[2]
                        }
                    except yaml.YAMLError as e:
                        logger.warning(f"Invalid YAML frontmatter in {command_file}: {e}")

            return {
                "exists": True,
                "file_path": str(command_file),
                "frontmatter": {},
                "content_preview": content[:200] + "..." if len(content) > 200 else content
            }

        except Exception as e:
            logger.error(f"Error reading command file {command_file}: {e}")
            return {"exists": False, "error": str(e)}

    @traced(
        "orchestrator.run_instance",
        attributes={"operation.type": "instance_execution"},
        capture_args=True
    )
    async def run_instance(self, name: str) -> bool:
        """Run a single Claude Code instance asynchronously"""
        if name not in self.instances:
            logger.error(f"Instance {name} not found")
            return False

        config = self.instances[name]
        status = self.statuses[name]

        # --- PRE-EXECUTION BUDGET CHECK ---
        if self.budget_manager:
            # V1: Use a simple placeholder or the configured max. Future versions can predict.
            estimated_tokens = config.max_tokens_per_command or 1000  # Default estimate
            # ISSUE #1348 FIX: Use consistent command matching logic for budget checking
            # Match the same logic used in _update_budget_tracking for consistency
            if config.command and config.command.strip().startswith('/'):
                # For slash commands, check if budget exists for base command vs full command
                base_command_part = config.command.split()[0] if config.command else config.command
                # Check if budget exists for base command, otherwise use full command
                if base_command_part in self.budget_manager.command_budgets:
                    budget_check_key = base_command_part
                else:
                    budget_check_key = config.command
            else:
                # For non-slash commands/prompts, always use the full command text as budget key
                budget_check_key = config.command if config.command else config.command

            base_command = budget_check_key

            logger.info(f"🎯 Budget check for {name}: command={base_command}, estimated={estimated_tokens} tokens")

            can_run, reason = self.budget_manager.check_budget(base_command, estimated_tokens)
            if not can_run:
                message = f"Budget exceeded for instance {name}: {reason}. Skipping."
                if self.budget_manager.enforcement_mode == "block":
                    logger.error(f"🚫 BLOCK MODE: {message}")
                    status.status = "failed"
                    status.error = f"Blocked by budget limit - {reason}"
                    timestamp = time.time()
                    if status.start_time is None:
                        status.start_time = timestamp
                    status.end_time = timestamp
                    self._emit_instance_telemetry(name, config, status)
                    return False
                else:  # warn mode
                    logger.warning(f"⚠️  WARN MODE: {message}")
            else:
                logger.info(f"✅ Budget check passed for {name}: {reason}")

        try:
            logger.info(f"Starting instance: {name}")
            status.status = "running"
            status.start_time = time.time()

            cmd = self.build_claude_command(config)
            logger.info(f"Command: {' '.join(cmd)}")
            logger.info(f"Permission mode: {config.permission_mode} (Platform: {platform.system()})")

            # Create the async process with Mac-friendly environment
            env = os.environ.copy()
            
            # Add common Mac paths to PATH if not present
            if platform.system() == "Darwin":  # macOS
                mac_paths = [
                    "/opt/homebrew/bin",      # Homebrew ARM
                    "/usr/local/bin",         # Homebrew Intel
                    "/usr/bin",               # System binaries
                    str(Path.home() / ".local" / "bin"),  # User local
                ]
                current_path = env.get("PATH", "")
                for mac_path in mac_paths:
                    if mac_path not in current_path:
                        env["PATH"] = f"{mac_path}:{current_path}"
                        current_path = env["PATH"]
            
            # Create the async process
            process = await asyncio.create_subprocess_exec(
                *cmd,
                stdout=asyncio.subprocess.PIPE,
                stderr=asyncio.subprocess.PIPE,
                cwd=self.workspace_dir,
                env=env
            )

            status.pid = process.pid
            logger.info(f"Instance {name} started with PID {process.pid}")

            # For stream-json format, stream output in parallel with process execution
            if config.output_format == "stream-json":
                # Create streaming task but don't await it yet
                stream_task = asyncio.create_task(self._stream_output_parallel(name, process))

                # Wait for process to complete
                returncode = await process.wait()

                # Now wait for streaming to complete
                await stream_task
            else:
                # For non-streaming formats, use traditional communicate
                stdout, stderr = await process.communicate()
                returncode = process.returncode

                if stdout:
                    stdout_str = stdout.decode() if isinstance(stdout, bytes) else stdout
                    status.output += stdout_str
                    # Parse token usage from final output
                    self._parse_final_output_token_usage(stdout_str, status, config.output_format, name)
                if stderr:
                    status.error += stderr.decode() if isinstance(stderr, bytes) else stderr

            status.end_time = time.time()

            # Save metrics to database if CloudSQL is enabled
            # Database persistence disabled - metrics preserved in local display only
            if False:  # CloudSQL functionality removed
                await self._save_metrics_to_database(name, config, status)

            if returncode == 0:
                status.status = "completed"
                logger.info(f"Instance {name} completed successfully")
                self._emit_instance_telemetry(name, config, status)
                return True
            else:
                status.status = "failed"
                logger.error(f"Instance {name} failed with return code {returncode}")
                if status.error:
                    logger.error(f"Error output: {status.error}")
                self._emit_instance_telemetry(name, config, status)
                return False

        except Exception as e:
            status.status = "failed"
            status.error = str(e)
            logger.error(f"Exception running instance {name}: {e}")
            status.end_time = status.end_time or time.time()
            self._emit_instance_telemetry(name, config, status)
            return False

    async def _save_metrics_to_database(self, name: str, config: InstanceConfig, status: InstanceStatus):
        """Database persistence has been removed for security. Metrics are displayed locally only."""
        # CloudSQL functionality removed for security and simplicity
        # Token metrics are preserved in the local display
        logger.debug(f"Metrics for {name} available in local display only (database persistence disabled)")

    def _calculate_cost(self, status: InstanceStatus) -> float:
        """Calculate cost with Claude pricing compliance engine and proper cache handling"""

        # Use authoritative cost if available (preferred)
        if status.total_cost_usd is not None:
            return status.total_cost_usd

        # Use pricing engine if available
        if self.pricing_engine and TokenUsageData:
            # Create usage data from status
            usage_data = TokenUsageData(
                input_tokens=status.input_tokens,
                output_tokens=status.output_tokens,
                cache_read_tokens=status.cache_read_tokens,
                cache_creation_tokens=status.cache_creation_tokens,
                total_tokens=status.total_tokens,
                cache_type="5min",  # Default to 5min cache
                model=status.model_used  # Use detected model
            )

            # Convert structured tool tokens to flat dict for pricing engine
            flat_tool_tokens = {}
            if status.tool_tokens:
                for tool_name, token_data in status.tool_tokens.items():
                    if isinstance(token_data, dict):
                        flat_tool_tokens[tool_name] = token_data.get('total', 0)
                    else:
                        flat_tool_tokens[tool_name] = token_data

            cost_breakdown = self.pricing_engine.calculate_cost(
                usage_data,
                status.total_cost_usd,
                flat_tool_tokens  # Include tool token costs
            )
            return cost_breakdown.total_cost

        # Fallback calculation with current pricing (legacy support)
        # Claude 3.5 Sonnet current rates (as of 2024-2025)
        input_cost = (status.input_tokens / 1_000_000) * 3.00    # $3 per M input tokens
        output_cost = (status.output_tokens / 1_000_000) * 15.00  # $15 per M output tokens

        # Cache costs with CORRECTED pricing based on Claude documentation
        cache_read_cost = (status.cache_read_tokens / 1_000_000) * (3.00 * 0.1)  # 10% of input rate
        cache_creation_cost = (status.cache_creation_tokens / 1_000_000) * (3.00 * 1.25)  # 5min cache: 25% premium

        # Tool costs (fallback calculation)
        tool_cost = 0.0
        if status.tool_tokens:
            for tool_name, token_data in status.tool_tokens.items():
                if isinstance(token_data, dict):
                    # New structured format with cache tracking
                    tool_input_cost = (token_data.get('input', 0) / 1_000_000) * 3.00
                    tool_output_cost = (token_data.get('output', 0) / 1_000_000) * 15.00
                    tool_cache_cr_cost = (token_data.get('cache_creation', 0) / 1_000_000) * 3.75
                    tool_cache_rd_cost = (token_data.get('cache_read', 0) / 1_000_000) * 0.30
                    tool_cost += tool_input_cost + tool_output_cost + tool_cache_cr_cost + tool_cache_rd_cost
                else:
                    # Legacy flat format
                    tool_cost += (token_data / 1_000_000) * 3.00  # Tool tokens at input rate

        return input_cost + output_cost + cache_read_cost + cache_creation_cost + tool_cost

    def _emit_instance_telemetry(self, name: str, config: InstanceConfig, status: InstanceStatus) -> None:
        """Send telemetry span with token usage and cost metadata."""

        if telemetry_manager is None or not hasattr(telemetry_manager, "is_enabled"):
            return

        if getattr(status, "telemetry_recorded", False):
            return

        if not telemetry_manager.is_enabled():
            return

        cost_usd: Optional[float]
        try:
            cost_usd = self._calculate_cost(status)
        except Exception as exc:  # pragma: no cover - defensive guard
            logger.debug(f"Cost calculation failed for telemetry span ({name}): {exc}")
            cost_usd = None

        try:
            telemetry_manager.record_instance_span(
                batch_id=self.batch_id,
                instance_name=name,
                status=status,
                config=config,
                cost_usd=cost_usd,
                workspace=str(self.workspace_dir),
            )
            status.telemetry_recorded = True
        except Exception as exc:  # pragma: no cover - Network/export errors
            logger.debug(f"Telemetry emission failed for {name}: {exc}")

    async def _stream_output(self, name: str, process):
        """Stream output in real-time for stream-json format (DEPRECATED - use _stream_output_parallel)"""
        status = self.statuses[name]

        async def read_stream(stream, prefix):
            while True:
                line = await stream.readline()
                if not line:
                    break
                line_str = line.decode() if isinstance(line, bytes) else line
                print(f"[{name}] {prefix}: {line_str.strip()}")

                # Accumulate output
                if prefix == "STDOUT":
                    status.output += line_str
                else:
                    status.error += line_str

        # Run both stdout and stderr reading concurrently
        await asyncio.gather(
            read_stream(process.stdout, "STDOUT"),
            read_stream(process.stderr, "STDERR"),
            return_exceptions=True
        )

    async def _stream_output_parallel(self, name: str, process):
        """Stream output in real-time for stream-json format with proper parallel execution"""
        status = self.statuses[name]
        # Rolling buffer to show only recent lines (prevent console overflow)
        recent_lines_buffer = []
        line_count = 0

        def format_instance_line(content: str, prefix: str = "") -> str:
            """Format a line with clear instance separation and truncation"""
            # Truncate content to max_line_length
            if len(content) > self.max_line_length:
                content = content[:self.max_line_length-3] + "..."

            # Create clear visual separation
            instance_header = f"+=[{name}]" + "=" * (20 - len(name) - 4) if len(name) < 16 else f"+=[{name}]="
            if prefix:
                instance_header += f" {prefix} "

            return f"{instance_header}\n| {content}\n+" + "=" * (len(instance_header) - 1)

        async def read_stream(stream, prefix):
            nonlocal line_count
            try:
                while True:
                    line = await stream.readline()
                    if not line:
                        break
                    line_str = line.decode() if isinstance(line, bytes) else line
                    line_count += 1

                    # Clean the line
                    clean_line = line_str.strip()

                    # Add to rolling buffer with formatted display
                    display_line = format_instance_line(clean_line, prefix)
                    recent_lines_buffer.append(display_line)

                    # Keep only the most recent lines
                    if len(recent_lines_buffer) > self.max_console_lines:
                        recent_lines_buffer.pop(0)

                    # Only show periodic updates to prevent spam
                    # Show every 10th line, or important lines (errors, completions)
                    # Respect quiet mode
                    if self.max_console_lines > 0:
                        should_display = (
                            line_count % 10 == 0 or  # Every 10th line
                            prefix == "STDERR" or    # All error lines
                            "completed" in clean_line.lower() or
                            "error" in clean_line.lower() or
                            "failed" in clean_line.lower() or
                            "success" in clean_line.lower()
                        )

                        if should_display:
                            print(f"\n{display_line}\n", flush=True)
                    elif prefix == "STDERR":
                        # In quiet mode, still show errors
                        error_display = format_instance_line(clean_line, "ERROR")
                        print(f"\n{error_display}\n", flush=True)

                    # Accumulate output in status (keep full output for saving)
                    if prefix == "STDOUT":
                        status.output += line_str
                        # Parse token usage from Claude output if present
                        self._parse_token_usage(clean_line, status, name)
                    else:
                        status.error += line_str
            except Exception as e:
                logger.error(f"Error reading {prefix} for instance {name}: {e}")

        # Create tasks for reading both streams concurrently
        stdout_task = asyncio.create_task(read_stream(process.stdout, "STDOUT"))
        stderr_task = asyncio.create_task(read_stream(process.stderr, "STDERR"))

        # Wait for both streams to be consumed
        try:
            await asyncio.gather(stdout_task, stderr_task, return_exceptions=True)
        except Exception as e:
            logger.error(f"Error in stream reading for instance {name}: {e}")
        finally:
            # Show final summary of recent lines for this instance
            if recent_lines_buffer and self.max_console_lines > 0:
                final_header = f"+=== FINAL OUTPUT [{name}] ===+"
                print(f"\n{final_header}")
                print(f"| Last {len(recent_lines_buffer)} lines of {line_count} total")
                print(f"| Status: {status.status}")
                if status.start_time:
                    duration = time.time() - status.start_time
                    print(f"| Duration: {duration:.1f}s")
                print("+" + "=" * (len(final_header) - 2) + "+\n")

            # Always show completion message with clear formatting
            completion_msg = f"🏁 [{name}] COMPLETED - {line_count} lines processed, output saved"
            print(f"\n{'='*60}")
            print(f"{completion_msg}")
            print(f"{'='*60}\n")

            # Note: StreamReader objects in asyncio don't have .close() method
            # They are automatically closed when the process terminates

    @traced(
        "orchestrator.run_all_instances",
        attributes={"operation.type": "batch_execution"},
        capture_args=True
    )
    async def run_all_instances(self, timeout: int = 300) -> Dict[str, bool]:
        """Run all instances with configurable soft startup delay between launches"""
        instance_names = list(self.instances.keys())
        logger.info(f"Starting {len(instance_names)} instances with {self.startup_delay}s delay between launches (timeout: {timeout}s each)")

        # Create tasks with staggered startup
        tasks = []
        for i, name in enumerate(instance_names):
            # Calculate delay for this instance (i * startup_delay seconds)
            delay = i * self.startup_delay
            if delay > 0:
                logger.info(f"Instance '{name}' will start in {delay}s")

            # Create a task that waits for its turn, then starts the instance
            task = asyncio.create_task(self._run_instance_with_delay(name, delay, timeout))
            tasks.append(task)

        # Start the rolling status report task if we have instances to monitor
        # NOTE: Do NOT add status reporter to main tasks list - it runs indefinitely
        if len(tasks) > 0 and not self.max_console_lines == 0:  # Don't show status in quiet mode
            self.status_report_task = asyncio.create_task(self._rolling_status_reporter())

        # Wait for all instance tasks to complete (not the status reporter)
        logger.debug(f"⏳ Waiting for {len(tasks)} instance tasks to complete...")
        results = await asyncio.gather(*tasks, return_exceptions=True)
        logger.debug("✅ All instance tasks completed")

        # Stop the status reporter - CRITICAL: This prevents hanging
        if hasattr(self, 'status_report_task') and self.status_report_task and not self.status_report_task.done():
            logger.debug("🛑 Cancelling status reporter task...")
            self.status_report_task.cancel()
            try:
                await self.status_report_task
                logger.debug("✅ Status reporter task cancelled successfully")
            except asyncio.CancelledError:
                logger.debug("✅ Status reporter task cancellation confirmed")
                pass
            except Exception as e:
                logger.warning(f"⚠️ Error cancelling status reporter: {e}")
        else:
            logger.debug("ℹ️ No status reporter task to cancel")

        # Ensure all processes are cleaned up
        await self._cleanup_all_processes()

        final_results = {}
        for name, result in zip(self.instances.keys(), results):
            if isinstance(result, asyncio.TimeoutError):
                logger.error(f"Instance {name} timed out after {timeout}s")
                status = self.statuses[name]
                status.status = "failed"
                status.error = f"Timeout after {timeout}s"
                status.end_time = time.time()
                self._emit_instance_telemetry(name, self.instances[name], status)
                final_results[name] = False
            elif isinstance(result, Exception):
                logger.error(f"Instance {name} failed with exception: {result}")
                status = self.statuses[name]
                status.status = "failed"
                status.error = str(result)
                status.end_time = time.time()
                self._emit_instance_telemetry(name, self.instances[name], status)
                final_results[name] = False
            else:
                final_results[name] = result

        return final_results

    async def _cleanup_all_processes(self):
        """Ensure all processes are properly cleaned up to prevent hanging"""
        logger.debug("🧹 Cleaning up all processes...")

        for name, status in self.statuses.items():
            if status.pid and status.status == "running":
                try:
                    import signal
                    import os
                    logger.debug(f"🛑 Cleaning up hanging process for {name} (PID: {status.pid})")
                    os.kill(status.pid, signal.SIGTERM)
                except (OSError, ProcessLookupError):
                    # Process already terminated
                    pass
                except Exception as e:
                    logger.warning(f"⚠️ Error cleaning up process {status.pid}: {e}")

        # Clear the processes dict
        if hasattr(self, 'processes'):
            self.processes.clear()

        logger.debug("✅ Process cleanup completed")

    async def _run_instance_with_delay(self, name: str, delay: float, timeout: int) -> bool:
        """Run an instance after a specified delay"""
        if delay > 0:
            logger.info(f"Waiting {delay}s before starting instance '{name}'")
            await asyncio.sleep(delay)

        logger.info(f"Now starting instance '{name}' (after {delay}s delay)")
        return await asyncio.wait_for(self.run_instance(name), timeout=timeout)

    async def _rolling_status_reporter(self):
        """Provide periodic status updates for all running instances"""
        try:
            while True:
                await asyncio.sleep(self.status_report_interval)
                await self._print_status_report()
        except asyncio.CancelledError:
            # Final status report when cancelled
            await self._print_status_report(final=True)
            raise
        except Exception as e:
            logger.error(f"Error in status reporter: {e}")

    def _format_duration(self, seconds: float) -> str:
        """Format duration in seconds to a readable format"""
        if seconds < 60:
            return f"{seconds:.1f}s"
        elif seconds < 3600:
            minutes = int(seconds // 60)
            remaining_seconds = seconds % 60
            return f"{minutes}m{remaining_seconds:.0f}s"
        else:
            hours = int(seconds // 3600)
            remaining_minutes = int((seconds % 3600) // 60)
            return f"{hours}h{remaining_minutes}m"

    def _format_tokens(self, tokens: int) -> str:
        """Format token count with thousands separator"""
        if tokens >= 1000000:
            return f"{tokens/1000000:.1f}M"
        elif tokens >= 1000:
            return f"{tokens/1000:.1f}K"
        else:
            return str(tokens)

    def _get_budget_display(self, instance_name: str) -> str:
        """Get budget display string for an instance (e.g., '1.2K/5K' or '-' if no budget)"""
        if not self.budget_manager:
            return "-"

        # Get the command for this instance
        if instance_name not in self.instances:
            return "-"

        command = self.instances[instance_name].command

        # ISSUE #1348 FIX: Use same command matching logic as _update_budget_tracking
        if command and command.strip().startswith('/'):
            # For slash commands, check if budget exists for base command vs full command
            base_command_part = command.rstrip(';').split()[0] if command else command
            # Check if budget exists for base command, otherwise use full command
            if base_command_part in self.budget_manager.command_budgets:
                budget_display_key = base_command_part
            else:
                budget_display_key = command.rstrip(';')
        else:
            # For non-slash commands/prompts, always use the full command text as budget key
            budget_display_key = command.rstrip(';') if command else command

        base_command = budget_display_key

        # Check if this command has a budget
        if base_command not in self.budget_manager.command_budgets:
            return "-"

        budget_info = self.budget_manager.command_budgets[base_command]
        used_formatted = self._format_tokens(budget_info.used)
        limit_formatted = self._format_tokens(budget_info.limit)

        return f"{used_formatted}/{limit_formatted}"

    def _calculate_token_median(self) -> float:
        """Calculate median token usage across all instances"""
        token_counts = [status.total_tokens for status in self.statuses.values() if status.total_tokens > 0]
        if not token_counts:
            return 0
        
        token_counts.sort()
        n = len(token_counts)
        if n % 2 == 0:
            return (token_counts[n//2 - 1] + token_counts[n//2]) / 2
        else:
            return token_counts[n//2]

    def _calculate_token_percentage(self, tokens: int, median: float) -> str:
        """Calculate percentage relative to median"""
        if median == 0:
            return "N/A"
        percentage = (tokens / median) * 100
        if percentage >= 150:
            return f"+{percentage-100:.0f}%"
        elif percentage <= 50:
            return f"-{100-percentage:.0f}%"
        else:
            return f"{percentage-100:+.0f}%"

    async def _print_status_report(self, final: bool = False):
        """Print a formatted status report of all instances"""
        if not self.statuses:
            return

        current_time = time.time()
        report_type = "FINAL STATUS" if final else "STATUS REPORT"

        # Create status summary
        status_counts = {"pending": 0, "running": 0, "completed": 0, "failed": 0}

        for name, status in self.statuses.items():
            status_counts[status.status] += 1

        # Calculate token median
        token_median = self._calculate_token_median()

        # Print the report header
        header = f"+=== {report_type} [{datetime.now().strftime('%H:%M:%S')}] ===+"
        print(f"\n{header}")
        print(f"| Total: {len(self.statuses)} instances")
        print(f"| Running: {status_counts['running']}, Completed: {status_counts['completed']}, Failed: {status_counts['failed']}, Pending: {status_counts['pending']}")

        # Show token usage summary
        total_tokens_all = sum(s.total_tokens for s in self.statuses.values())
        total_cached_all = sum(s.cached_tokens for s in self.statuses.values())
        total_tools_all = sum(s.tool_calls for s in self.statuses.values())
        median_str = self._format_tokens(int(token_median)) if token_median > 0 else "0"
        print(f"| Tokens: {self._format_tokens(total_tokens_all)} total, {self._format_tokens(total_cached_all)} cached | Median: {median_str} | Tools: {total_tools_all}")

        # --- ADD COST TRANSPARENCY SECTION ---
        if self.pricing_engine:
            total_cost = sum(self._calculate_cost(s) for s in self.statuses.values())
            avg_cost_per_instance = total_cost / len(self.statuses) if self.statuses else 0
            print(f"| 💰 Cost: ${total_cost:.4f} total, ${avg_cost_per_instance:.4f} avg/instance | Pricing: Claude compliant")

        # --- ADD BUDGET STATUS SECTION ---
        if self.budget_manager and self.enable_budget_visuals and render_progress_bar:
            bm = self.budget_manager
            used_formatted = self._format_tokens(bm.total_usage)

            print(f"|")
            print(f"| TOKEN BUDGET STATUS |")

            if bm.overall_budget is not None:
                overall_bar = render_progress_bar(bm.total_usage, bm.overall_budget)
                total_formatted = self._format_tokens(bm.overall_budget)
                print(f"| Overall: {overall_bar} {used_formatted}/{total_formatted}")
            else:
                print(f"| Overall: [UNLIMITED] {used_formatted} used")

            if bm.command_budgets:
                print(f"| Command Budgets:")
                for name, budget_info in bm.command_budgets.items():
                    bar = render_progress_bar(budget_info.used, budget_info.limit)
                    limit_formatted = self._format_tokens(budget_info.limit)
                    used_cmd_formatted = self._format_tokens(budget_info.used)
                    print(f"|\t\t\t {name:<20} {bar} {used_cmd_formatted}/{limit_formatted}")
            else:
                print(f"| Command Budgets: None configured")

        print(f"| ")
        print(f"|  📝 Model shows actual Claude model used (critical for accurate cost tracking)")
        print(f"|  💡 Tip: Model may differ from your config - Claude routes requests intelligently")        
        # Print column headers with separated cache metrics
        print(f"|  {'Status':<8} {'Name':<30} {'Model':<10} {'Duration':<10} {'Overall':<8} {'Tokens':<8} {'Cache Cr':<8} {'Cache Rd':<8} {'Tools':<6} {'Budget':<10}")
        print(f"|  {'-'*8} {'-'*30} {'-'*10} {'-'*10} {'-'*8} {'-'*8} {'-'*8} {'-'*8} {'-'*6} {'-'*10}")


        for name, status in self.statuses.items():
            # Status emoji
            emoji_map = {
                "pending": "⏳",
                "running": "🏃",
                "completed": "✅",
                "failed": "❌"
            }
            emoji = emoji_map.get(status.status, "❓")

            # Calculate uptime/duration
            if status.start_time:
                if status.end_time:
                    duration = status.end_time - status.start_time
                    time_info = self._format_duration(duration)
                else:
                    uptime = current_time - status.start_time
                    time_info = self._format_duration(uptime)
            else:
                time_info = "waiting"

            # Format separated token information for user-friendly display
            # CHANGE LOG (v1.2.0): Separated cache metrics display for better cost visibility
            # - Overall: Shows complete token count (input + output + cache_read + cache_creation)
            # - Tokens: Shows only core processing tokens (input + output)
            # - Cache Cr: Shows cache creation tokens (expensive - the "golden ticket")
            # - Cache Rd: Shows cache read tokens (cheap)
            # - Formula: Overall = Tokens + Cache Cr + Cache Rd (detailed breakdown)

            # Overall = total_tokens (which includes input + output + cache_read + cache_creation)
            overall_tokens = self._format_tokens(status.total_tokens) if status.total_tokens > 0 else "0"

            # Tokens = input + output only (core processing tokens)
            core_tokens = status.input_tokens + status.output_tokens
            tokens_info = self._format_tokens(core_tokens) if core_tokens > 0 else "0"

            # Cache Creation = cache_creation_tokens (expensive "golden ticket" tokens)
            cache_creation_info = self._format_tokens(status.cache_creation_tokens) if status.cache_creation_tokens > 0 else "0"

            # Cache Read = cache_read_tokens (cheap cache hits)
            cache_read_info = self._format_tokens(status.cache_read_tokens) if status.cache_read_tokens > 0 else "0"

            tool_info = str(status.tool_calls) if status.tool_calls > 0 else "0"

            # Format model name for display
            model_short = status.model_used.replace('claude-', '').replace('-', '') if status.model_used else "unknown"

            # Get budget information for this instance
            budget_info = self._get_budget_display(name)

            # Create detailed line with separated cache metrics
            detail = f"  {emoji:<8} {name:<30} {model_short:<10} {time_info:<10} {overall_tokens:<8} {tokens_info:<8} {cache_creation_info:<8} {cache_read_info:<8} {tool_info:<6} {budget_info:<10}"

            print(f"|{detail}")

        footer = "+" + "=" * (len(header) - 2) + "+"
        print(f"{footer}")

        # --- ADD DETAILED TOOL USAGE TABLE WITH TOKENS AND COSTS ---
        all_tools = {}
        for status in self.statuses.values():
            for tool_name, count in status.tool_details.items():
                if tool_name not in all_tools:
                    all_tools[tool_name] = {
                        "count": 0,
                        "input": 0,
                        "output": 0,
                        "cache_read": 0,
                        "cache_creation": 0,
                        "total": 0,
                        "instances": []
                    }
                all_tools[tool_name]["count"] += count

                # Aggregate token breakdown if available
                if tool_name in status.tool_tokens and isinstance(status.tool_tokens[tool_name], dict):
                    token_breakdown = status.tool_tokens[tool_name]
                    all_tools[tool_name]["input"] += token_breakdown.get('input', 0)
                    all_tools[tool_name]["output"] += token_breakdown.get('output', 0)
                    all_tools[tool_name]["cache_read"] += token_breakdown.get('cache_read', 0)
                    all_tools[tool_name]["cache_creation"] += token_breakdown.get('cache_creation', 0)
                    all_tools[tool_name]["total"] += token_breakdown.get('total', 0)
                elif tool_name in status.tool_tokens:
                    # Handle legacy flat format if still present
                    tokens = status.tool_tokens[tool_name] if isinstance(status.tool_tokens[tool_name], int) else 0
                    all_tools[tool_name]["total"] += tokens
                    all_tools[tool_name]["input"] += tokens  # Legacy assumed as input

                # Format instance info with tokens if available
                tool_tokens = 0
                if tool_name in status.tool_tokens:
                    if isinstance(status.tool_tokens[tool_name], dict):
                        tool_tokens = status.tool_tokens[tool_name].get('total', 0)
                    else:
                        tool_tokens = status.tool_tokens[tool_name]

                if tool_tokens > 0:
                    all_tools[tool_name]["instances"].append(f"{status.name}({count} uses, {tool_tokens} tok)")
                else:
                    all_tools[tool_name]["instances"].append(f"{status.name}({count} uses)")


        if all_tools:
            print(f"\n+=== TOOL USAGE DETAILS ===+")
            print(f"| {'Tool Name':<20} {'Uses':<6} {'Overall':<10} {'Tokens':<10} {'Cache Cr':<10} {'Cache Rd':<10} {'Cost ($)':<10} {'Used By':<35}")
            print(f"| {'-'*20} {'-'*6} {'-'*10} {'-'*10} {'-'*10} {'-'*10} {'-'*10} {'-'*35}")

            total_tool_uses = 0
            total_tool_overall = 0
            total_tool_tokens = 0
            total_tool_cache_cr = 0
            total_tool_cache_rd = 0
            total_tool_cost = 0.0

            # Sort by total token usage (descending)
            sorted_tools = sorted(all_tools.items(), key=lambda item: item[1]['total'], reverse=True)

            for tool_name, details in sorted_tools:
                tool_count = details["count"]
                tool_overall = details["total"]
                tool_tokens = details["input"] + details["output"]  # Regular tokens
                tool_cache_cr = details["cache_creation"]
                tool_cache_rd = details["cache_read"]

                # Calculate tool cost at current model rates (3.5 sonnet rates)
                # Input: $3.00, Output: $15.00, Cache creation: $3.75, Cache read: $0.30 per 1M tokens
                input_cost = (details["input"] / 1_000_000) * 3.00
                output_cost = (details["output"] / 1_000_000) * 15.00
                cache_cr_cost = (tool_cache_cr / 1_000_000) * 3.75
                cache_rd_cost = (tool_cache_rd / 1_000_000) * 0.30
                tool_cost = input_cost + output_cost + cache_cr_cost + cache_rd_cost

                instances_str = ", ".join(details["instances"][:2])  # Show first 2 instances
                if len(details["instances"]) > 2:
                    instances_str += f" +{len(details['instances'])-2} more"

                overall_str = f"{tool_overall:,}" if tool_overall > 0 else "0"
                token_str = f"{tool_tokens:,}" if tool_tokens > 0 else "0"
                cache_cr_str = f"{tool_cache_cr:,}" if tool_cache_cr > 0 else "-"
                cache_rd_str = f"{tool_cache_rd:,}" if tool_cache_rd > 0 else "-"
                cost_str = f"{tool_cost:.4f}" if tool_cost > 0 else "0"

                print(f"| {tool_name:<20} {tool_count:<6} {overall_str:<10} {token_str:<10} {cache_cr_str:<10} {cache_rd_str:<10} {cost_str:<10} {instances_str:<35}")

                total_tool_uses += tool_count
                total_tool_overall += tool_overall
                total_tool_tokens += tool_tokens
                total_tool_cache_cr += tool_cache_cr
                total_tool_cache_rd += tool_cache_rd
                total_tool_cost += tool_cost

            print(f"| {'-'*20} {'-'*6} {'-'*10} {'-'*10} {'-'*10} {'-'*10} {'-'*10} {'-'*35}")
            total_overall_str = f"{total_tool_overall:,}" if total_tool_overall > 0 else "0"
            total_tokens_str = f"{total_tool_tokens:,}" if total_tool_tokens > 0 else "0"
            total_cache_cr_str = f"{total_tool_cache_cr:,}" if total_tool_cache_cr > 0 else "-"
            total_cache_rd_str = f"{total_tool_cache_rd:,}" if total_tool_cache_rd > 0 else "-"
            total_cost_str = f"{total_tool_cost:.4f}" if total_tool_cost > 0 else "0"
            print(f"| {'TOTAL':<20} {total_tool_uses:<6} {total_overall_str:<10} {total_tokens_str:<10} {total_cache_cr_str:<10} {total_cache_rd_str:<10} {total_cost_str:<10}")
            print(f"+{'='*130}+")

        print()

    def _detect_permission_error(self, line: str, status: InstanceStatus, instance_name: str) -> bool:
        """Detect permission errors and command blocking issues - Issue #1320 fix"""
        line_stripped = line.strip()
        if not line_stripped:
            return False

        # Try to parse as JSON first
        if line_stripped.startswith('{'):
            try:
                json_data = json.loads(line_stripped)

                # Check for permission errors in tool results
                if json_data.get('type') == 'user' and 'message' in json_data:
                    message = json_data.get('message', {})
                    if isinstance(message, dict) and 'content' in message:
                        content_list = message.get('content', [])
                        if isinstance(content_list, list):
                            for item in content_list:
                                if isinstance(item, dict) and item.get('type') == 'tool_result':
                                    if item.get('is_error'):
                                        error_content = item.get('content', '')
                                        if any(phrase in error_content.lower() for phrase in [
                                            'requires approval',
                                            'permission denied',
                                            'haven\'t granted it yet',
                                            'claude requested permissions'
                                        ]):
                                            # CRITICAL ERROR - Make it VERY visible
                                            error_msg = f"""
+============================================================================+
| 🚨🚨🚨 PERMISSION ERROR DETECTED - COMMAND BLOCKED 🚨🚨🚨                  |
| Instance: {instance_name:<60}|
| Error: {error_content[:68]:<68}|
+============================================================================+
| SOLUTION: zen_orchestrator.py now uses bypassPermissions by default:        |
|   • Default: bypassPermissions (avoids approval prompts on all platforms)   |
|   • Users can override via permission_mode in config if needed              |
|                                                                              |
| Current platform: {platform.system():<58}|
| Using permission mode: {self.instances[instance_name].permission_mode:<52}|
+============================================================================+
"""
                                            print(error_msg, flush=True)
                                            logger.critical(f"PERMISSION ERROR in {instance_name}: {error_content}")
                                            status.error += f"\n[PERMISSION ERROR]: {error_content}\n"
                                            return True
            except json.JSONDecodeError:
                pass

        # Check for text-based error patterns
        line_lower = line.lower()
        if any(phrase in line_lower for phrase in [
            'this command requires approval',
            'permission denied',
            'access denied',
            'not authorized',
            'insufficient permissions'
        ]):
            error_msg = f"""
+============================================================================+
| ⚠️  PERMISSION WARNING DETECTED                                             |
| Instance: {instance_name:<60}|
| Line: {line_stripped[:70]:<70}|
+============================================================================+
"""
            print(error_msg, flush=True)
            logger.warning(f"Permission warning in {instance_name}: {line_stripped}")
            return True

        return False

    def _parse_token_usage(self, line: str, status: InstanceStatus, instance_name: str):
        """Parse token usage information from Claude Code JSON output lines"""
        # FIRST: Check for permission errors (Issue #1320)
        if self._detect_permission_error(line, status, instance_name):
            return  # Don't parse tokens if there's an error

        # DEBUG: Log lines with potential token information
        if line.strip() and any(keyword in line.lower() for keyword in ['token', 'usage', 'total', 'input', 'output']):
            self.log_at_level(LogLevel.DETAILED, f"🔍 TOKEN PARSE [{instance_name}]: {line[:100]}{'...' if len(line) > 100 else ''}", logger.debug)

        # Track previous total for delta detection
        prev_total = status.total_tokens

        # First try to parse as JSON - this is the modern approach for stream-json format
        if self._try_parse_json_token_usage(line, status):
            # Check if tokens actually changed
            if status.total_tokens != prev_total:
                self.log_at_level(LogLevel.DETAILED, f"✅ JSON PARSE SUCCESS [{instance_name}]: tokens {prev_total} → {status.total_tokens}")
            self._update_budget_tracking(status, instance_name)
            return

        # Fallback to regex parsing for backward compatibility or non-JSON output
        self._parse_token_usage_fallback(line, status)

        # Check if tokens changed in fallback parsing
        if status.total_tokens != prev_total:
            logger.info(f"✅ REGEX PARSE SUCCESS [{instance_name}]: tokens {prev_total} → {status.total_tokens}")

        self._update_budget_tracking(status, instance_name)

    def _update_budget_tracking(self, status: InstanceStatus, instance_name: str):
        """Update budget tracking with token deltas and check for runtime budget violations"""
        # Use total_tokens which already includes all token types (input + output + cache_read + cache_creation)
        current_billable_tokens = status.total_tokens

        # Extract command information
        command = self.instances[instance_name].command
        # ISSUE #1348 FIX: Use full command as budget key to match config file command_budgets
        # This ensures tokens are recorded under the same key that budgets are configured with
        if command and command.strip().startswith('/'):
            # For slash commands, check if budget exists for base command vs full command
            base_command_part = command.rstrip(';').split()[0] if command else command
            # Check if budget exists for base command, otherwise use full command
            if self.budget_manager and base_command_part in self.budget_manager.command_budgets:
                budget_key = base_command_part
                logger.debug(f"🎯 SLASH COMMAND: Using base command '{base_command_part}' for budget (found in budgets)")
            else:
                budget_key = command.rstrip(';')
                logger.debug(f"🎯 SLASH COMMAND: Using full command '{budget_key}' for budget (base not found)")
        else:
            # For non-slash commands/prompts, always use the full command text as budget key
            budget_key = command.rstrip(';') if command else command
            logger.debug(f"🎯 RAW COMMAND: Using full command '{budget_key}' for budget tracking")

        # Use budget_key for all operations instead of base_command
        base_command = budget_key

        # ENHANCED DEBUG: Log budget tracking state
        logger.debug(f"🔍 BUDGET DEBUG [{instance_name}]: command='{base_command}', current_tokens={current_billable_tokens}, last_known={status._last_known_total_tokens}")

        # Check if this command has a budget configured
        if self.budget_manager and base_command in self.budget_manager.command_budgets:
            budget_info = self.budget_manager.command_budgets[base_command]
            logger.debug(f"🎯 BUDGET FOUND [{instance_name}]: {base_command} has budget {budget_info.used}/{budget_info.limit} ({budget_info.percentage:.1f}%)")
        elif self.budget_manager:
            logger.debug(f"⚠️ NO BUDGET [{instance_name}]: command '{base_command}' not in budget keys: {list(self.budget_manager.command_budgets.keys())}")

        if self.budget_manager and current_billable_tokens > status._last_known_total_tokens:
            new_tokens = current_billable_tokens - status._last_known_total_tokens

            self.log_at_level(LogLevel.CONCISE, f"💰 BUDGET UPDATE [{instance_name}]: Recording {new_tokens} tokens for command '{base_command}'")

            # Record the usage
            self.budget_manager.record_usage(base_command, new_tokens)
            status._last_known_total_tokens = current_billable_tokens

            # Log the new budget state
            if base_command in self.budget_manager.command_budgets:
                budget_info = self.budget_manager.command_budgets[base_command]
                self.log_at_level(LogLevel.CONCISE, f"📊 BUDGET STATE [{instance_name}]: {base_command} now at {budget_info.used}/{budget_info.limit} tokens ({budget_info.percentage:.1f}%)")

            # RUNTIME BUDGET ENFORCEMENT - Check if we've exceeded budgets during execution
            self._check_runtime_budget_violation(status, instance_name, base_command)
        elif self.budget_manager and current_billable_tokens == 0:
            logger.warning(f"🚫 NO TOKENS [{instance_name}]: total_tokens is still 0 - token detection may be failing")

    def _check_runtime_budget_violation(self, status: InstanceStatus, instance_name: str, base_command: str):
        """Check for budget violations during runtime and terminate instances if needed"""
        if not self.budget_manager:
            return

        # Check if current usage violates any budget
        violation_detected = False
        violation_reason = ""

        # Check overall budget
        if (self.budget_manager.overall_budget is not None and
            self.budget_manager.total_usage > self.budget_manager.overall_budget):
            violation_detected = True
            violation_reason = f"Overall budget exceeded: {self.budget_manager.total_usage}/{self.budget_manager.overall_budget} tokens"

        # Check command budget (only if overall budget check didn't fail)
        elif (base_command in self.budget_manager.command_budgets):
            command_budget = self.budget_manager.command_budgets[base_command]
            if command_budget.used > command_budget.limit:
                violation_detected = True
                violation_reason = f"Command '{base_command}' budget exceeded: {command_budget.used}/{command_budget.limit} tokens"

        if violation_detected:
            message = f"Runtime budget violation for {instance_name}: {violation_reason}"

            if self.budget_manager.enforcement_mode == "block":
                logger.error(f"🚫 🔴 RUNTIME TERMINATION: {message}")
                self._terminate_instance(status, instance_name, f"Terminated due to budget violation - {violation_reason}")
            else:  # warn mode
                # EXPLICIT YELLOW WARNING SYMBOLS FOR VISIBILITY
                logger.warning(f"🔶 ⚠️  🟡 BUDGET EXCEEDED WARNING: {message}")
                print(f"\n{'='*80}")
                print(f"🔶 ⚠️  🟡 BUDGET VIOLATION WARNING 🟡 ⚠️  🔶")
                print(f"Instance: {instance_name}")
                print(f"Reason: {violation_reason}")
                print(f"{'='*80}\n")

    def _terminate_instance(self, status: InstanceStatus, instance_name: str, reason: str):
        """Terminate a running instance due to budget violation"""
        try:
            if status.pid and status.status == "running":
                logger.info(f"Terminating instance {instance_name} (PID: {status.pid}): {reason}")

                # Try graceful termination first
                import signal
                import os
                try:
                    os.kill(status.pid, signal.SIGTERM)
                    logger.info(f"Sent SIGTERM to {instance_name} (PID: {status.pid})")
                except (OSError, ProcessLookupError) as e:
                    logger.warning(f"Could not send SIGTERM to {status.pid}: {e}")

                # Update status
                status.status = "failed"
                status.error = reason
                status.end_time = time.time()

            else:
                logger.warning(f"Cannot terminate {instance_name}: no PID or not running (status: {status.status})")

        except Exception as e:
            logger.error(f"Failed to terminate instance {instance_name}: {e}")

    def _extract_message_id(self, json_data: dict) -> Optional[str]:
        """Extract message ID from JSON data for deduplication tracking"""
        # Try multiple common locations where message ID might be stored
        message_id = (
            json_data.get('id') or
            json_data.get('message_id') or
            (json_data.get('message', {}).get('id') if isinstance(json_data.get('message'), dict) else None) or
            (json_data.get('response', {}).get('id') if isinstance(json_data.get('response'), dict) else None)
        )
        return message_id

    def _update_cache_tokens_for_compatibility(self, status: InstanceStatus):
        """Update legacy cached_tokens field for backward compatibility"""
        # Maintain backward compatibility by updating the combined cached_tokens field
        status.cached_tokens = status.cache_read_tokens + status.cache_creation_tokens

    def _try_parse_json_token_usage(self, line: str, status: InstanceStatus) -> bool:
        """SDK-compliant token usage parsing with message ID deduplication"""
        line = line.strip()
        if not line.startswith('{'):
            return False

        try:
            json_data = json.loads(line)

            # ADD DEBUG LOGGING FOR TOKEN PARSING
            logger.debug(f"🔍 TOKEN PARSING: Analyzing JSON line with keys: {list(json_data.keys())}")

            # Special debug for tool detection
            if 'type' in json_data:
                logger.debug(f"🎯 JSON TYPE: {json_data['type']}")
                if json_data['type'] == 'assistant' and 'message' in json_data:
                    message = json_data.get('message', {})
                    if isinstance(message, dict) and 'content' in message:
                        content = message.get('content', [])
                        if isinstance(content, list):
                            tool_types = [item.get('type') for item in content if isinstance(item, dict)]
                            logger.debug(f"🎯 CONTENT TYPES: {tool_types}")

            # Check if this looks like a tool usage line
            if 'name' in json_data and ('type' in json_data and json_data['type'] in ['tool_use', 'tool_call']):
                logger.debug(f"🎯 POTENTIAL TOOL: type={json_data.get('type')}, name={json_data.get('name')}")

            # Extract message ID for deduplication
            message_id = self._extract_message_id(json_data)

            if message_id:
                # SDK Rule: Skip if already processed this message ID
                if message_id in status.processed_message_ids:
                    logger.debug(f"Skipping duplicate message ID: {message_id}")
                    return True

                # Mark as processed
                status.processed_message_ids.add(message_id)

            # DETECT AND STORE MODEL NAME
            if self.pricing_engine:
                detected_model = self.pricing_engine.detect_model_from_response(json_data)
                if detected_model != status.model_used:
                    logger.debug(f"🤖 MODEL DETECTED: {detected_model} (was {status.model_used})")
                    status.model_used = detected_model

            # Process usage data (only once per message ID)
            usage_data = None
            if 'usage' in json_data:
                usage_data = json_data['usage']
                self.log_at_level(LogLevel.DETAILED, f"📊 TOKEN DATA: Found usage data: {usage_data}")

                # Check for messages with cache that need attribution to tools
                # Since we can't accurately map cache to specific tools, we'll accumulate it
                cache_read = usage_data.get('cache_read_input_tokens', 0)
                cache_creation = usage_data.get('cache_creation_input_tokens', 0)

                if (cache_read > 0 or cache_creation > 0) and status.tool_details:
                    # Distribute cache proportionally based on tool usage count
                    total_tool_uses = sum(status.tool_details.values())

                    if total_tool_uses > 0:
                        for tool_name, use_count in status.tool_details.items():
                            tool_breakdown = status.get_tool_token_breakdown(tool_name)

                            # Proportional distribution based on usage frequency
                            tool_proportion = use_count / total_tool_uses
                            tool_cache_read = int(cache_read * tool_proportion)
                            tool_cache_creation = int(cache_creation * tool_proportion)

                            # Accumulate cache (not just set it once)
                            tool_breakdown['cache_read'] += tool_cache_read
                            tool_breakdown['cache_creation'] += tool_cache_creation
                            tool_breakdown['total'] += tool_cache_read + tool_cache_creation

                        logger.debug(f"📊 CACHE ATTRIBUTION: Distributed {cache_read} read + {cache_creation} creation tokens proportionally among {len(status.tool_details)} tools based on usage frequency")

                # Check if this message has tools - if so, we might need to attribute cache to them
                if 'type' in json_data and json_data['type'] == 'assistant':
                    if 'message' in json_data and isinstance(json_data['message'], dict):
                        message = json_data['message']
                        if 'content' in message and isinstance(message['content'], list):
                            tool_names_in_message = []
                            for item in message['content']:
                                if isinstance(item, dict) and item.get('type') == 'tool_use':
                                    tool_names_in_message.append(item.get('name', 'unknown_tool'))

                            # If we have tools and cache tokens, attribute cache to tools
                            if tool_names_in_message and usage_data:
                                cache_read = usage_data.get('cache_read_input_tokens', 0)
                                cache_creation = usage_data.get('cache_creation_input_tokens', 0)
                                if cache_read > 0 or cache_creation > 0:
                                    # Distribute cache equally among tools in this message
                                    cache_per_tool_read = cache_read // len(tool_names_in_message)
                                    cache_per_tool_creation = cache_creation // len(tool_names_in_message)

                                    for tool_name in tool_names_in_message:
                                        tool_breakdown = status.get_tool_token_breakdown(tool_name)
                                        tool_breakdown['cache_read'] += cache_per_tool_read
                                        tool_breakdown['cache_creation'] += cache_per_tool_creation
                                        tool_breakdown['total'] += cache_per_tool_read + cache_per_tool_creation

                                    logger.info(f"🎯 CACHE ATTRIBUTION: Distributed {cache_read} read + {cache_creation} creation tokens among {len(tool_names_in_message)} tools: {tool_names_in_message}")
            elif 'message' in json_data and isinstance(json_data['message'], dict) and 'usage' in json_data['message']:
                usage_data = json_data['message']['usage']
                self.log_at_level(LogLevel.DETAILED, f"📊 TOKEN DATA: Found nested usage data: {usage_data}")
            elif 'tokens' in json_data and isinstance(json_data['tokens'], dict):
                # Handle structured token data format
                usage_data = json_data['tokens']
                self.log_at_level(LogLevel.DETAILED, f"📊 TOKEN DATA: Found tokens data: {usage_data}")
            else:
                # Check for direct token fields at the top level
                direct_tokens = {}
                for key in ['input_tokens', 'output_tokens', 'total_tokens', 'input', 'output', 'total']:
                    if key in json_data and isinstance(json_data[key], (int, float)):
                        direct_tokens[key] = json_data[key]

                if direct_tokens:
                    usage_data = direct_tokens
                    self.log_at_level(LogLevel.DETAILED, f"📊 TOKEN DATA: Found direct token fields: {usage_data}")
                else:
                    self.log_at_level(LogLevel.DETAILED, f"❌ NO TOKEN DATA: No usage fields found in JSON with keys: {list(json_data.keys())}", logger.debug)

            if usage_data and isinstance(usage_data, dict):
                # FIXED: Use cumulative addition for progressive token counts, not max()
                prev_input = status.input_tokens
                prev_output = status.output_tokens

                if 'input_tokens' in usage_data:
                    new_input = int(usage_data['input_tokens'])
                    status.input_tokens = max(status.input_tokens, new_input)  # Keep max for final totals
                elif 'input' in usage_data:  # Alternative format
                    new_input = int(usage_data['input'])
                    status.input_tokens = max(status.input_tokens, new_input)

                if 'output_tokens' in usage_data:
                    status.output_tokens = max(status.output_tokens, int(usage_data['output_tokens']))
                elif 'output' in usage_data:  # Alternative format
                    status.output_tokens = max(status.output_tokens, int(usage_data['output']))

                # Separate cache types for accurate billing
                if 'cache_read_input_tokens' in usage_data:
                    status.cache_read_tokens = max(status.cache_read_tokens, int(usage_data['cache_read_input_tokens']))
                if 'cache_creation_input_tokens' in usage_data:
                    status.cache_creation_tokens = max(status.cache_creation_tokens, int(usage_data['cache_creation_input_tokens']))

                # Handle legacy cached field
                if 'cached' in usage_data:
                    # If we don't have separate cache data, use the combined field
                    if 'cache_read_input_tokens' not in usage_data and 'cache_creation_input_tokens' not in usage_data:
                        cached_total = int(usage_data['cached'])
                        status.cache_read_tokens = max(status.cache_read_tokens, cached_total)

                # Use authoritative total when available
                if 'total_tokens' in usage_data:
                    total = int(usage_data['total_tokens'])
                    prev_total = status.total_tokens

                    # BUDGET FIX: Handle both cumulative and individual message tokens
                    # If this looks like individual message tokens (has message_id), accumulate
                    # If this looks like cumulative session tokens (no message_id), use max
                    if message_id:
                        # Individual message - accumulate if it represents new work
                        status.total_tokens += total
                        logger.debug(f"🎯 TOTAL from 'total_tokens' (individual): {prev_total} + {total} → {status.total_tokens}")
                    else:
                        # Cumulative session total - use max to handle running totals
                        status.total_tokens = max(status.total_tokens, total)
                        logger.debug(f"🎯 TOTAL from 'total_tokens' (cumulative): {prev_total} → {status.total_tokens}")
                elif 'total' in usage_data:  # Alternative format
                    total = int(usage_data['total'])
                    prev_total = status.total_tokens

                    # BUDGET FIX: Same logic for alternative format
                    if message_id:
                        # Individual message - accumulate
                        status.total_tokens += total
                        logger.debug(f"🎯 TOTAL from 'total' (individual): {prev_total} + {total} → {status.total_tokens}")
                    else:
                        # Cumulative session total - use max
                        status.total_tokens = max(status.total_tokens, total)
                        logger.debug(f"🎯 TOTAL from 'total' (cumulative): {prev_total} → {status.total_tokens}")
                else:
                    # Calculate total from components if not provided
                    calculated_total = (status.input_tokens + status.output_tokens +
                                      status.cache_read_tokens + status.cache_creation_tokens)
                    prev_total = status.total_tokens
                    status.total_tokens = max(status.total_tokens, calculated_total)
                    logger.debug(f"🎯 TOTAL calculated: {prev_total} → {status.total_tokens} (input:{status.input_tokens} + output:{status.output_tokens} + cache_read:{status.cache_read_tokens} + cache_creation:{status.cache_creation_tokens})")

                # Store authoritative cost if available
                if 'total_cost_usd' in usage_data:
                    status.total_cost_usd = max(status.total_cost_usd or 0, float(usage_data['total_cost_usd']))

                # Update backward compatibility field
                self._update_cache_tokens_for_compatibility(status)

                # ADD DETAILED LOGGING FOR TOKEN UPDATES
                logger.debug(f"✅ TOKEN UPDATE: input={status.input_tokens}, output={status.output_tokens}, "
                           f"total={status.total_tokens}, cached={status.cached_tokens}")

                return True

            # Handle tool calls with detailed tracking
            if 'type' in json_data:
                logger.debug(f"🔍 TOOL DETECTION: Found type='{json_data['type']}', checking for tool usage...")

                # Log full JSON for tool-related types to understand structure
                if json_data['type'] in ['tool_use', 'tool_call', 'tool_execution', 'tool_result']:
                    # Only log if we have substantial data (not just type and name)
                    if len(json_data) > 3 or 'usage' in json_data:
                        logger.info(f"📦 TOOL JSON DATA: {json.dumps(json_data, indent=2)}")

                if json_data['type'] in ['tool_use', 'tool_call', 'tool_execution']:
                    # Extract tool name for detailed tracking (ALWAYS track, even without message_id)
                    tool_name = json_data.get('name', json_data.get('tool_name', 'unknown_tool'))
                    status.tool_details[tool_name] = status.tool_details.get(tool_name, 0) + 1
                    status.tool_calls += 1

                    # Track recent tools for cache attribution
                    if tool_name not in status.recent_tools:
                        status.recent_tools.append(tool_name)
                        # Keep only last 10 tools to avoid memory growth
                        if len(status.recent_tools) > 10:
                            status.recent_tools.pop(0)
                        logger.debug(f"📌 Added {tool_name} to recent_tools for cache attribution")

                    logger.debug(f"🔧 TOOL FOUND: {tool_name} (message_id={message_id})")

                    # Track tool token usage with structured breakdown
                    tool_token_breakdown = status.get_tool_token_breakdown(tool_name)

                    if 'usage' in json_data and isinstance(json_data['usage'], dict):
                        tool_usage = json_data['usage']

                        # Extract individual token types
                        input_tokens = tool_usage.get('input_tokens', 0)
                        output_tokens = tool_usage.get('output_tokens', 0)
                        cache_read = tool_usage.get('cache_read_input_tokens', 0)
                        cache_creation = tool_usage.get('cache_creation_input_tokens', 0)

                        # Debug logging to understand what's being provided
                        logger.debug(f"🔧 TOOL USAGE DATA for {tool_name}: {tool_usage}")
                        if cache_read > 0 or cache_creation > 0:
                            logger.info(f"🎯 TOOL CACHE TOKENS FOUND: {tool_name} has cache_read={cache_read}, cache_creation={cache_creation}")

                        # Update breakdown
                        tool_token_breakdown['input'] += input_tokens
                        tool_token_breakdown['output'] += output_tokens
                        tool_token_breakdown['cache_read'] += cache_read
                        tool_token_breakdown['cache_creation'] += cache_creation

                        # Calculate total (SDK may omit it)
                        if 'total_tokens' in tool_usage:
                            tool_token_breakdown['total'] += tool_usage['total_tokens']
                        else:
                            tool_token_breakdown['total'] += (input_tokens + output_tokens + cache_read + cache_creation)

                        logger.debug(f"🔧 TOOL TRACKED: {tool_name} (uses: {status.tool_details[tool_name]}, "
                                   f"tokens: total={tool_token_breakdown['total']}, input={tool_token_breakdown['input']}, "
                                   f"output={tool_token_breakdown['output']}, cache_read={tool_token_breakdown['cache_read']}, "
                                   f"cache_creation={tool_token_breakdown['cache_creation']})")
                    elif 'tokens' in json_data:
                        # Legacy format - only total available
                        tokens = int(json_data.get('tokens', 0))
                        tool_token_breakdown['total'] += tokens
                        tool_token_breakdown['input'] += tokens  # Assume all are input for legacy
                        logger.debug(f"🔧 TOOL TRACKED: {tool_name} (uses: {status.tool_details[tool_name]}, tokens: {tool_token_breakdown['total']} [legacy])")
                    elif 'token_usage' in json_data:
                        # Alternative legacy format
                        tokens = int(json_data.get('token_usage', 0))
                        tool_token_breakdown['total'] += tokens
                        tool_token_breakdown['input'] += tokens  # Assume all are input for legacy
                        logger.debug(f"🔧 TOOL TRACKED: {tool_name} (uses: {status.tool_details[tool_name]}, tokens: {tool_token_breakdown['total']} [legacy])")
                    else:
                        logger.debug(f"🔧 TOOL TRACKED: {tool_name} (uses: {status.tool_details[tool_name]}, no tokens)")
                    return True
                elif json_data['type'] == 'message' and 'tool_calls' in json_data:
                    # Count tool calls in message with token tracking
                    tool_calls = json_data['tool_calls']
                    logger.debug(f"🔧 TOOL MESSAGE: Found tool_calls in message: {tool_calls}")
                    if isinstance(tool_calls, list):
                        for tool in tool_calls:
                            if isinstance(tool, dict):
                                tool_name = tool.get('name', tool.get('function', {}).get('name', 'unknown_tool'))
                                status.tool_details[tool_name] = status.tool_details.get(tool_name, 0) + 1

                                # Track tool tokens with structured breakdown
                                tool_token_breakdown = status.get_tool_token_breakdown(tool_name)

                                if 'usage' in tool and isinstance(tool['usage'], dict):
                                    tool_usage = tool['usage']
                                    # Extract individual token types
                                    input_tokens = tool_usage.get('input_tokens', 0)
                                    output_tokens = tool_usage.get('output_tokens', 0)
                                    cache_read = tool_usage.get('cache_read_input_tokens', 0)
                                    cache_creation = tool_usage.get('cache_creation_input_tokens', 0)

                                    # Update breakdown
                                    tool_token_breakdown['input'] += input_tokens
                                    tool_token_breakdown['output'] += output_tokens
                                    tool_token_breakdown['cache_read'] += cache_read
                                    tool_token_breakdown['cache_creation'] += cache_creation

                                    # Calculate total
                                    if 'total_tokens' in tool_usage:
                                        tool_token_breakdown['total'] += tool_usage['total_tokens']
                                    else:
                                        tool_token_breakdown['total'] += (input_tokens + output_tokens + cache_read + cache_creation)

                                    logger.debug(f"🔧 TOOL FROM MESSAGE: {tool_name} (total={tool_token_breakdown['total']})")
                                elif 'tokens' in tool:
                                    # Legacy format
                                    tokens = int(tool['tokens'])
                                    tool_token_breakdown['total'] += tokens
                                    tool_token_breakdown['input'] += tokens  # Assume all input for legacy
                                    logger.debug(f"🔧 TOOL FROM MESSAGE: {tool_name} (tokens: {tokens} [legacy])")

                        status.tool_calls += len(tool_calls)
                    elif isinstance(tool_calls, (int, float)):
                        # When tool_calls is just a number, add generic tool entries
                        tool_count = int(tool_calls)
                        status.tool_calls += tool_count
                        # Add generic tool details so the table appears
                        generic_tool_name = "Claude_Tool"  # Generic name when specific name unavailable
                        status.tool_details[generic_tool_name] = status.tool_details.get(generic_tool_name, 0) + tool_count
                    return True
                elif json_data['type'] == 'assistant' and 'message' in json_data:
                    # Handle Claude Code format: {"type":"assistant","message":{"content":[{"type":"tool_use","name":"Task",...}]}}
                    message = json_data['message']

                    # Check if the message itself has usage data (which would include cache for tools)
                    message_usage = None
                    has_tools = False
                    tool_names = []

                    if 'usage' in message and isinstance(message['usage'], dict):
                        message_usage = message['usage']
                        logger.info(f"📊 ASSISTANT MESSAGE WITH TOOLS - USAGE: {message_usage}")

                    if isinstance(message, dict) and 'content' in message:
                        content = message['content']
                        if isinstance(content, list):
                            for item in content:
                                if isinstance(item, dict) and item.get('type') == 'tool_use':
                                    tool_name = item.get('name', 'unknown_tool')
                                    tool_use_id = item.get('id', '')
                                    tool_names.append(tool_name)
                                    has_tools = True

                                    # Store the mapping for later tool_result processing
                                    if tool_use_id:
                                        status.tool_id_mapping[tool_use_id] = tool_name

                                    status.tool_details[tool_name] = status.tool_details.get(tool_name, 0) + 1
                                    status.tool_calls += 1

                                    # Track recent tools for cache attribution
                                    if tool_name not in status.recent_tools:
                                        status.recent_tools.append(tool_name)
                                        # Keep only last 10 tools to avoid memory growth
                                        if len(status.recent_tools) > 10:
                                            status.recent_tools.pop(0)

                                    logger.debug(f"🔧 TOOL FROM ASSISTANT CONTENT: {tool_name} (id: {tool_use_id})")

                            # After processing all tools, attribute cache if needed
                            if message_usage and has_tools and tool_names:
                                cache_read = message_usage.get('cache_read_input_tokens', 0)
                                cache_creation = message_usage.get('cache_creation_input_tokens', 0)
                                if cache_read > 0 or cache_creation > 0:
                                    # Divide cache equally among tools in this message
                                    cache_per_tool_read = cache_read // len(tool_names)
                                    cache_per_tool_creation = cache_creation // len(tool_names)

                                    for tool in tool_names:
                                        tool_breakdown = status.get_tool_token_breakdown(tool)
                                        tool_breakdown['cache_read'] += cache_per_tool_read
                                        tool_breakdown['cache_creation'] += cache_per_tool_creation
                                        tool_breakdown['total'] += cache_per_tool_read + cache_per_tool_creation

                                    logger.info(f"🎯 ATTRIBUTED CACHE TO {len(tool_names)} TOOLS: read={cache_read} ({cache_per_tool_read}/tool), creation={cache_creation} ({cache_per_tool_creation}/tool)")

                            return True
                elif json_data['type'] == 'user' and 'message' in json_data:
                    # Handle Claude Code user messages with tool results: {"type":"user","message":{"content":[{"type":"tool_result","tool_use_id":"..."}]}}
                    message = json_data['message']
                    if isinstance(message, dict) and 'content' in message:
                        content = message['content']
                        if isinstance(content, list):
                            for item in content:
                                if isinstance(item, dict):
                                    # Tool result indicates a tool was used
                                    if item.get('type') == 'tool_result' and 'tool_use_id' in item:
                                        # Use stored mapping if available, otherwise extract from content
                                        tool_use_id = item['tool_use_id']
                                        if tool_use_id in status.tool_id_mapping:
                                            tool_name = status.tool_id_mapping[tool_use_id]
                                        else:
                                            tool_name = self._extract_tool_name_from_result(item, tool_use_id)

                                        # Don't double-count if we already counted this in tool_use
                                        if tool_use_id not in status.tool_id_mapping:
                                            status.tool_details[tool_name] = status.tool_details.get(tool_name, 0) + 1
                                            status.tool_calls += 1

                                        # Estimate tool token usage based on content size
                                        tool_tokens = self._estimate_tool_tokens(item)
                                        if tool_tokens > 0:
                                            tool_token_breakdown = status.get_tool_token_breakdown(tool_name)
                                            tool_token_breakdown['total'] += tool_tokens
                                            tool_token_breakdown['input'] += tool_tokens  # Estimated tokens are input
                                            logger.debug(f"🔧 TOOL FROM USER CONTENT: {tool_name} (tool_use_id: {tool_use_id}, estimated_tokens: {tool_tokens})")
                                        else:
                                            logger.debug(f"🔧 TOOL FROM USER CONTENT: {tool_name} (tool_use_id: {tool_use_id})")
                                    # Tool use in user message (request)
                                    elif item.get('type') == 'tool_use' and 'name' in item:
                                        tool_name = item.get('name', 'unknown_tool')
                                        status.tool_details[tool_name] = status.tool_details.get(tool_name, 0) + 1
                                        status.tool_calls += 1

                                        # Estimate tool token usage for tool use (typically smaller than results)
                                        tool_tokens = self._estimate_tool_tokens(item, is_tool_use=True)
                                        if tool_tokens > 0:
                                            tool_token_breakdown = status.get_tool_token_breakdown(tool_name)
                                            tool_token_breakdown['total'] += tool_tokens
                                            tool_token_breakdown['input'] += tool_tokens  # Estimated tokens are input
                                            logger.debug(f"🔧 TOOL USE FROM USER CONTENT: {tool_name} (estimated_tokens: {tool_tokens})")
                                        else:
                                            logger.debug(f"🔧 TOOL USE FROM USER CONTENT: {tool_name}")
                            return True

            # Handle direct token fields at root level (without message ID - treat as individual message tokens)
            token_fields_found = False
            if not message_id:  # Only process these if no message ID (prevents double counting)
                if 'input_tokens' in json_data:
                    # BUDGET FIX: For direct fields without message_id, accumulate as individual messages
                    new_input = int(json_data['input_tokens'])
                    status.input_tokens += new_input
                    token_fields_found = True
                    logger.debug(f"🎯 DIRECT input_tokens: +{new_input} → {status.input_tokens}")
                if 'output_tokens' in json_data:
                    new_output = int(json_data['output_tokens'])
                    status.output_tokens += new_output
                    token_fields_found = True
                    logger.debug(f"🎯 DIRECT output_tokens: +{new_output} → {status.output_tokens}")
                if 'cached_tokens' in json_data:
                    cached_total = int(json_data['cached_tokens'])
                    status.cache_read_tokens += cached_total  # Accumulate cache tokens too
                    self._update_cache_tokens_for_compatibility(status)
                    token_fields_found = True
                    logger.debug(f"🎯 DIRECT cached_tokens: +{cached_total} → {status.cache_read_tokens}")
                if 'total_tokens' in json_data:
                    total = int(json_data['total_tokens'])
                    prev_total = status.total_tokens
                    status.total_tokens += total  # Accumulate total tokens
                    token_fields_found = True
                    logger.debug(f"🎯 DIRECT total_tokens: {prev_total} + {total} → {status.total_tokens}")
                if 'tool_calls' in json_data and isinstance(json_data['tool_calls'], (int, float)):
                    status.tool_calls += int(json_data['tool_calls'])
                    token_fields_found = True

            return token_fields_found

        except (json.JSONDecodeError, ValueError, KeyError, TypeError) as e:
            # Not valid JSON or doesn't contain expected fields
            logger.debug(f"JSON parsing failed for line: {e}")
            return False
    
    def _parse_token_usage_fallback(self, line: str, status: InstanceStatus):
        """Fallback regex-based token parsing for backward compatibility"""
        line_lower = line.lower()
        
        # Import regex here to avoid overhead when JSON parsing succeeds
        import re
        
        # Pattern 1: "Used X tokens" or "X tokens used"
        token_match = re.search(r'(?:used|consumed)\s+(\d+)\s+tokens?|(?:(\d+)\s+tokens?\s+(?:used|consumed))', line_lower)
        if token_match:
            tokens = int(token_match.group(1) or token_match.group(2))
            status.total_tokens += tokens
            return
        
        # Pattern 2: Input/Output/Cached token breakdown
        input_match = re.search(r'input[:\s]+(\d+)\s+tokens?', line_lower)
        if input_match:
            status.input_tokens += int(input_match.group(1))
        
        output_match = re.search(r'output[:\s]+(\d+)\s+tokens?', line_lower)
        if output_match:
            status.output_tokens += int(output_match.group(1))
        
        # Pattern 2b: Cached tokens
        cached_match = re.search(r'cached[:\s]+(\d+)\s+tokens?', line_lower)
        if cached_match:
            # Add to cache_read_tokens and update backward compatibility
            cached_tokens = int(cached_match.group(1))
            status.cache_read_tokens = max(status.cache_read_tokens, cached_tokens)
            self._update_cache_tokens_for_compatibility(status)

        # Pattern 2c: Cache hit patterns
        cache_hit_match = re.search(r'cache\s+hit[:\s]+(\d+)\s+tokens?', line_lower)
        if cache_hit_match:
            # Add to cache_read_tokens and update backward compatibility
            cached_tokens = int(cache_hit_match.group(1))
            status.cache_read_tokens = max(status.cache_read_tokens, cached_tokens)
            self._update_cache_tokens_for_compatibility(status)
        
        # Pattern 3: Total token counts "Total: X tokens"
        total_match = re.search(r'total[:\s]+(\d+)\s+tokens?', line_lower)
        if total_match:
            total_tokens = int(total_match.group(1))
            # Only update if this is larger than current total (avoid double counting)
            if total_tokens > status.total_tokens:
                status.total_tokens = total_tokens
        
        # Pattern 4: Tool calls - look for tool execution indicators
        if any(phrase in line_lower for phrase in ['tool call', 'executing tool', 'calling tool', 'tool execution']):
            status.tool_calls += 1
    
    def _parse_final_output_token_usage(self, output: str, status: InstanceStatus, output_format: str, instance_name: str):
        """Parse token usage from final Claude Code output for non-streaming formats"""
        if output_format == "json":
            # For standard JSON format, try to parse the entire output as JSON
            self._parse_json_final_output(output, status, instance_name)
        else:
            # For other formats, parse line by line
            for line in output.split('\n'):
                line = line.strip()
                if line:
                    self._parse_token_usage(line, status, instance_name)
    
    def _parse_json_final_output(self, output: str, status: InstanceStatus, instance_name: str):
        """Parse token usage from complete JSON output"""
        try:
            # Try to parse the entire output as JSON
            json_data = json.loads(output)
            
            # Extract token information from the final JSON response
            if isinstance(json_data, dict):
                # Look for usage information in various locations
                
                # Check for usage stats in root
                if 'usage' in json_data:
                    self._extract_usage_stats(json_data['usage'], status)
                
                # Check for usage nested in message (common Claude Code format)
                if 'message' in json_data and isinstance(json_data['message'], dict):
                    message = json_data['message']
                    if 'usage' in message:
                        self._extract_usage_stats(message['usage'], status)
                
                # Check for token info in metadata
                if 'metadata' in json_data and 'usage' in json_data['metadata']:
                    self._extract_usage_stats(json_data['metadata']['usage'], status)
                
                # Check for response-level token info
                if 'tokens' in json_data:
                    self._extract_token_info(json_data['tokens'], status)
                
                # Check for turns/conversations with token info
                if 'turns' in json_data:
                    for turn in json_data['turns']:
                        if isinstance(turn, dict) and 'usage' in turn:
                            self._extract_usage_stats(turn['usage'], status)
                
                # Check for tool calls
                if 'tool_calls' in json_data:
                    tool_calls = json_data['tool_calls']
                    if isinstance(tool_calls, list):
                        status.tool_calls += len(tool_calls)
                    elif isinstance(tool_calls, (int, float)):
                        status.tool_calls += int(tool_calls)
                
                logger.debug(f"Parsed JSON final output: tokens={status.total_tokens}, tools={status.tool_calls}")
                
        except (json.JSONDecodeError, ValueError) as e:
            logger.debug(f"Failed to parse final output as JSON: {e}")
            # Fallback to line-by-line parsing
            for line in output.split('\n'):
                line = line.strip()
                if line:
                    self._parse_token_usage(line, status, instance_name)
    
    def _extract_usage_stats(self, usage_data: dict, status: InstanceStatus):
        """Extract usage statistics from a usage object"""
        if not isinstance(usage_data, dict):
            return
            
        # Standard Claude API usage fields (use max to handle same message IDs)
        if 'input_tokens' in usage_data:
            status.input_tokens = max(status.input_tokens, int(usage_data['input_tokens']))
        if 'output_tokens' in usage_data:
            status.output_tokens = max(status.output_tokens, int(usage_data['output_tokens']))
        if 'cache_read_input_tokens' in usage_data:
            status.cache_read_tokens = max(status.cache_read_tokens, int(usage_data['cache_read_input_tokens']))

        # Handle cache_creation_input_tokens separately
        if 'cache_creation_input_tokens' in usage_data:
            status.cache_creation_tokens = max(status.cache_creation_tokens, int(usage_data['cache_creation_input_tokens']))

        # Update backward compatibility field
        self._update_cache_tokens_for_compatibility(status)
        
        # Calculate or use provided total
        if 'total_tokens' in usage_data:
            total = int(usage_data['total_tokens'])
            if total > status.total_tokens:
                status.total_tokens = total
        else:
            # Calculate total from all components including cache creation
            cache_creation = int(usage_data.get('cache_creation_input_tokens', 0))
            cache_read = int(usage_data.get('cache_read_input_tokens', 0))
            calculated_total = status.input_tokens + status.output_tokens + cache_creation + cache_read
            if calculated_total > status.total_tokens:
                status.total_tokens = calculated_total
    
    def _extract_token_info(self, token_data, status: InstanceStatus):
        """Extract token information from various token data formats"""
        if isinstance(token_data, dict):
            # Structured token data
            if 'total' in token_data:
                total = int(token_data['total'])
                if total > status.total_tokens:
                    status.total_tokens = total
            if 'input' in token_data:
                status.input_tokens += int(token_data['input'])
            if 'output' in token_data:
                status.output_tokens += int(token_data['output'])
            if 'cached' in token_data:
                cached_tokens = int(token_data['cached'])
                status.cache_read_tokens = max(status.cache_read_tokens, cached_tokens)
                self._update_cache_tokens_for_compatibility(status)
        elif isinstance(token_data, (int, float)):
            # Simple token count
            status.total_tokens += int(token_data)

    def _extract_tool_name_from_result(self, tool_result: dict, tool_use_id: str) -> str:
        """Extract meaningful tool name from tool result using comprehensive Claude Code tool patterns"""
        try:
            content = tool_result.get('content', '')

            if isinstance(content, str):
                # Handle empty content first (successful commands with no output)
                if content == "" or content.strip() == "":
                    return 'Bash'

                content_lower = content.lower()

                # =============================================================================
                # PRIORITY PATTERNS - Check these FIRST before other tool patterns
                # =============================================================================

                # Permission/MCP Tools - Check this FIRST before other patterns that might match
                if any(pattern in content_lower for pattern in [
                    'claude requested permissions', 'haven\'t granted it yet',
                    'but you haven\'t granted it yet'
                ]):
                    return 'permission_request'

                # =============================================================================
                # CLAUDE CODE OFFICIAL TOOLS - Comprehensive Detection Patterns
                # =============================================================================

                # Task Tool - Agent spawning and management
                if any(pattern in content_lower for pattern in [
                    'agent', 'subagent', 'spawned', 'task completed', 'agent completed',
                    'general-purpose', 'statusline-setup', 'output-style-setup'
                ]):
                    return 'Task'

                # Bash Tool - Command execution (most comprehensive patterns)
                if (any(pattern in content_lower for pattern in [
                    # Git operations
                    'on branch', 'nothing to commit', 'git pull', 'working tree clean',
                    'commit', 'staged', 'untracked files', 'changes not staged',
                    'your branch', 'ahead of', 'behind', 'diverged',
                    'file changed', 'insertions', 'deletions', 'files changed',
                    'develop-', 'main-', 'feature-', 'bugfix-',
                    # Command outputs
                    'command', 'executed', 'permission denied', 'no such file or directory',
                    'command not found', 'usage:', 'process completed', 'exit code',
                    'killed', 'terminated',
                    # File system outputs
                    'rw-r--r--', 'drwxr-xr-x'
                ]) or content.startswith('$') or
                (content.startswith('total ') and '\n-rw' in content)):
                    return 'Bash'

                # Glob Tool - File pattern matching
                if (any(pattern in content_lower for pattern in [
                    'files found', 'pattern matching', 'glob', 'file pattern'
                ]) or (
                    # Single file path results (like "zen/zen_orchestrator.py")
                    len(content.strip()) < 200 and '/' in content and content.count('\n') == 0 and
                    not content.startswith('/') and any(content.endswith(ext) for ext in [
                        '.py', '.js', '.ts', '.json', '.md', '.txt', '.html', '.css', '.yml', '.yaml'
                    ])
                ) or (
                    # Multiple file listings
                    content.count('\n') > 5 and '/' in content and
                    not content.startswith('<!DOCTYPE') and not content.startswith('<html')
                )):
                    return 'Glob'

                # Grep Tool - Search operations
                if any(pattern in content_lower for pattern in [
                    'matches found', 'pattern', 'searched', 'grep', 'ripgrep', 'no matches',
                    'search', 'found', 'regex'
                ]):
                    return 'Grep'

                # LS Tool - Directory listings
                if (any(pattern in content_lower for pattern in [
                    'list_dir', 'directory listing', 'listing files'
                ]) or (content.startswith('total ') and '\n-rw' in content and 'drwx' in content)):
                    return 'LS'

                # Read Tool - File reading (comprehensive patterns)
                if (content.startswith('#!/usr/bin/env') or
                    any(pattern in content for pattern in [
                        'import ', 'def ', 'class ', 'function', 'const ', 'var ', 'let ',
                        'export ', 'module.exports', 'require(', '#include', 'package ',
                        'use ', 'fn ', 'struct ', 'impl ', 'trait '
                    ]) or
                    (len(content) > 1000 and any(word in content_lower for word in [
                        'function', 'class', 'import', 'def', 'module', 'export', 'const'
                    ])) or
                    (len(content) > 500 and not any(pattern in content_lower for pattern in [
                        'html', 'http', 'www', 'commit', 'staged', 'branch'
                    ]))):
                    return 'Read'

                # Edit Tool - File editing
                if (any(pattern in content_lower for pattern in [
                    'file has been updated', 'result of running', 'has been updated successfully'
                ]) or (
                    'edit' in content_lower and any(pattern in content_lower for pattern in [
                        'success', 'updated', 'modified', 'changed'
                    ])
                )):
                    return 'Edit'

                # MultiEdit Tool - Multiple file edits
                if any(pattern in content_lower for pattern in [
                    'edits have been applied', 'multiple edits', 'multiedit'
                ]) and 'edit' in content_lower:
                    return 'MultiEdit'

                # Write Tool - File creation
                if any(pattern in content_lower for pattern in [
                    'file created successfully', 'file written', 'written to', 'created successfully'
                ]):
                    return 'Write'

                # NotebookEdit Tool - Jupyter operations
                if any(pattern in content_lower for pattern in [
                    'notebook', 'jupyter', 'ipynb'
                ]) or (
                    'cell' in content_lower and any(pattern in content_lower for pattern in [
                        'executed', 'output', 'edit', 'code', 'markdown'
                    ])
                ):
                    return 'NotebookEdit'

                # WebFetch Tool - Web content fetching
                if (content.startswith('<!DOCTYPE') or content.startswith('<html') or
                    any(pattern in content_lower for pattern in [
                        'http://', 'https://', 'web content', 'webpage', 'url', 'website'
                    ]) or (
                        any(pattern in content_lower for pattern in ['http', 'web', 'fetch', 'url']) and
                        any(pattern in content_lower for pattern in ['request', 'response', 'content', 'page'])
                    )):
                    return 'WebFetch'

                # TodoWrite Tool - Task management (already has good patterns)
                if any(pattern in content_lower for pattern in [
                    'todos have been modified', 'todo list', 'task list', 'progress',
                    'todo', 'task', 'completed', 'in_progress', 'pending'
                ]):
                    return 'TodoWrite'

                # WebSearch Tool - Web searching
                if any(pattern in content_lower for pattern in [
                    'search results', 'web search', 'search query', 'internet search'
                ]) and any(pattern in content_lower for pattern in ['web', 'search', 'internet', 'query']):
                    return 'WebSearch'

                # BashOutput Tool - Background shell output
                if any(pattern in content_lower for pattern in [
                    'shell output', 'background', 'stdout', 'stderr', 'bash output'
                ]):
                    return 'BashOutput'

                # KillBash Tool - Shell termination
                if any(pattern in content_lower for pattern in [
                    'shell killed', 'terminated', 'killed shell', 'bash killed'
                ]):
                    return 'KillBash'

                # ExitPlanMode Tool - Plan mode exit
                if any(pattern in content_lower for pattern in [
                    'exit plan', 'plan mode', 'ready to code', 'plan', 'implementation'
                ]):
                    return 'ExitPlanMode'

                # MCP Tools - Model Context Protocol tools
                if 'mcp__' in content:
                    import re
                    mcp_match = re.search(r'mcp__[a-zA-Z_]+__[a-zA-Z_]+', content)
                    if mcp_match:
                        return mcp_match.group(0)


                # Code execution results
                if any(pattern in content_lower for pattern in [
                    'traceback', 'error:', 'exception', 'stack trace'
                ]):
                    return 'Execute'

                # Error-specific tool identification
                if any(pattern in content_lower for pattern in [
                    'eisdir: illegal operation on a directory', 'directory, read',
                    'is a directory', 'illegal operation on a directory'
                ]):
                    return 'Read'  # Read tool trying to read directory

                # Command approval/permission errors (often from Task tools)
                if any(pattern in content_lower for pattern in [
                    'this command requires approval', 'requires approval',
                    'command contains multiple operations'
                ]):
                    return 'Bash'

                # File size limit errors (Read tool)
                if any(pattern in content_lower for pattern in [
                    'file content', 'exceeds maximum allowed tokens',
                    'use offset and limit parameters'
                ]):
                    return 'Read'

                # =============================================================================
                # DEFAULT FALLBACK - Try to infer from content characteristics
                # =============================================================================

                # Very long text content - likely Read
                if len(content) > 3000:
                    return 'Read'

                # Medium text with code patterns - likely Read
                elif len(content) > 200 and any(pattern in content for pattern in [
                    '{', '}', '[', ']', '(', ')', ';', '=', '->', '=>'
                ]):
                    return 'Read'

                # Short technical content - likely command output (Bash)
                elif len(content) < 100 and any(char in content for char in ['$', '/', '-', '=']):
                    return 'Bash'

            # Check for error indicators
            if tool_result.get('is_error'):
                error_content = tool_result.get('content', '')
                if 'permission' in error_content.lower():
                    return 'permission_denied'
                elif 'not found' in error_content.lower():
                    return 'file_not_found'

        except Exception as e:
            # If pattern matching fails, fall back to tool_use_id
            pass

        # Enhanced fallback patterns for simple/minimal outputs before generic fallback
        content = tool_result.get('content', '')
        if isinstance(content, str) and content.strip():
            content_stripped = content.strip()
            content_lower = content_stripped.lower()

            # Simple git branch names (common in GitIssueProgressor)
            if (len(content_stripped) < 50 and
                any(branch in content_lower for branch in ['develop', 'main', 'feature', 'bugfix', 'release']) and
                '-' in content_stripped and not ' ' in content_stripped):
                return 'Bash'

            # Simple file paths or single values
            if (len(content_stripped) < 100 and
                ('/' in content_stripped or '.' in content_stripped) and
                not ' ' in content_stripped and not '\n' in content_stripped):
                return 'Bash'

            # Very short responses that are likely command outputs
            if len(content_stripped) < 20 and not any(char in content_stripped for char in ['<', '>', '{', '}']):
                return 'Bash'

            # GitHub issue URLs or numbers (from GitIssueProgressor)
            if ('github.com' in content_lower and 'issues' in content_lower) or \
               (content_stripped.isdigit() and len(content_stripped) <= 4):
                return 'WebFetch'

            # Date/time formats (common command outputs)
            if any(pattern in content_stripped for pattern in [
                '-', ':', 'UTC', 'GMT', 'AM', 'PM'
            ]) and (len(content_stripped.split()) <= 5):
                # Simple date/time patterns
                if any(char.isdigit() for char in content_stripped):
                    return 'Bash'

            # Import/success messages (from Python imports or similar)
            if any(pattern in content_lower for pattern in [
                'import', 'successful', 'successfully', '✅', 'completed', 'finished'
            ]):
                return 'Bash'

            # Absolute file paths
            if content_stripped.startswith('/') and len(content_stripped.split()) == 1:
                return 'Bash'

            # Any other single-line simple responses (catch-all for remaining cases)
            if '\n' not in content_stripped and len(content_stripped) < 100:
                return 'Bash'

        # Fallback to generic name with partial tool_use_id for tracking
        short_id = tool_use_id[-8:] if len(tool_use_id) > 8 else tool_use_id
        return f"tool_{short_id}"

    def _estimate_tool_tokens(self, tool_data: dict, is_tool_use: bool = False) -> int:
        """Estimate token usage for a tool based on content size"""
        try:
            if is_tool_use:
                # For tool_use, estimate based on input parameters
                input_data = tool_data.get('input', {})
                if isinstance(input_data, dict):
                    # Rough estimation: ~4 characters per token
                    text_content = str(input_data)
                    return max(10, len(text_content) // 4)  # Minimum 10 tokens for tool invocation
                return 10  # Base cost for tool invocation
            else:
                # For tool_result, estimate based on content size
                content = tool_data.get('content', '')
                if isinstance(content, str):
                    # Rough estimation: ~4 characters per token for output
                    base_tokens = len(content) // 4

                    # Add overhead for tool processing
                    overhead = 20  # Base overhead for tool execution

                    # Adjust based on content type
                    if len(content) > 5000:  # Large content (like file reads)
                        overhead += 50
                    elif len(content) > 1000:  # Medium content (like directory listings)
                        overhead += 20

                    return max(base_tokens + overhead, 25)  # Minimum 25 tokens for any tool result

                return 25  # Base tokens for tool result

        except Exception as e:
            # Fallback to base estimation if any errors occur
            return 15 if is_tool_use else 30

    def get_status_summary(self) -> Dict:
        """Get summary of all instance statuses"""
        summary = {
            "total_instances": len(self.instances),
            "completed": 0,
            "failed": 0,
            "running": 0,
            "pending": 0,
            "instances": {}
        }

        for name, status in self.statuses.items():
            status_dict = asdict(status)

            # Convert set to list for JSON serialization
            if isinstance(status_dict.get("processed_message_ids"), set):
                status_dict["processed_message_ids"] = list(status_dict["processed_message_ids"])

            summary["instances"][name] = status_dict
            summary[status.status] += 1

            # Add duration if completed
            if status.start_time and status.end_time:
                duration = status.end_time - status.start_time
                summary["instances"][name]["duration"] = f"{duration:.2f}s"

        return summary




def parse_start_time(start_at_str: str) -> datetime:
    """Parse start time specification into a datetime object"""
    if not start_at_str:
        return datetime.now()

    start_at_str = start_at_str.strip().lower()
    now = datetime.now()

    # Relative time patterns (e.g., "2h", "30m", "45s")
    relative_match = re.match(r'^(\d+(?:\.\d+)?)\s*([hms])$', start_at_str)
    if relative_match:
        value = float(relative_match.group(1))
        unit = relative_match.group(2)

        if unit == 'h':
            target_time = now + timedelta(hours=value)
        elif unit == 'm':
            target_time = now + timedelta(minutes=value)
        elif unit == 's':
            target_time = now + timedelta(seconds=value)

        return target_time

    # Named time patterns (e.g., "1am", "2:30pm", "14:30")
    # Handle formats like "1am", "2pm", "10:30am", "14:30"
    time_patterns = [
        (r'^(\d{1,2})\s*am$', lambda h: (int(h) % 12, 0)),  # 1am -> (1, 0)
        (r'^(\d{1,2})\s*pm$', lambda h: ((int(h) % 12) + 12, 0)),  # 1pm -> (13, 0)
        (r'^(\d{1,2}):(\d{2})\s*am$', lambda h, m: (int(h) % 12, int(m))),  # 10:30am -> (10, 30)
        (r'^(\d{1,2}):(\d{2})\s*pm$', lambda h, m: ((int(h) % 12) + 12, int(m))),  # 2:30pm -> (14, 30)
        (r'^(\d{1,2}):(\d{2})$', lambda h, m: (int(h), int(m)))  # 14:30 -> (14, 30)
    ]

    for pattern, time_func in time_patterns:
        match = re.match(pattern, start_at_str)
        if match:
            if len(match.groups()) == 1:
                hour, minute = time_func(match.group(1))
            else:
                hour, minute = time_func(match.group(1), match.group(2))

            # Create target time for today
            target_time = now.replace(hour=hour, minute=minute, second=0, microsecond=0)

            # If the time has already passed today, schedule for tomorrow
            if target_time <= now:
                target_time += timedelta(days=1)

            return target_time

    # If no pattern matches, raise an error
    raise ValueError(f"Invalid start time format: '{start_at_str}'. "
                    f"Supported formats: '2h' (2 hours), '30m' (30 minutes), '14:30' (2:30 PM), '1am', '2:30pm'")

def create_default_instances(output_format: str = "stream-json") -> List[InstanceConfig]:
    """Create default instance configurations"""
    return [
        InstanceConfig(
            name="analyze-repo",
            command="/analyze-repository",
            description="Analyze the repository structure and codebase",
            # permission_mode will be auto-set based on platform
            output_format=output_format,
            max_tokens_per_command=5000
        ),
        InstanceConfig(
            name="help-overview",
            command="/README",
            description="Show project README and overview information",
            # permission_mode will be auto-set based on platform
            output_format=output_format,
            max_tokens_per_command=1000
        )
    ]

def create_direct_instance(args, workspace: Path) -> Optional[InstanceConfig]:
    """Create InstanceConfig from direct command arguments.

    Args:
        args: Parsed command line arguments
        workspace: Working directory path

    Returns:
        InstanceConfig if direct command provided, None otherwise

    Raises:
        SystemExit: If command validation fails
    """
    if not args.command:
        return None

    # Create temporary orchestrator to validate command
    # Note: We use minimal initialization since we only need command validation
    temp_orchestrator = ClaudeInstanceOrchestrator(
        workspace,
        max_console_lines=0,  # Minimal console output for validation
        startup_delay=0,
        quiet=True  # Suppress output during validation
    )

    # Validate command exists or allow as ad-hoc command
    available_commands = temp_orchestrator.discover_available_commands()
    is_predefined_command = args.command in available_commands

    if not is_predefined_command:
        # Allow as ad-hoc command - log for transparency
        logger.info(f"Using ad-hoc command: {args.command}")
        logger.info(f"Note: This is not a predefined command from .claude/commands/")
        logger.info(f"Available predefined commands: {', '.join(sorted(available_commands))}")
        logger.info("Use 'zen --list-commands' to see all predefined commands with descriptions")
    else:
        logger.debug(f"Using predefined command: {args.command}")

    # Generate instance name if not provided
    instance_name = args.instance_name
    if not instance_name:
        # Create readable name from command
        clean_command = args.command.strip('/')
        instance_name = f"direct-{clean_command}-{uuid4().hex[:8]}"

    # Generate description if not provided
    instance_description = args.instance_description
    if not instance_description:
        instance_description = f"Direct execution of {args.command}"

    # Create and return InstanceConfig
    return InstanceConfig(
        command=args.command,
        name=instance_name,
        description=instance_description,
        output_format=args.output_format,
        session_id=args.session_id,
        clear_history=args.clear_history,
        compact_history=args.compact_history,
        max_tokens_per_command=args.overall_token_budget
    )

@traced(
    "orchestrator.main",
    attributes={"operation.type": "orchestrator_main"},
    capture_args=False
)
async def main():
    """Main orchestrator function"""
    parser = argparse.ArgumentParser(description="Claude Code Instance Orchestrator")

    # Direct command argument (positional)
    parser.add_argument("command", nargs="?", help="Direct command to execute (e.g., '/analyze-code')")

    parser.add_argument("--workspace", type=str, default=None,
                       help="Workspace directory (default: auto-detect project root or current directory)")
    parser.add_argument("--config", type=Path, help="Custom instance configuration file")
    parser.add_argument("--dry-run", action="store_true", help="Show commands without running")
    parser.add_argument("--list-commands", action="store_true", help="List all available slash commands and exit")
    parser.add_argument("--inspect-command", type=str, help="Inspect a specific slash command and exit")
    parser.add_argument("--output-format", choices=["json", "stream-json"], default="stream-json",
                       help="Output format for Claude instances (default: stream-json)")
    parser.add_argument("--timeout", type=int, default=10000,
                       help="Timeout in seconds for each instance (default: 10000)")
    parser.add_argument("--max-console-lines", type=int, default=5,
                       help="Maximum recent lines to show per instance on console (default: 5)")
    parser.add_argument("--quiet", action="store_true",
                       help="Minimize console output, show only errors and final summaries")
    parser.add_argument("--log-level", choices=["silent", "concise", "detailed"], default=None,
                       help="Set log level: 'silent' (errors only), 'concise' (essential progress + budget alerts, default), 'detailed' (all logging)")
    parser.add_argument("--verbose", action="store_true",
                       help="Enable detailed logging (equivalent to --log-level detailed)")
    parser.add_argument("--startup-delay", type=float, default=5.0,
                       help="Delay in seconds between launching each instance (default: 5.0)")
    parser.add_argument("--max-line-length", type=int, default=800,
                       help="Maximum characters per line in console output (default: 500)")
    parser.add_argument("--status-report-interval", type=int, default=5,
                       help="Seconds between rolling status reports (default: 5)")
    parser.add_argument("--start-at", type=str, default=None,
                       help="Schedule orchestration to start at specific time. Examples: '2h' (2 hours from now), '30m' (30 minutes), '14:30' (2:30 PM today), '1am' (1 AM today/tomorrow)")

    # Telemetry options
    parser.add_argument("--no-telemetry", action="store_true",
                       help="Disable telemetry for this session (equivalent to ZEN_TELEMETRY_DISABLED=true)")

    # Direct command options
    parser.add_argument("--instance-name", type=str, help="Instance name for direct command execution")
    parser.add_argument("--instance-description", type=str, help="Instance description for direct command execution")
    parser.add_argument("--session-id", type=str, help="Session ID for direct command execution")
    parser.add_argument("--clear-history", action="store_true", help="Clear history before direct command execution")
    parser.add_argument("--compact-history", action="store_true", help="Compact history before direct command execution")

    # Token budget arguments
    parser.add_argument("--overall-token-budget", type=int, default=None,
                       help="Global token budget for the entire session.")
    parser.add_argument("--command-budget", action='append',
                       help="Per-command budget in format: '/command_name=limit'. Can be used multiple times.")
    parser.add_argument("--budget-enforcement-mode", choices=["warn", "block"], default="warn",
                       help="Action to take when a budget is exceeded: 'warn' (log and continue) or 'block' (prevent new instances).")
    parser.add_argument("--disable-budget-visuals", action="store_true",
                       help="Disable budget visualization in status reports")

    # Cost budget arguments (Issue #1347)
    parser.add_argument("--overall-cost-budget", type=float, default=None,
                       help="Global cost budget for the entire session in USD (e.g., --overall-cost-budget 10.50).")
    parser.add_argument("--command-cost-budget", action='append',
                       help="Per-command cost budget in format: '/command_name=cost'. Can be used multiple times (e.g., --command-cost-budget '/analyze=5.0').")
    parser.add_argument("--budget-parameter-type", choices=["tokens", "cost", "mixed"], default="tokens",
                       help="Type of budget parameters to use: 'tokens' (default, backward compatible), 'cost' (USD-based), or 'mixed' (both).")

    # New example and template commands
    parser.add_argument("--generate-example", type=str, metavar="TYPE",
                       help="Generate example configuration (data_analysis, code_review, content_creation, testing_workflow, migration_workflow, debugging_workflow)")
    parser.add_argument("--list-examples", action="store_true",
                       help="List all available example configurations")
    parser.add_argument("--show-prompt-template", action="store_true",
                       help="Show LLM prompt template for configuration generation")

    args = parser.parse_args()

    # Handle telemetry flag
    if args.no_telemetry:
        os.environ['ZEN_TELEMETRY_DISABLED'] = 'true'

    # Initialize config budget settings (will be populated if config file is loaded)
    config_budget_settings = {}

    # Determine workspace directory with auto-detection
    if args.workspace:
        workspace = Path(args.workspace).expanduser().resolve()
    else:
        # Auto-detect workspace: use parent directory of zen directory as default
        zen_script_path = Path(__file__).resolve()
        zen_dir = zen_script_path.parent

        # Check if zen is in a subdirectory of a larger project
        potential_root = zen_dir.parent

        # Look for common project indicators in parent directory
        project_indicators = ['.git', '.claude', 'package.json', 'setup.py', 'pyproject.toml', 'Cargo.toml']

        if any((potential_root / indicator).exists() for indicator in project_indicators):
            workspace = potential_root
            logger.info(f"Auto-detected project root as workspace: {workspace}")
        else:
            # Fallback to current working directory if no project indicators found
            workspace = Path.cwd().resolve()
            logger.info(f"Using current working directory as workspace: {workspace}")

        # If workspace is still the zen directory itself, use parent or current directory
        if workspace == zen_dir:
            workspace = zen_dir.parent if zen_dir.parent != zen_dir else Path.cwd().resolve()
    
    # Verify workspace exists and is accessible
    if not workspace.exists():
        logger.error(f"Workspace directory does not exist: {workspace}")
        sys.exit(1)
    
    if not workspace.is_dir():
        logger.error(f"Workspace path is not a directory: {workspace}")
        sys.exit(1)
    
    # Check if it looks like a Claude Code workspace
    claude_dir = workspace / ".claude"
    if not claude_dir.exists():
        logger.warning(f"No .claude directory found in workspace: {workspace}")
        logger.warning("This might not be a Claude Code workspace")
    
    logger.info(f"Using workspace: {workspace}")


    # Load instance configurations with direct command precedence
    direct_instance = create_direct_instance(args, workspace)

    if direct_instance:
        # Direct command mode - highest precedence
        instances = [direct_instance]
        logger.info(f"Executing direct command: {direct_instance.command}")

        # Load budget settings from config file if available (for direct command mode)
        if args.config and args.config.exists():
            logger.info(f"Loading budget configuration from {args.config} (direct command mode)")
            with open(args.config) as f:
                config_data = json.load(f)
            budget_config = config_data.get("budget", {})
            if budget_config:
                config_budget_settings = budget_config
                logger.info(f"Loaded budget configuration from config file: {budget_config}")
    elif args.config and args.config.exists():
        # Config file mode - second precedence
        logger.info(f"Loading config from {args.config}")
        with open(args.config) as f:
            config_data = json.load(f)
        instances = [InstanceConfig(**inst) for inst in config_data["instances"]]

        # Extract budget configuration from config file
        budget_config = config_data.get("budget", {})
        if budget_config:
            config_budget_settings = budget_config
            logger.info(f"Loaded budget configuration from config file: {budget_config}")
    else:
        # Default instances mode - lowest precedence
        logger.info("Using default instance configurations")
        instances = create_default_instances(args.output_format)

    # Determine final budget settings - CLI args override config file
    final_overall_budget = args.overall_token_budget
    final_overall_cost_budget = args.overall_cost_budget
    final_budget_type = args.budget_parameter_type
    final_enforcement_mode = args.budget_enforcement_mode
    final_enable_visuals = not args.disable_budget_visuals

    # Use config file values if CLI args weren't provided
    if final_overall_budget is None and "overall_budget" in config_budget_settings:
        final_overall_budget = config_budget_settings["overall_budget"]
        logger.info(f"Using overall token budget from config file: {final_overall_budget}")

    if final_overall_cost_budget is None and "overall_cost_budget" in config_budget_settings:
        final_overall_cost_budget = config_budget_settings["overall_cost_budget"]
        logger.info(f"Using overall cost budget from config file: ${final_overall_cost_budget}")

    if args.budget_parameter_type == "tokens" and "budget_type" in config_budget_settings:
        # Only use config if user didn't explicitly set CLI arg (default is "tokens")
        final_budget_type = config_budget_settings["budget_type"]
        logger.info(f"Using budget type from config file: {final_budget_type}")

    if args.budget_enforcement_mode == "warn" and "enforcement_mode" in config_budget_settings:
        # Only use config if user didn't explicitly set CLI arg (default is "warn")
        final_enforcement_mode = config_budget_settings["enforcement_mode"]
        logger.info(f"Using enforcement mode from config file: {final_enforcement_mode}")

    if not args.disable_budget_visuals and "disable_visuals" in config_budget_settings:
        # Only use config if user didn't explicitly disable visuals
        final_enable_visuals = not config_budget_settings["disable_visuals"]
        logger.info(f"Using budget visuals setting from config file: {final_enable_visuals}")

    # Cost budget takes precedence over token budget if both are specified
    final_budget_for_manager = final_overall_cost_budget if final_overall_cost_budget is not None else final_overall_budget
    final_budget_type_for_manager = "cost" if final_overall_cost_budget is not None else final_budget_type

    # Determine log level from arguments
    log_level = determine_log_level(args)

    # Initialize orchestrator with console output settings
    max_lines = 0 if args.quiet else args.max_console_lines

    # Check if command budgets are configured from config file or CLI args
    has_config_command_budgets = bool(config_budget_settings.get("command_budgets"))
    has_config_cost_budgets = bool(config_budget_settings.get("command_cost_budgets"))
    has_cli_command_budgets = bool(args.command_budget)
    has_cli_cost_budgets = bool(args.command_cost_budget)
    has_command_budgets = has_config_command_budgets or has_cli_command_budgets or has_config_cost_budgets or has_cli_cost_budgets

    orchestrator = ClaudeInstanceOrchestrator(
        workspace,
        max_console_lines=max_lines,
        startup_delay=args.startup_delay,
        max_line_length=args.max_line_length,
        status_report_interval=args.status_report_interval,
        quiet=args.quiet,
        overall_token_budget=final_overall_budget,
        overall_cost_budget=final_overall_cost_budget,
        budget_type=final_budget_type_for_manager,
        budget_enforcement_mode=final_enforcement_mode,
        enable_budget_visuals=final_enable_visuals,
        has_command_budgets=has_command_budgets,
        log_level=log_level
    )

    # Process per-command budgets from config file first, then CLI args (CLI overrides config)
    if orchestrator.budget_manager:
        # Load command budgets from config file
        config_command_budgets = config_budget_settings.get("command_budgets", {})
        for command_name, limit in config_command_budgets.items():
            try:
                orchestrator.budget_manager.set_command_budget(command_name, int(limit))
                logger.info(f"🎯 CONFIG BUDGET SET: {command_name} = {limit} tokens")
            except (ValueError, TypeError) as e:
                logger.error(f"Invalid command budget in config file: '{command_name}={limit}': {e}")

        # Load command budgets from CLI args (these override config file)
        if args.command_budget:
            for budget_str in args.command_budget:
                try:
                    command_name, limit = budget_str.split('=', 1)
                    # Normalize command name by ensuring it starts with '/'
                    command_name = command_name.strip()
                    if not command_name.startswith('/'):
                        command_name = '/' + command_name

                    orchestrator.budget_manager.set_command_budget(command_name, int(limit))
                    logger.info(f"🎯 CLI BUDGET SET: {command_name} = {limit} tokens (overrides config)")

                    # DEBUG: Log all budget keys after setting
                    logger.debug(f"📋 ALL BUDGET KEYS: {list(orchestrator.budget_manager.command_budgets.keys())}")
                except ValueError:
                    logger.error(f"Invalid format for --command-budget: '{budget_str}'. Use '/command=limit'.")

        # Load cost budgets from config file
        config_command_cost_budgets = config_budget_settings.get("command_cost_budgets", {})
        for command_name, limit in config_command_cost_budgets.items():
            try:
                orchestrator.budget_manager.set_command_cost_budget(command_name, float(limit))
                logger.info(f"🎯 CONFIG COST BUDGET SET: {command_name} = ${limit}")
            except (ValueError, TypeError, AttributeError) as e:
                logger.error(f"Invalid command cost budget in config file: '{command_name}=${limit}': {e}")

        # Load cost budgets from CLI args (these override config file)
        if args.command_cost_budget:
            for budget_str in args.command_cost_budget:
                try:
                    command_name, limit = budget_str.split('=', 1)
                    # Normalize command name by ensuring it starts with '/'
                    command_name = command_name.strip()
                    if not command_name.startswith('/'):
                        command_name = '/' + command_name

                    orchestrator.budget_manager.set_command_cost_budget(command_name, float(limit))
                    logger.info(f"🎯 CLI COST BUDGET SET: {command_name} = ${limit} (overrides config)")

                    # DEBUG: Log all budget keys after setting
                    logger.debug(f"📋 ALL COST BUDGET KEYS: {list(orchestrator.budget_manager.command_budgets.keys())}")
                except ValueError:
                    logger.error(f"Invalid format for --command-cost-budget: '{budget_str}'. Use '/command=cost' (e.g., '/analyze=5.0').")
                except AttributeError:
                    logger.error("Cost budgets require enhanced TokenBudgetManager - feature may not be available.")

        # AUTO-BUDGET CREATION: Create command budgets from instance max_tokens_per_command
        # This ensures that max_tokens_per_command values from JSON configs automatically
        # create command budgets, solving the "None Configured" display issue
        logger.info("🔍 AUTO-BUDGET: Scanning instances for max_tokens_per_command values...")
        auto_created_count = 0
        for instance in instances:
            if instance.max_tokens_per_command is not None:
                # ISSUE #1348 FIX: Use the SAME logic as _update_budget_tracking for consistency
                # This is critical - the budget key must match what budget tracking uses
                if instance.command and instance.command.strip().startswith('/'):
                    # For slash commands, use base command for auto-budget (most common case)
                    command_key = instance.command.rstrip(';').split()[0] if instance.command else instance.command
                    logger.debug(f"🎯 AUTO-BUDGET: Slash command using base key: '{command_key}'")
                else:
                    # For non-slash commands/prompts, always use the full command text as budget key
                    command_key = instance.command.rstrip(';') if instance.command else instance.command
                    logger.info(f"🎯 AUTO-BUDGET: Raw command will use full text as key: '{instance.command[:50]}...'")

                # Only create auto-budget if no explicit budget already exists
                if command_key not in orchestrator.budget_manager.command_budgets:
                    orchestrator.budget_manager.set_command_budget(command_key, instance.max_tokens_per_command)
                    logger.info(f"🎯 AUTO-BUDGET CREATED: {command_key} = {instance.max_tokens_per_command} tokens (from max_tokens_per_command)")
                    auto_created_count += 1
                else:
                    logger.debug(f"🔄 AUTO-BUDGET SKIPPED: {command_key} already has explicit budget")

        if auto_created_count > 0:
            logger.info(f"✅ AUTO-BUDGET: Created {auto_created_count} automatic command budgets from max_tokens_per_command")
        else:
            logger.debug("📋 AUTO-BUDGET: No auto-budgets created (no max_tokens_per_command values found)")

    # Handle command inspection modes
    if args.list_commands:
        print("Available Slash Commands:")
        print("=" * 50)
        commands = orchestrator.discover_available_commands()
        for cmd in commands:
            cmd_info = orchestrator.inspect_command(cmd)
            if cmd_info.get("exists"):
                frontmatter = cmd_info.get("frontmatter", {})
                description = frontmatter.get("description", "No description available")
                print(f"{cmd:25} - {description}")
            else:
                print(f"{cmd:25} - Built-in command")
        return

    if args.inspect_command:
        cmd_info = orchestrator.inspect_command(args.inspect_command)
        print(f"Command: {args.inspect_command}")
        print("=" * 50)
        if cmd_info.get("exists"):
            print(f"File: {cmd_info.get('file_path')}")
            if cmd_info.get("frontmatter"):
                print("Configuration:")
                for key, value in cmd_info["frontmatter"].items():
                    print(f"  {key}: {value}")
            print("\nContent Preview:")
            print(cmd_info.get("content_preview", "No content available"))
        else:
            print("Command not found or is a built-in command")
        return

    # Add instances to orchestrator
    for instance in instances:
        orchestrator.add_instance(instance)

    if args.dry_run:
        logger.info("DRY RUN MODE - Commands that would be executed:")
        for name, config in orchestrator.instances.items():
            cmd = orchestrator.build_claude_command(config)
            print(f"{name}: {' '.join(cmd)}")

        # Show budget configuration if enabled
        if orchestrator.budget_manager:
            from token_budget.visualization import render_progress_bar
            bm = orchestrator.budget_manager
            print(f"\n=== TOKEN BUDGET CONFIGURATION ===")

            if bm.overall_budget:
                print(f"Overall Budget: {bm.overall_budget:,} tokens")
            else:
                print(f"Overall Budget: Unlimited")

            print(f"Enforcement Mode: {bm.enforcement_mode.upper()}")

            if bm.command_budgets:
                print(f"Command Budgets:")
                for name, budget_info in bm.command_budgets.items():
                    print(f"  {name:<30} {budget_info.limit:,} tokens")
            else:
                print(f"Command Budgets: None configured")

            print(f"=====================================\n")

        # Show scheduled start time if provided
        if args.start_at:
            try:
                target_time = parse_start_time(args.start_at)
                wait_seconds = (target_time - datetime.now()).total_seconds()
                logger.info(f"Orchestration would be scheduled to start at: {target_time.strftime('%Y-%m-%d %H:%M:%S')}")
                logger.info(f"Wait time would be: {wait_seconds:.1f} seconds ({wait_seconds/3600:.1f} hours)")
            except ValueError as e:
                logger.error(f"Invalid start time: {e}")
        return

    # Handle scheduled start time
    if args.start_at:
        try:
            target_time = parse_start_time(args.start_at)
            now = datetime.now()
            wait_seconds = (target_time - now).total_seconds()

            if wait_seconds <= 0:
                logger.warning(f"Target time {target_time.strftime('%Y-%m-%d %H:%M:%S')} is in the past, starting immediately")
            else:
                logger.info(f"Orchestration scheduled to start at: {target_time.strftime('%Y-%m-%d %H:%M:%S')}")
                logger.info(f"Waiting {wait_seconds:.1f} seconds ({wait_seconds/3600:.1f} hours) until start time...")

                # Show countdown for long waits
                if wait_seconds > 60:
                    # Show periodic countdown updates
                    countdown_intervals = [3600, 1800, 900, 300, 60, 30, 10]  # 1h, 30m, 15m, 5m, 1m, 30s, 10s

                    while wait_seconds > 0:
                        # Find the next appropriate countdown interval
                        next_update = None
                        for interval in countdown_intervals:
                            if wait_seconds > interval:
                                next_update = interval
                                break

                        if next_update:
                            sleep_time = wait_seconds - next_update
                            await asyncio.sleep(sleep_time)
                            wait_seconds = next_update
                            hours = wait_seconds // 3600
                            minutes = (wait_seconds % 3600) // 60
                            seconds = wait_seconds % 60
                            if hours > 0:
                                logger.info(f"Orchestration starts in {int(hours)}h {int(minutes)}m")
                            elif minutes > 0:
                                logger.info(f"Orchestration starts in {int(minutes)}m {int(seconds)}s")
                            else:
                                logger.info(f"Orchestration starts in {int(seconds)}s")
                        else:
                            # Final countdown
                            await asyncio.sleep(wait_seconds)
                            wait_seconds = 0
                else:
                    # For short waits, just sleep
                    await asyncio.sleep(wait_seconds)

                logger.info("Scheduled start time reached - beginning orchestration")
        except ValueError as e:
            logger.error(f"Invalid start time: {e}")
            sys.exit(1)

    # Run all instances
    logger.info("Starting Claude Code instance orchestration")
    start_time = time.time()

    results = await orchestrator.run_all_instances(args.timeout)

    end_time = time.time()
    total_duration = end_time - start_time

    # Print summary with token usage
    summary = orchestrator.get_status_summary()
    total_tokens = sum(status.total_tokens for status in orchestrator.statuses.values())
    total_cached = sum(status.cached_tokens for status in orchestrator.statuses.values())
    total_tool_calls = sum(status.tool_calls for status in orchestrator.statuses.values())
    cache_rate = round(total_cached / max(total_tokens, 1) * 100, 1) if total_tokens > 0 else 0

    logger.info(f"Orchestration completed in {total_duration:.2f}s")
    logger.info(f"Results: {summary['completed']} completed, {summary['failed']} failed")
    logger.info(f"Token Usage: {total_tokens:,} total ({total_cached:,} cached, {cache_rate}% hit rate), {total_tool_calls} tool calls")

    # Add cost transparency to final summary
    if orchestrator.pricing_engine:
        total_cost = sum(orchestrator._calculate_cost(status) for status in orchestrator.statuses.values())
        logger.info(f"💰 Total Cost: ${total_cost:.4f} (Claude pricing compliant)")

    # Note: ZEN provides summary only - upgrade to Apex for detailed data access

    # Print detailed results in table format
    print("\n" + "="*120)
    print("NETRA ZEN RESULTS")
    print("="*120)

    if orchestrator.statuses:
        # Table headers with separated cache metrics
        headers = ["Instance", "Status", "Duration", "Total Tokens", "Input", "Output", "Cache Cr", "Cache Rd", "Tools", "Cost"]
        col_widths = [20, 10, 10, 12, 8, 8, 8, 8, 6, 10]

        # Print header
        header_row = "| " + " | ".join(h.ljust(w) for h, w in zip(headers, col_widths)) + " |"
        print("+" + "=" * (len(header_row) - 2) + "+")
        print(header_row)
        print("+" + "-" * (len(header_row) - 2) + "+")

        # Print data rows
        for name, status in orchestrator.statuses.items():
            # Prepare row data
            instance_name = name[:19] if len(name) > 19 else name
            status_str = status.status
            duration_str = f"{status.end_time - status.start_time:.1f}s" if status.start_time and status.end_time else "N/A"
            total_tokens_str = f"{status.total_tokens:,}" if status.total_tokens > 0 else "0"
            input_tokens_str = f"{status.input_tokens:,}" if status.input_tokens > 0 else "0"
            output_tokens_str = f"{status.output_tokens:,}" if status.output_tokens > 0 else "0"
            cache_creation_str = f"{status.cache_creation_tokens:,}" if status.cache_creation_tokens > 0 else "0"
            cache_read_str = f"{status.cache_read_tokens:,}" if status.cache_read_tokens > 0 else "0"
            tools_str = str(status.tool_calls) if status.tool_calls > 0 else "0"
            # Calculate cost - use the pricing engine
            if status.total_cost_usd is not None:
                cost_str = f"${status.total_cost_usd:.4f}"
            else:
                # Calculate cost using the pricing engine
                calculated_cost = orchestrator._calculate_cost(status)
                cost_str = f"${calculated_cost:.4f}" if calculated_cost > 0 else "N/A"

            row_data = [instance_name, status_str, duration_str, total_tokens_str, input_tokens_str,
                       output_tokens_str, cache_creation_str, cache_read_str, tools_str, cost_str]

            row = "| " + " | ".join(data.ljust(w) for data, w in zip(row_data, col_widths)) + " |"
            print(row)

        print("+" + "=" * (len(header_row) - 2) + "+")

        # Check for permission errors FIRST - Issue #1320
        permission_errors = []
        for name, status in orchestrator.statuses.items():
            if status.error and any(phrase in status.error.lower() for phrase in [
                'permission error', 'requires approval', 'permission denied'
            ]):
                permission_errors.append((name, status))

        # Display CRITICAL permission errors prominently
        if permission_errors:
            print(f"""
+============================================================================================+
| 🚨🚨🚨 CRITICAL: {len(permission_errors)} PERMISSION ERROR(S) DETECTED - COMMANDS WERE BLOCKED! 🚨🚨🚨    |
+============================================================================================+
| Platform: {platform.system():<80}|
| Permission Mode Used: {orchestrator.instances[permission_errors[0][0]].permission_mode if permission_errors else 'Unknown':<68}|
+============================================================================================+
""")
            for name, status in permission_errors:
                error_preview = status.error.replace('\n', ' ')[:70]
                print(f"| ❌ {name:<20} | {error_preview:<68} |")
            print(f"""+============================================================================================+
| SOLUTION: zen_orchestrator.py defaults to bypassPermissions to avoid approval prompts       |
|   • Default: bypassPermissions (works on all platforms)                                     |
|   • Users can override via permission_mode in config if needed                              |
|                                                                                              |
| If still seeing errors, manually set permission mode in your config or update Claude Code.  |
+============================================================================================+
""")

        # Print additional details if there are outputs or errors
        print("\nAdditional Details:")
        print("-" * 40)
        for name, status in orchestrator.statuses.items():
            has_details = False

            if status.output:
                if not has_details:
                    print(f"\n{name.upper()}:")
                    has_details = True
                print(f"  Output Preview: {status.output[:150]}...")

            if status.error:
                if not has_details:
                    print(f"\n{name.upper()}:")
                    has_details = True
                # Highlight permission errors differently
                if any(phrase in status.error.lower() for phrase in ['permission error', 'requires approval']):
                    print(f"  ⚠️  PERMISSION ERROR: {status.error[:150]}...")
                else:
                    print(f"  Errors: {status.error[:150]}...")

            if status.tool_calls > 0 and status.tool_details:
                if not has_details:
                    print(f"\n{name.upper()}:")
                    has_details = True
                print(f"  Tools Used ({status.tool_calls}): {', '.join(status.tool_details)}")
    else:
        print("No instances were processed.")

    # For detailed data access
    print("\n" + "="*80)
    print("🚀 Looking for more?")
    print("="*80)
    print("Explore Zen with Apex for the most effective AI Ops value for production AI.")
    print("")
    print("🌐 Learn more: https://netrasystems.ai/")
    print("="*80)


    # Flush telemetry before exit
    if telemetry_manager is not None and hasattr(telemetry_manager, "shutdown"):
        telemetry_manager.shutdown()

    # Exit with appropriate code
    sys.exit(0 if summary['failed'] == 0 else 1)

def run():
    """Synchronous wrapper for the main function to be used as console script entry point."""
    asyncio.run(main())

if __name__ == "__main__":
    run()<|MERGE_RESOLUTION|>--- conflicted
+++ resolved
@@ -213,11 +213,8 @@
     tool_details: Dict[str, int] = None  # Tool name -> usage count
     tool_tokens: Dict[str, Dict[str, int]] = None   # Tool name -> {input, output, cache_read, cache_creation, total}
     tool_id_mapping: Dict[str, str] = field(default_factory=dict)  # tool_use_id -> tool name mapping
-<<<<<<< HEAD
+    telemetry_recorded: bool = False
     recent_tools: List[str] = field(default_factory=list)  # Track recently used tools for cache attribution
-=======
-    telemetry_recorded: bool = False
->>>>>>> fe36f73b
 
     def __post_init__(self):
         """Initialize fields that need special handling"""
