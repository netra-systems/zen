"""WebSocket connection management.

Handles individual WebSocket connections, connection pools, and lifecycle management.
"""

from dataclasses import dataclass, field
from datetime import datetime, timezone
from typing import Dict, List, Optional
import time
import asyncio
import threading

from fastapi import WebSocket
from starlette.websockets import WebSocketState

from app.logging_config import central_logger
from app.schemas.registry import WebSocketConnectionState

logger = central_logger.get_logger(__name__)


@dataclass
class ConnectionInfo:
    """Information about a WebSocket connection."""
    websocket: WebSocket
    user_id: str
    connected_at: datetime = field(default_factory=lambda: datetime.now(timezone.utc))
    last_ping: datetime = field(default_factory=lambda: datetime.now(timezone.utc))
    last_pong: Optional[datetime] = None
    message_count: int = 0
    error_count: int = 0
    connection_id: str = field(default_factory=lambda: f"conn_{int(time.time() * 1000)}")
    last_message_time: datetime = field(default_factory=lambda: datetime.now(timezone.utc))
    rate_limit_count: int = 0
    rate_limit_window_start: datetime = field(default_factory=lambda: datetime.now(timezone.utc))
    is_closing: bool = False  # Track if connection is in closing state


class ConnectionManager:
    """Manages WebSocket connections and their lifecycle."""
    
    def __init__(self):
        self.active_connections: Dict[str, List[ConnectionInfo]] = {}
        self.connection_registry: Dict[str, ConnectionInfo] = {}
        self._connection_lock = asyncio.Lock()
        self.max_connections_per_user = 5
        self._stats = self._initialize_stats()

    def _initialize_stats(self) -> Dict[str, int]:
        """Initialize connection statistics."""
        return {"total_connections": 0, "connection_failures": 0}
    
    async def connect(self, user_id: str, websocket: WebSocket) -> ConnectionInfo:
        """Establish and register a new WebSocket connection."""
        async with self._connection_lock:
            return await self._perform_connection_setup(user_id, websocket)
    
    async def _perform_connection_setup(self, user_id: str, websocket: WebSocket) -> ConnectionInfo:
        """Execute connection setup steps."""
        self._ensure_user_connection_list(user_id)
        await self._handle_connection_limit(user_id)
        conn_info = ConnectionInfo(websocket=websocket, user_id=user_id)
        self._register_new_connection(user_id, conn_info)
        logger.info(f"WebSocket connected for user {user_id} (ID: {conn_info.connection_id})")
        return conn_info
    
    def _register_new_connection(self, user_id: str, conn_info: ConnectionInfo) -> None:
        """Register new connection and update stats."""
        self._add_connection_to_registry(user_id, conn_info)
        self._update_connection_stats()
    
    def _ensure_user_connection_list(self, user_id: str) -> None:
        """Initialize user's connection list if needed."""
        if user_id not in self.active_connections:
            self.active_connections[user_id] = []
    
    async def _handle_connection_limit(self, user_id: str) -> None:
        """Handle connection limit enforcement by closing oldest connection."""
        if len(self.active_connections[user_id]) >= self.max_connections_per_user:
            oldest_conn = self.active_connections[user_id][0]
            logger.warning(f"User {user_id} exceeded connection limit, closing oldest connection {oldest_conn.connection_id}")
            await self._disconnect_internal(user_id, oldest_conn.websocket, code=1008, reason="Connection limit exceeded")
    
    def _add_connection_to_registry(self, user_id: str, conn_info: ConnectionInfo) -> None:
        """Add connection to tracking structures."""
        self.active_connections[user_id].append(conn_info)
        self.connection_registry[conn_info.connection_id] = conn_info
    
    def _update_connection_stats(self) -> None:
        """Update connection statistics."""
        self._stats["total_connections"] += 1
    
    async def disconnect(self, user_id: str, websocket: WebSocket, code: int = 1000, reason: str = "Normal closure"):
        """Properly disconnect and clean up a WebSocket connection."""
        async with self._connection_lock:
            await self._disconnect_internal(user_id, websocket, code, reason)
    
    async def _disconnect_internal(self, user_id: str, websocket: WebSocket, code: int = 1000, reason: str = "Normal closure"):
        """Internal disconnect method - requires lock to be held."""
        if user_id not in self.active_connections:
            return
        conn_info = self._find_connection_info(user_id, websocket)
        if conn_info:
            await self._execute_disconnection(user_id, conn_info, websocket, code, reason)
    
    async def _execute_disconnection(self, user_id: str, conn_info: ConnectionInfo, 
                                   websocket: WebSocket, code: int, reason: str) -> None:
        """Execute disconnection cleanup steps."""
        self._mark_connection_closing(conn_info)
        self._cleanup_connection_registry(user_id, conn_info)
        await self._close_websocket_safely(websocket, code, reason)
        self._log_disconnection_stats(user_id, conn_info)
    
    def _mark_connection_closing(self, conn_info: ConnectionInfo) -> None:
        """Mark connection as closing to prevent further sends."""
        conn_info.is_closing = True
    
    def _cleanup_connection_registry(self, user_id: str, conn_info: ConnectionInfo) -> None:
        """Clean up connection from registry and user lists."""
        self._remove_from_registry(user_id, conn_info)
        self._cleanup_empty_user_list(user_id)
    
    def _find_connection_info(self, user_id: str, websocket: WebSocket) -> Optional[ConnectionInfo]:
        """Find connection info for user and websocket."""
        for conn in self.active_connections[user_id]:
            if conn.websocket == websocket:
                return conn
        return None
    
    def _remove_from_registry(self, user_id: str, conn_info: ConnectionInfo) -> None:
        """Remove connection from tracking structures."""
        self.active_connections[user_id].remove(conn_info)
        if conn_info.connection_id in self.connection_registry:
            del self.connection_registry[conn_info.connection_id]
    
    def _cleanup_empty_user_list(self, user_id: str) -> None:
        """Clean up empty user lists."""
        if not self.active_connections[user_id]:
            del self.active_connections[user_id]
    
    async def _close_websocket_safely(self, websocket: WebSocket, code: int, reason: str) -> None:
        """Close websocket connection safely with error handling."""
<<<<<<< HEAD
        try:
            if self._is_websocket_safe_to_close(websocket):
                await websocket.close(code=code, reason=reason)
=======
        if not self._should_attempt_close(websocket):
            return
        await self._execute_websocket_close(websocket, code, reason)
    
    def _should_attempt_close(self, websocket: WebSocket) -> bool:
        """Check if websocket should be closed based on state."""
        if not hasattr(websocket, 'client_state'):
            return False
        if websocket.client_state != WebSocketState.CONNECTED:
            return False
        if not hasattr(websocket, 'application_state'):
            return True
        return websocket.application_state != WebSocketState.DISCONNECTED
    
    async def _execute_websocket_close(self, websocket: WebSocket, code: int, reason: str) -> None:
        """Execute websocket close operation with error handling."""
        try:
            await websocket.close(code=code, reason=reason)
>>>>>>> e5d0e180
        except Exception as e:
            logger.debug(f"Error closing WebSocket: {e}")
    
    def _is_websocket_safe_to_close(self, websocket: WebSocket) -> bool:
        """Check if websocket is safe to close."""
        return (self._has_valid_client_state(websocket) and 
                self._has_valid_application_state(websocket))
    
    def _has_valid_client_state(self, websocket: WebSocket) -> bool:
        """Check if websocket has valid client state for closing."""
        return (hasattr(websocket, 'client_state') and 
                websocket.client_state == WebSocketState.CONNECTED)
    
    def _has_valid_application_state(self, websocket: WebSocket) -> bool:
        """Check if websocket has valid application state for closing."""
        return (hasattr(websocket, 'application_state') and
                websocket.application_state != WebSocketState.DISCONNECTED)
    
    def _log_disconnection_stats(self, user_id: str, conn_info: ConnectionInfo) -> None:
        """Log disconnection with statistics."""
        duration = self._calculate_connection_duration(conn_info)
        message = self._build_disconnection_log_message(user_id, conn_info, duration)
        logger.info(message)
    
    def _calculate_connection_duration(self, conn_info: ConnectionInfo) -> float:
        """Calculate connection duration in seconds."""
        return (datetime.now(timezone.utc) - conn_info.connected_at).total_seconds()
    
    def _build_disconnection_log_message(self, user_id: str, conn_info: ConnectionInfo, duration: float) -> str:
        """Build formatted disconnection log message."""
        return (
            f"WebSocket disconnected for user {user_id} "
            f"(ID: {conn_info.connection_id}, Duration: {duration:.1f}s, "
            f"Messages: {conn_info.message_count}, Errors: {conn_info.error_count})"
        )
    
    def get_user_connections(self, user_id: str) -> List[ConnectionInfo]:
        """Get all connections for a specific user."""
        return self.active_connections.get(user_id, [])
    
    def get_connection_by_id(self, connection_id: str) -> Optional[ConnectionInfo]:
        """Get connection by connection ID."""
        return self.connection_registry.get(connection_id)
    
    def get_connection_info(self, user_id: str) -> List[Dict[str, any]]:
        """Get detailed information about a user's connections."""
        if user_id not in self.active_connections:
            return []
        return [self._create_connection_dict(conn) for conn in self.active_connections[user_id]]
    
    def _create_connection_dict(self, conn: ConnectionInfo) -> Dict[str, any]:
        """Create connection information dictionary."""
        basic_info = self._get_basic_connection_info(conn)
        timing_info = self._get_connection_timing_info(conn)
        return {**basic_info, **timing_info}
    
    def _get_basic_connection_info(self, conn: ConnectionInfo) -> Dict[str, any]:
        """Get basic connection information."""
        return {
            "connection_id": conn.connection_id,
            "message_count": conn.message_count,
            "error_count": conn.error_count,
            "state": conn.websocket.client_state.name
        }
    
    def _get_connection_timing_info(self, conn: ConnectionInfo) -> Dict[str, any]:
        """Get connection timing information."""
        return {
            "connected_at": conn.connected_at.isoformat(),
            "last_ping": conn.last_ping.isoformat(),
            "last_pong": conn.last_pong.isoformat() if conn.last_pong else None
        }
    
    def is_connection_alive(self, conn_info: ConnectionInfo) -> bool:
        """Check if a connection is still alive."""
        return conn_info.websocket.client_state == WebSocketState.CONNECTED
    
    async def find_connection(self, user_id: str, websocket: WebSocket) -> Optional[ConnectionInfo]:
        """Find connection info for a user and websocket."""
        for conn_info in self.active_connections.get(user_id, []):
            if conn_info.websocket == websocket:
                return conn_info
        return None
    
    async def cleanup_dead_connections(self):
        """Clean up connections that are no longer alive."""
        connections_to_remove = await self._identify_dead_connections()
        await self._remove_dead_connections(connections_to_remove)
    
    async def _identify_dead_connections(self) -> List[tuple]:
        """Identify connections that are no longer alive."""
        connections_to_remove = []
        async with self._connection_lock:
            self._scan_for_dead_connections(connections_to_remove)
        return connections_to_remove
    
    def _scan_for_dead_connections(self, connections_to_remove: List[tuple]) -> None:
        """Scan all connections and identify dead ones."""
        for user_id, connections in list(self.active_connections.items()):
            self._check_user_connections(user_id, connections, connections_to_remove)
    
    def _check_user_connections(self, user_id: str, connections: List[ConnectionInfo], 
                              connections_to_remove: List[tuple]) -> None:
        """Check all connections for a user and add dead ones to removal list."""
        for conn_info in connections:
            if not self.is_connection_alive(conn_info):
                connections_to_remove.append((user_id, conn_info))
    
    async def _remove_dead_connections(self, connections_to_remove: List[tuple]) -> None:
        """Remove dead connections from registry."""
        for user_id, conn_info in connections_to_remove:
            await self._disconnect_internal(user_id, conn_info.websocket, code=1001, reason="Connection lost")
    
    def get_stats(self) -> Dict[str, any]:
        """Get connection statistics."""
        basic_stats = self._get_basic_stats()
        detailed_stats = self._get_detailed_stats()
        return {**basic_stats, **detailed_stats}
    
    def _get_basic_stats(self) -> Dict[str, any]:
        """Get basic connection statistics."""
        return {
            "total_connections": self._stats["total_connections"],
            "active_connections": self._get_active_connection_count(),
            "active_users": len(self.active_connections)
        }
    
    def _get_detailed_stats(self) -> Dict[str, any]:
        """Get detailed connection statistics."""
        return {
            "connection_failures": self._stats["connection_failures"],
            "connections_by_user": self._get_connections_by_user()
        }
    
    def _get_active_connection_count(self) -> int:
        """Calculate total active connection count."""
        return sum(len(conns) for conns in self.active_connections.values())
    
    def _get_connections_by_user(self) -> Dict[str, int]:
        """Get connection count by user."""
        return {
            user_id: len(conns) 
            for user_id, conns in self.active_connections.items()
        }
    
    async def shutdown(self):
        """Gracefully shutdown all connections."""
        logger.info("Starting connection manager shutdown...")
        await self._close_all_connections()
        self._clear_tracking_structures()
        logger.info(f"Connection manager shutdown complete. Final stats: {self.get_stats()}")
    
    async def _close_all_connections(self) -> None:
        """Close all active connections during shutdown."""
        for user_id, connections in list(self.active_connections.items()):
            for conn_info in connections:
                await self._close_connection_safely(conn_info)
    
    async def _close_connection_safely(self, conn_info: ConnectionInfo) -> None:
        """Close a connection safely with error handling."""
        try:
            await conn_info.websocket.close(code=1001, reason="Server shutdown")
        except Exception as e:
            logger.debug(f"Error closing connection during shutdown: {e}")
    
    def _clear_tracking_structures(self) -> None:
        """Clear all connection tracking structures."""
        self.active_connections.clear()
        self.connection_registry.clear()


# Global instance for backward compatibility
connection_manager = ConnectionManager()<|MERGE_RESOLUTION|>--- conflicted
+++ resolved
@@ -140,11 +140,6 @@
     
     async def _close_websocket_safely(self, websocket: WebSocket, code: int, reason: str) -> None:
         """Close websocket connection safely with error handling."""
-<<<<<<< HEAD
-        try:
-            if self._is_websocket_safe_to_close(websocket):
-                await websocket.close(code=code, reason=reason)
-=======
         if not self._should_attempt_close(websocket):
             return
         await self._execute_websocket_close(websocket, code, reason)
@@ -163,7 +158,6 @@
         """Execute websocket close operation with error handling."""
         try:
             await websocket.close(code=code, reason=reason)
->>>>>>> e5d0e180
         except Exception as e:
             logger.debug(f"Error closing WebSocket: {e}")
     
