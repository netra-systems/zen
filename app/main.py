import time
import sys
import os
import asyncio
import multiprocessing
import alembic.config
import alembic.script
from alembic.runtime.migration import MigrationContext
from sqlalchemy import create_engine
from pathlib import Path
from typing import Any, Callable
import logging as log_module

# Add the project root to the Python path
sys.path.insert(0, os.path.abspath(os.path.join(os.path.dirname(__file__), '..')))

# Load .env file if it exists
try:
    from dotenv import load_dotenv
    env_path = Path(__file__).parent.parent / '.env'
    if env_path.exists():
        load_dotenv(env_path)
        print(f"Loaded .env file from {env_path}")
except ImportError:
    # dotenv not installed, skip
    pass

# Import unified logging first to ensure interceptor is set up
from app.logging_config import central_logger
from app.utils.multiprocessing_cleanup import setup_multiprocessing, cleanup_multiprocessing

# Configure loggers after unified logging is initialized
import logging
logging.getLogger("faker").setLevel(logging.WARNING)

from contextlib import asynccontextmanager
from fastapi import FastAPI, Request, HTTPException
from fastapi.responses import JSONResponse
from starlette.middleware.sessions import SessionMiddleware
from pydantic import ValidationError

from app.routes.websockets import router as websockets_router
from app.db.postgres import async_session_factory
from app.config import settings
from app.llm.llm_manager import LLMManager
from app.agents.supervisor_consolidated import SupervisorAgent as Supervisor
from app.services.agent_service import AgentService
from app.services.key_manager import KeyManager
from app.services.security_service import SecurityService
from app.background import BackgroundTaskManager
from app.ws_manager import manager as websocket_manager
from app.agents.tool_dispatcher import ToolDispatcher
from app.services.tool_registry import ToolRegistry
from app.redis_manager import redis_manager
from app.db.clickhouse_init import initialize_clickhouse_tables
from app.db.migration_utils import (
    get_sync_database_url, get_current_revision, get_head_revision,
    create_alembic_config, needs_migration, execute_migration,
    log_migration_status, should_continue_on_error, validate_database_url
)

# Import new error handling components
from app.core.exceptions import NetraException
from app.core.error_handlers import (
    netra_exception_handler,
    validation_exception_handler,
    http_exception_handler,
    general_exception_handler,
)
from app.core.error_context import ErrorContext

def run_migrations(logger: log_module.Logger) -> None:
    """Run database migrations automatically on startup."""
    try:
        _check_and_run_migrations(logger)
    except Exception as e:
        _handle_migration_error(logger, e)

def _check_and_run_migrations(logger: log_module.Logger) -> None:
    """Check and run migrations if needed."""
    logger.info("Checking database migrations...")
    if not validate_database_url(settings.database_url, logger):
        return
    sync_url = get_sync_database_url(settings.database_url)
    _perform_migration(logger, sync_url)

def _perform_migration(logger: log_module.Logger, sync_url: str) -> None:
    """Perform the actual migration."""
    current = get_current_revision(sync_url)
    logger.info(f"Current revision: {current}")
    cfg = create_alembic_config(sync_url)
    head = get_head_revision(cfg)
    _execute_if_needed(logger, current, head)

def _execute_if_needed(logger: log_module.Logger, current: str, head: str) -> None:
    """Execute migration if needed."""
    log_migration_status(logger, current, head)
    if needs_migration(current, head):
        execute_migration(logger)

def _handle_migration_error(logger: log_module.Logger, error: Exception) -> None:
    """Handle migration errors based on environment."""
    logger.error(f"Failed to run migrations: {error}")
    if not should_continue_on_error(settings.environment):
        raise
    logger.warning("Continuing without migrations")

@asynccontextmanager
async def lifespan(app: FastAPI):
    """
    Manages the application's startup and shutdown events.
    """
    # Startup
    start_time = time.time()
    logger = central_logger.get_logger(__name__)
    logger.info("Application startup...")
    
    # Set up multiprocessing properly to avoid semaphore leaks
    setup_multiprocessing()
    if 'pytest' in sys.modules:
        logger.info(f"pytest in sys.modules")

    # Validate database environment separation
    if 'pytest' not in sys.modules:  # Skip during testing
        from app.services.database_env_service import validate_database_environment
        try:
            validate_database_environment()
        except ValueError as e:
            logger.critical(f"Database environment validation failed: {e}")
            os._exit(1)
    
    # Run database migrations first (before initializing services that depend on DB)
    if 'pytest' not in sys.modules:  # Skip migrations during testing
        run_migrations(logger)
    
    # Initialize services
    app.state.redis_manager = redis_manager
    app.state.background_task_manager = BackgroundTaskManager()
    logger.info("Loading key manager...")
    key_manager = KeyManager.load_from_settings(settings)
    logger.info("Key manager loaded.")
    app.state.key_manager = key_manager
    app.state.security_service = SecurityService(key_manager)
    app.state.llm_manager = LLMManager(settings)

    # ClickHouse client managed by central_logger
    app.state.clickhouse_client = None
    
<<<<<<< HEAD
    # Initialize ClickHouse tables
    skip_clickhouse = (
        'pytest' in sys.modules or 
        os.getenv('SKIP_CLICKHOUSE_INIT', 'false').lower() == 'true' or
        os.getenv('DEV_MODE_DISABLE_CLICKHOUSE', 'false').lower() == 'true'
    )
    
    if not skip_clickhouse:
=======
    # Initialize ClickHouse tables based on service mode
    clickhouse_mode = os.getenv('CLICKHOUSE_MODE', 'shared').lower()
    if 'pytest' not in sys.modules and clickhouse_mode not in ['disabled', 'mock']:
>>>>>>> 9102bf25
        try:
            logger.info(f"Initializing ClickHouse tables (mode: {clickhouse_mode})...")
            await initialize_clickhouse_tables()
            logger.info("ClickHouse tables initialization complete")
        except Exception as e:
            logger.error(f"Failed to initialize ClickHouse tables: {e}")
            # Don't fail startup, the app can still work with PostgreSQL
<<<<<<< HEAD
    else:
        logger.info("Skipping ClickHouse initialization (disabled or testing mode)")
=======
    elif clickhouse_mode == 'disabled':
        logger.info("Skipping ClickHouse initialization (mode: disabled)")
    elif clickhouse_mode == 'mock':
        logger.info("Skipping ClickHouse initialization (mode: mock)")
>>>>>>> 9102bf25

    # Initialize Postgres - must be done before startup checks
    app.state.db_session_factory = async_session_factory

    # Run startup checks
    from app.startup_checks import run_startup_checks
    try:
        await run_startup_checks(app)
    except Exception as e:
        logger.critical(f"CRITICAL: Startup checks failed: {e}")
        logger.info("Application shutting down due to startup failure.")
        # Clean up resources before exit
        try:
            await redis_manager.disconnect()
            cleanup_multiprocessing()
            await central_logger.shutdown()
        except Exception as cleanup_error:
            logger.error(f"Error during cleanup: {cleanup_error}")
        # Use sys.exit instead of os._exit to allow proper cleanup
        sys.exit(1)

    # Perform comprehensive schema validation
    from app.services.schema_validation_service import run_comprehensive_validation
    from app.db.postgres import async_engine
    if "pytest" not in sys.modules:
        validation_passed = await run_comprehensive_validation(async_engine)
        if not validation_passed:
            if settings.environment == "production":
                logger.critical("Schema validation failed in production. Shutting down.")
                os._exit(1)
            else:
                logger.error("Schema validation failed. The application might not work as expected.")

    # Initialize the agent supervisor
    tool_registry = ToolRegistry(app.state.db_session_factory)
    app.state.tool_dispatcher = ToolDispatcher(tool_registry.get_tools([]))
    app.state.agent_supervisor = Supervisor(app.state.db_session_factory, app.state.llm_manager, websocket_manager, app.state.tool_dispatcher)
    app.state.agent_service = AgentService(app.state.agent_supervisor)
    
    # Start database connection monitoring
    if 'pytest' not in sys.modules:  # Skip during testing
        try:
            from app.services.database.connection_monitor import start_connection_monitoring
            app.state.monitoring_task = asyncio.create_task(start_connection_monitoring())
            logger.info("Database connection monitoring started")
        except Exception as e:
            logger.error(f"Failed to start database monitoring: {e}")
    
    elapsed_time = time.time() - start_time
    logger.info(f"System Ready (Took {elapsed_time:.2f}s).")

    try:
        yield
    finally:
        # Shutdown
        logger.info("Application shutdown initiated...")
        
        # Clean up multiprocessing resources
        cleanup_multiprocessing()
        
        # Stop database monitoring
        if hasattr(app.state, 'monitoring_task'):
            try:
                from app.services.database.connection_monitor import stop_connection_monitoring
                stop_connection_monitoring()
                app.state.monitoring_task.cancel()
                try:
                    await app.state.monitoring_task
                except asyncio.CancelledError:
                    pass
                logger.info("Database monitoring stopped")
            except Exception as e:
                logger.error(f"Error stopping database monitoring: {e}")
        
        await asyncio.sleep(0.1)
        await app.state.background_task_manager.shutdown()
        await app.state.agent_supervisor.shutdown()
        await websocket_manager.shutdown()
        await redis_manager.disconnect()
        await central_logger.shutdown()
        logger.info("Application shutdown complete.")

from fastapi.middleware.cors import CORSMiddleware
from app.auth.auth import oauth_client
from starlette.responses import RedirectResponse

app = FastAPI(lifespan=lifespan)

# Configure CORS first (before other middleware and routes)
allowed_origins = []
if settings.environment == "production":
    # In production, only allow specific origins from env or default
    cors_origins_env = os.environ.get("CORS_ORIGINS", "")
    allowed_origins = cors_origins_env.split(",") if cors_origins_env else ["https://netra.ai"]
else:
    # In development, allow all origins with wildcard
    cors_origins_env = os.environ.get("CORS_ORIGINS", "")
    if cors_origins_env:
        # Use specific origins if configured
        allowed_origins = cors_origins_env.split(",")
    else:
        # Use wildcard to allow all origins in development
        allowed_origins = ["*"]

app.add_middleware(
    CORSMiddleware,
    allow_origins=allowed_origins,
    allow_credentials=True,
    allow_methods=["GET", "POST", "PUT", "DELETE", "OPTIONS", "PATCH"],
    allow_headers=["Authorization", "Content-Type", "X-Request-ID", "X-Trace-ID"],
    expose_headers=["X-Trace-ID", "X-Request-ID"],  # Expose custom headers to frontend
)

# Initialize OAuth
oauth_client.init_app(app)

@app.middleware("http")
async def cors_redirect_middleware(request: Request, call_next: Callable) -> Any:
    """Handle CORS for redirects (e.g., trailing slash redirects)."""
    response = await call_next(request)
    
    # If it's a redirect and we're in development, add CORS headers
    if isinstance(response, RedirectResponse) and settings.environment != "production":
        origin = request.headers.get("origin")
        if origin:
            response.headers["Access-Control-Allow-Origin"] = origin
            response.headers["Access-Control-Allow-Credentials"] = "true"
            response.headers["Access-Control-Allow-Methods"] = "GET, POST, PUT, DELETE, OPTIONS, PATCH"
            response.headers["Access-Control-Allow-Headers"] = "Authorization, Content-Type, X-Request-ID, X-Trace-ID"
    
    return response

@app.middleware("http")
async def error_context_middleware(request: Request, call_next: Callable) -> Any:
    """Middleware to set up error context for each request."""
    # Generate trace ID for the request
    trace_id = ErrorContext.generate_trace_id()
    
    # Set request ID if available in headers
    request_id = request.headers.get("x-request-id")
    if request_id:
        ErrorContext.set_request_id(request_id)
    
    # Store in request state for access in handlers
    request.state.trace_id = trace_id
    request.state.request_id = request_id
    
    response = await call_next(request)
    
    # Add trace ID to response headers
    response.headers["x-trace-id"] = trace_id
    if request_id:
        response.headers["x-request-id"] = request_id
    
    return response

@app.middleware("http")
async def log_requests(request: Request, call_next: Callable) -> Any:
    logger = central_logger.get_logger("api")
    start_time = time.time()
    
    response = await call_next(request)
    
    process_time = (time.time() - start_time) * 1000
    formatted_process_time = f'{process_time:.2f}ms'
    
    trace_id = getattr(request.state, 'trace_id', 'unknown')
    logger.info(f"Request: {request.method} {request.url.path} | Status: {response.status_code} | Duration: {formatted_process_time} | Trace: {trace_id}")
    
    return response

app.add_middleware(
    SessionMiddleware,
    secret_key=settings.secret_key,
    same_site="lax",
    https_only=(settings.environment == "production"),  # Enable HTTPS-only cookies in production
)

# Register error handlers
app.add_exception_handler(NetraException, netra_exception_handler)
app.add_exception_handler(ValidationError, validation_exception_handler)
app.add_exception_handler(HTTPException, http_exception_handler)
app.add_exception_handler(Exception, general_exception_handler)

from app.routes import supply, generation, admin, references, health, corpus, synthetic_data, config, demo, unified_tools
from app.routes.auth import auth as auth_router
from app.routes.agent_route import router as agent_router
from app.routes.llm_cache import router as llm_cache_router
from app.routes.threads_route import router as threads_router
from app.routes.health_extended import router as health_extended_router
from app.routes.monitoring import router as monitoring_router

app.include_router(auth_router.router, prefix="/api/auth", tags=["auth"])
app.include_router(agent_router, prefix="/api/agent", tags=["agent"])
app.include_router(threads_router, tags=["threads"])
app.include_router(llm_cache_router, prefix="/api/llm-cache", tags=["llm-cache"])
app.include_router(supply.router, prefix="/api/supply", tags=["supply"])
app.include_router(generation.router, prefix="/api/generation", tags=["generation"])
app.include_router(websockets_router, tags=["websockets"])
app.include_router(admin.router, prefix="/api", tags=["admin"])
app.include_router(references.router, prefix="/api", tags=["references"])
app.include_router(health.router, prefix="/health", tags=["health"])
app.include_router(health_extended_router, tags=["monitoring"])
app.include_router(monitoring_router, prefix="/api", tags=["database-monitoring"])
app.include_router(corpus.router, prefix="/api/corpus", tags=["corpus"])
app.include_router(synthetic_data.router, tags=["synthetic_data"])
app.include_router(config.router, prefix="/api", tags=["config"])
app.include_router(demo.router, tags=["demo"])
app.include_router(unified_tools.router, prefix="/api/tools", tags=["unified-tools"])

@app.get("/")
def read_root():
    logger = central_logger.get_logger(__name__)
    logger.info("Root endpoint was hit.")
    return {"message": "Welcome to Netra API"}

if __name__ == "__main__":
    import uvicorn
    uvicorn.run(
        "main:app",
        host="0.0.0.0",
        port=8000,
        reload=True,
        reload_dirs=["app"],
        reload_excludes=["*/tests/*", "*/.pytest_cache/*"],
        lifespan="on"
    )<|MERGE_RESOLUTION|>--- conflicted
+++ resolved
@@ -146,20 +146,9 @@
     # ClickHouse client managed by central_logger
     app.state.clickhouse_client = None
     
-<<<<<<< HEAD
-    # Initialize ClickHouse tables
-    skip_clickhouse = (
-        'pytest' in sys.modules or 
-        os.getenv('SKIP_CLICKHOUSE_INIT', 'false').lower() == 'true' or
-        os.getenv('DEV_MODE_DISABLE_CLICKHOUSE', 'false').lower() == 'true'
-    )
-    
-    if not skip_clickhouse:
-=======
     # Initialize ClickHouse tables based on service mode
     clickhouse_mode = os.getenv('CLICKHOUSE_MODE', 'shared').lower()
     if 'pytest' not in sys.modules and clickhouse_mode not in ['disabled', 'mock']:
->>>>>>> 9102bf25
         try:
             logger.info(f"Initializing ClickHouse tables (mode: {clickhouse_mode})...")
             await initialize_clickhouse_tables()
@@ -167,15 +156,10 @@
         except Exception as e:
             logger.error(f"Failed to initialize ClickHouse tables: {e}")
             # Don't fail startup, the app can still work with PostgreSQL
-<<<<<<< HEAD
-    else:
-        logger.info("Skipping ClickHouse initialization (disabled or testing mode)")
-=======
     elif clickhouse_mode == 'disabled':
         logger.info("Skipping ClickHouse initialization (mode: disabled)")
     elif clickhouse_mode == 'mock':
         logger.info("Skipping ClickHouse initialization (mode: mock)")
->>>>>>> 9102bf25
 
     # Initialize Postgres - must be done before startup checks
     app.state.db_session_factory = async_session_factory
