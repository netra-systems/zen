#!/usr/bin/env python
"""WebSocket Connection Stability Stress Tests

Business Value: Platform stability under load
Tests: Connection resilience, memory management, concurrent load handling

This suite ensures WebSocket connections remain stable under:
1. High concurrent connection load
2. Rapid connect/disconnect cycles
3. Memory pressure scenarios
4. Network instability simulation
5. Long-running connections
"""

import asyncio
import gc
import json
import os
import psutil
import random
import sys
import time
import uuid
from collections import defaultdict
from concurrent.futures import ThreadPoolExecutor
from datetime import datetime, timedelta, timezone
from typing import Dict, List, Set, Any, Optional, Tuple
import tracemalloc
from shared.isolated_environment import IsolatedEnvironment

# Add project root to Python path
project_root = os.path.abspath(os.path.join(os.path.dirname(__file__), '..', '..'))
if project_root not in sys.path:
    sys.path.insert(0, project_root)

import pytest
from loguru import logger

# Import production components
from netra_backend.app.websocket_core.unified_manager import UnifiedWebSocketManager as WebSocketManager
from netra_backend.app.websocket_core.manager import WebSocketHeartbeatManager, HeartbeatConfig
from netra_backend.app.websocket_core.rate_limiter import get_rate_limiter
from netra_backend.app.services.agent_websocket_bridge import WebSocketNotifier
from netra_backend.app.agents.supervisor.execution_context import AgentExecutionContext
from fastapi import WebSocket
from fastapi.websockets import WebSocketState


# ============================================================================
# STRESS TEST UTILITIES
# ============================================================================

class StressTestMetrics:
    """Collect and analyze stress test metrics."""
    
    def __init__(self):
        self.start_time = time.time()
        self.connections_created = 0
        self.connections_closed = 0
        self.connections_failed = 0
        self.messages_sent = 0
        self.messages_failed = 0
        self.max_concurrent_connections = 0
        self.memory_samples: List[float] = []
        self.latency_samples: List[float] = []
        self.error_counts: Dict[str, int] = defaultdict(int)
        self.connection_durations: List[float] = []
        
    def record_connection_created(self):
        self.connections_created += 1
        
    def record_connection_closed(self, duration: float):
        self.connections_closed += 1
        self.connection_durations.append(duration)
        
    def record_connection_failed(self, error: str):
        self.connections_failed += 1
        self.error_counts[error] += 1
        
    def record_message_sent(self, latency: float):
        self.messages_sent += 1
        self.latency_samples.append(latency)
        
    def record_message_failed(self):
        self.messages_failed += 1
        
    def update_concurrent_connections(self, count: int):
        self.max_concurrent_connections = max(self.max_concurrent_connections, count)
        
    def sample_memory(self):
        process = psutil.Process()
        memory_mb = process.memory_info().rss / 1024 / 1024
        self.memory_samples.append(memory_mb)
        return memory_mb
        
    def get_summary(self) -> Dict[str, Any]:
        """Generate comprehensive metrics summary."""
        duration = time.time() - self.start_time
        
        return {
            "duration_seconds": duration,
            "connections": {
                "created": self.connections_created,
                "closed": self.connections_closed,
                "failed": self.connections_failed,
                "max_concurrent": self.max_concurrent_connections,
                "success_rate": (self.connections_created - self.connections_failed) / max(1, self.connections_created)
            },
            "messages": {
                "sent": self.messages_sent,
                "failed": self.messages_failed,
                "throughput_per_second": self.messages_sent / max(1, duration),
                "success_rate": self.messages_sent / max(1, self.messages_sent + self.messages_failed)
            },
            "performance": {
                "avg_latency_ms": sum(self.latency_samples) / max(1, len(self.latency_samples)) * 1000 if self.latency_samples else 0,
                "p95_latency_ms": sorted(self.latency_samples)[int(len(self.latency_samples) * 0.95)] * 1000 if self.latency_samples else 0,
                "p99_latency_ms": sorted(self.latency_samples)[int(len(self.latency_samples) * 0.99)] * 1000 if self.latency_samples else 0,
                "avg_connection_duration_s": sum(self.connection_durations) / max(1, len(self.connection_durations)) if self.connection_durations else 0
            },
            "memory": {
                "initial_mb": self.memory_samples[0] if self.memory_samples else 0,
                "peak_mb": max(self.memory_samples) if self.memory_samples else 0,
                "final_mb": self.memory_samples[-1] if self.memory_samples else 0,
                "growth_mb": (self.memory_samples[-1] - self.memory_samples[0]) if self.memory_samples else 0
            },
            "errors": dict(self.error_counts)
        }


class SimulatedWebSocket:
    """Simulated WebSocket for stress testing."""
    
    def __init__(self, connection_id: str, network_profile: str = "stable"):
        self.connection_id = connection_id
        self.client_state = WebSocketState.CONNECTED
        self.application_state = WebSocketState.CONNECTED
        self.network_profile = network_profile
        self.message_buffer: List[Dict] = []
        self.send_count = 0
        self.error_count = 0
        self.created_at = time.time()
        
        # Network profiles
        self.profiles = {
            "stable": {"latency": 0.001, "packet_loss": 0.0, "jitter": 0.0},
            "unstable": {"latency": 0.05, "packet_loss": 0.05, "jitter": 0.02},
            "poor": {"latency": 0.2, "packet_loss": 0.1, "jitter": 0.1},
            "terrible": {"latency": 0.5, "packet_loss": 0.2, "jitter": 0.3}
        }
        
    async def send_json(self, data: Dict[str, Any]) -> None:
        """Simulate sending with network conditions."""
        profile = self.profiles.get(self.network_profile, self.profiles["stable"])
        
        # Simulate network latency with jitter
        latency = profile["latency"] + random.uniform(-profile["jitter"], profile["jitter"])
        if latency > 0:
            await asyncio.sleep(latency)
        
        # Simulate packet loss
        if random.random() < profile["packet_loss"]:
            self.error_count += 1
            raise ConnectionError(f"Simulated packet loss (profile: {self.network_profile})")
        
        # Simulate connection state issues
        if self.client_state != WebSocketState.CONNECTED:
            raise ConnectionError("Connection not in CONNECTED state")
        
        self.message_buffer.append(data)
        self.send_count += 1
        
    async def close(self, code: int = 1000, reason: str = "") -> None:
        """Simulate closing connection."""
        self.client_state = WebSocketState.DISCONNECTED
        self.application_state = WebSocketState.DISCONNECTED
        
    def get_lifetime(self) -> float:
        """Get connection lifetime in seconds."""
        return time.time() - self.created_at


# ============================================================================
# STRESS TEST SUITE
# ============================================================================

class TestWebSocketConnectionStability:
    """Stress tests for WebSocket connection stability."""
    
    @pytest.fixture(autouse=True)
    async def setup_stress_environment(self):
        """Setup stress test environment."""
        self.ws_manager = WebSocketManager()
        self.heartbeat_manager = WebSocketHeartbeatManager(
            HeartbeatConfig(
                heartbeat_interval_seconds=10,
                heartbeat_timeout_seconds=30,
                max_missed_heartbeats=3
            )
        )
        self.metrics = StressTestMetrics()
        
        # Start memory tracking
        tracemalloc.start()
        self.metrics.sample_memory()
        
        yield
        
        # Cleanup
        await self.cleanup_all_connections()
        tracemalloc.stop()
        
    async def cleanup_all_connections(self):
        """Clean up all test connections."""
        for conn_id in list(self.ws_manager.connections.keys()):
            try:
                conn = self.ws_manager.connections[conn_id]
                ws = conn.get("websocket")
                if ws:
                    await ws.close()
            except Exception:
                pass
        self.ws_manager.connections.clear()
        
    async def create_connection(self, user_id: str, thread_id: str, 
                               network_profile: str = "stable") -> Tuple[str, SimulatedWebSocket]:
        """Create a simulated connection."""
        conn_id = f"stress_{user_id}_{uuid.uuid4().hex[:8]}"
        mock_ws = SimulatedWebSocket(conn_id, network_profile)
        
        # Add to manager
        self.ws_manager.connections[conn_id] = {
            "connection_id": conn_id,
            "user_id": user_id,
            "websocket": mock_ws,
            "thread_id": thread_id,
            "connected_at": datetime.now(timezone.utc),
            "last_activity": datetime.now(timezone.utc),
            "message_count": 0,
            "is_healthy": True
        }
        
        # Track user connections
        if user_id not in self.ws_manager.user_connections:
            self.ws_manager.user_connections[user_id] = set()
        self.ws_manager.user_connections[user_id].add(conn_id)
        
        self.metrics.record_connection_created()
        self.metrics.update_concurrent_connections(len(self.ws_manager.connections))
        
        return conn_id, mock_ws
    
    @pytest.mark.asyncio
    @pytest.mark.stress
    async def test_high_concurrent_connections(self):
        """Test system behavior with many concurrent connections."""
        target_connections = 500  # Stress test with 500 connections
        connections = {}
        
        logger.info(f"Creating {target_connections} concurrent connections...")
        
        # Create connections in batches to avoid overwhelming
        batch_size = 50
        for batch_start in range(0, target_connections, batch_size):
            batch_tasks = []
            for i in range(batch_start, min(batch_start + batch_size, target_connections)):
                user_id = f"stress_user_{i}"
                thread_id = f"stress_thread_{i % 10}"  # 10 threads total
                
                async def create_conn(uid, tid):
                    try:
                        conn_id, mock_ws = await self.create_connection(uid, tid, "stable")
                        return conn_id, mock_ws
                    except Exception as e:
                        self.metrics.record_connection_failed(str(e))
                        return None, None
                
                batch_tasks.append(create_conn(user_id, thread_id))
            
            # Create batch concurrently
            results = await asyncio.gather(*batch_tasks)
            for conn_id, mock_ws in results:
                if conn_id:
                    connections[conn_id] = mock_ws
            
            # Small delay between batches
            await asyncio.sleep(0.1)
            
            # Sample memory
            memory_mb = self.metrics.sample_memory()
            logger.info(f"Batch {batch_start//batch_size + 1}: {len(connections)} connections, Memory: {memory_mb:.1f} MB")
        
        # Send messages to all connections
        logger.info("Sending messages to all connections...")
<<<<<<< HEAD
        notifier = AgentWebSocketBridge(self.ws_manager)
=======
        notifier = WebSocketNotifier.create_for_user(self.ws_manager)
>>>>>>> 3902fd31
        
        send_tasks = []
        for thread_id in range(10):
            context = AgentExecutionContext(
                run_id=f"stress_run_{thread_id}", thread_id=f"stress_thread_{thread_id}",
                user_id=f"stress_user_{thread_id}",
                agent_name="stress_test",
                retry_count=0,
                max_retries=1
            )
            
            async def send_to_thread(ctx):
                start = time.time()
                try:
                    await notifier.send_agent_thinking(ctx, f"Stress test message for thread {ctx.thread_id}")
                    latency = time.time() - start
                    self.metrics.record_message_sent(latency)
                except Exception:
                    self.metrics.record_message_failed()
            
            send_tasks.append(send_to_thread(context))
        
        await asyncio.gather(*send_tasks)
        
        # Verify connections are still healthy
        healthy_count = sum(1 for conn in self.ws_manager.connections.values() if conn.get("is_healthy"))
        
        # Generate report
        summary = self.metrics.get_summary()
        logger.info(f"Stress test summary: {json.dumps(summary, indent=2)}")
        
        # Assertions
        assert healthy_count > target_connections * 0.95, f"Too many unhealthy connections: {healthy_count}/{target_connections}"
        assert summary["memory"]["growth_mb"] < 100, f"Excessive memory growth: {summary['memory']['growth_mb']} MB"
        assert summary["messages"]["success_rate"] > 0.95, f"Low message success rate: {summary['messages']['success_rate']}"
    
    @pytest.mark.asyncio
    @pytest.mark.stress
    async def test_rapid_connect_disconnect_cycles(self):
        """Test rapid connection and disconnection cycles."""
        num_cycles = 100
        connections_per_cycle = 20
        
        logger.info(f"Running {num_cycles} connect/disconnect cycles...")
        
        for cycle in range(num_cycles):
            # Create connections
            cycle_connections = []
            for i in range(connections_per_cycle):
                user_id = f"cycle_user_{i}"
                thread_id = f"cycle_thread_{cycle}"
                
                try:
                    conn_id, mock_ws = await self.create_connection(user_id, thread_id, "unstable")
                    cycle_connections.append((conn_id, mock_ws))
                except Exception as e:
                    self.metrics.record_connection_failed(str(e))
            
            # Send a message to each
            for conn_id, mock_ws in cycle_connections:
                try:
                    start = time.time()
                    await self.ws_manager.send_to_thread(f"cycle_thread_{cycle}", {"type": "test", "cycle": cycle})
                    self.metrics.record_message_sent(time.time() - start)
                except Exception:
                    self.metrics.record_message_failed()
            
            # Disconnect all
            for conn_id, mock_ws in cycle_connections:
                try:
                    await mock_ws.close()
                    del self.ws_manager.connections[conn_id]
                    self.metrics.record_connection_closed(mock_ws.get_lifetime())
                except Exception:
                    pass
            
            # Check for memory leaks every 10 cycles
            if cycle % 10 == 0:
                gc.collect()
                memory_mb = self.metrics.sample_memory()
                logger.info(f"Cycle {cycle}: Memory {memory_mb:.1f} MB, Active connections: {len(self.ws_manager.connections)}")
        
        # Final cleanup
        await self.cleanup_all_connections()
        gc.collect()
        
        # Verify no connection leaks
        assert len(self.ws_manager.connections) == 0, f"Connection leak: {len(self.ws_manager.connections)} connections remain"
        
        # Check memory
        summary = self.metrics.get_summary()
        assert summary["memory"]["growth_mb"] < 50, f"Memory leak detected: {summary['memory']['growth_mb']} MB growth"
    
    @pytest.mark.asyncio
    @pytest.mark.stress
    async def test_network_instability_resilience(self):
        """Test resilience under various network conditions."""
        network_profiles = ["stable", "unstable", "poor", "terrible"]
        connections_per_profile = 25
        
        logger.info("Testing under various network conditions...")
        
        profile_connections = {}
        
        # Create connections with different network profiles
        for profile in network_profiles:
            profile_connections[profile] = []
            for i in range(connections_per_profile):
                user_id = f"{profile}_user_{i}"
                thread_id = f"{profile}_thread"
                
                try:
                    conn_id, mock_ws = await self.create_connection(user_id, thread_id, profile)
                    profile_connections[profile].append((conn_id, mock_ws))
                except Exception as e:
                    self.metrics.record_connection_failed(f"{profile}: {e}")
        
        # Send messages and measure success rates
        profile_results = {}
        
        for profile, connections in profile_connections.items():
            successes = 0
            failures = 0
            
            for conn_id, mock_ws in connections:
                for _ in range(10):  # 10 messages per connection
                    try:
                        start = time.time()
                        await mock_ws.send_json({"type": "test", "profile": profile})
                        self.metrics.record_message_sent(time.time() - start)
                        successes += 1
                    except Exception:
                        self.metrics.record_message_failed()
                        failures += 1
            
            profile_results[profile] = {
                "success_rate": successes / max(1, successes + failures),
                "total_sent": successes,
                "total_failed": failures
            }
            
            logger.info(f"Profile '{profile}': Success rate {profile_results[profile]['success_rate']:.2%}")
        
        # Verify minimum success rates
        assert profile_results["stable"]["success_rate"] > 0.99, "Stable network should have >99% success"
        assert profile_results["unstable"]["success_rate"] > 0.90, "Unstable network should have >90% success"
        assert profile_results["poor"]["success_rate"] > 0.75, "Poor network should have >75% success"
        # Terrible network can have lower success rate but should not crash
    
    @pytest.mark.asyncio
    @pytest.mark.stress
    async def test_long_running_connections(self):
        """Test long-running connections for stability."""
        num_connections = 50
        test_duration_seconds = 30  # Run for 30 seconds
        
        logger.info(f"Testing {num_connections} connections for {test_duration_seconds} seconds...")
        
        # Create long-running connections
        connections = {}
        for i in range(num_connections):
            user_id = f"long_user_{i}"
            thread_id = f"long_thread_{i % 5}"
            
            conn_id, mock_ws = await self.create_connection(user_id, thread_id, "stable")
            connections[conn_id] = mock_ws
        
        # Send periodic messages
        start_time = time.time()
        message_interval = 1.0  # Send message every second
        
        while time.time() - start_time < test_duration_seconds:
            # Send messages to all threads
            send_tasks = []
            for thread_num in range(5):
                thread_id = f"long_thread_{thread_num}"
                
                async def send_periodic(tid):
                    try:
                        await self.ws_manager.send_to_thread(tid, {
                            "type": "heartbeat",
                            "timestamp": time.time(),
                            "thread": tid
                        })
                        self.metrics.record_message_sent(0.001)  # Assume low latency
                    except Exception:
                        self.metrics.record_message_failed()
                
                send_tasks.append(send_periodic(thread_id))
            
            await asyncio.gather(*send_tasks)
            
            # Sample memory
            if int(time.time() - start_time) % 5 == 0:
                memory_mb = self.metrics.sample_memory()
                healthy = sum(1 for c in self.ws_manager.connections.values() if c.get("is_healthy"))
                logger.info(f"Time {int(time.time() - start_time)}s: Memory {memory_mb:.1f} MB, Healthy: {healthy}/{num_connections}")
            
            await asyncio.sleep(message_interval)
        
        # Check final state
        healthy_count = sum(1 for conn in self.ws_manager.connections.values() if conn.get("is_healthy"))
        
        summary = self.metrics.get_summary()
        logger.info(f"Long-running test summary: {json.dumps(summary, indent=2)}")
        
        # Assertions
        assert healthy_count >= num_connections * 0.95, f"Too many connections died: {healthy_count}/{num_connections}"
        assert summary["memory"]["growth_mb"] < 20, f"Memory growth during long run: {summary['memory']['growth_mb']} MB"
    
    @pytest.mark.asyncio
    @pytest.mark.stress
    async def test_message_buffer_overflow(self):
        """Test behavior when message buffers overflow."""
        num_connections = 100
        messages_per_connection = 1000  # Flood with messages
        
        logger.info(f"Testing message buffer overflow with {num_connections} connections...")
        
        # Create connections
        connections = []
        for i in range(num_connections):
            user_id = f"buffer_user_{i}"
            thread_id = f"buffer_thread_{i % 10}"
            
            conn_id, mock_ws = await self.create_connection(user_id, thread_id, "stable")
            # Simulate slow consumer
            mock_ws.network_profile = "poor"
            connections.append((conn_id, mock_ws, thread_id))
        
        # Flood with messages
<<<<<<< HEAD
        notifier = AgentWebSocketBridge(self.ws_manager)
=======
        notifier = WebSocketNotifier.create_for_user(self.ws_manager)
>>>>>>> 3902fd31
        
        flood_start = time.time()
        send_tasks = []
        
        for i in range(messages_per_connection):
            for thread_num in range(10):
                context = AgentExecutionContext(
                    run_id=f"flood_{i}_{thread_num}", thread_id=f"buffer_thread_{thread_num}",
                    user_id=f"buffer_user_{thread_num}",
                    agent_name="flood_test",
                    retry_count=0,
                    max_retries=1
                )
                
                async def flood_send(ctx, msg_num):
                    try:
                        await notifier.send_agent_thinking(ctx, f"Flood message {msg_num}")
                        self.metrics.record_message_sent(0.001)
                    except Exception:
                        self.metrics.record_message_failed()
                
                send_tasks.append(flood_send(context, i))
            
            # Send in batches to avoid overwhelming
            if len(send_tasks) >= 100:
                await asyncio.gather(*send_tasks)
                send_tasks = []
        
        # Send remaining
        if send_tasks:
            await asyncio.gather(*send_tasks)
        
        flood_duration = time.time() - flood_start
        messages_per_second = (messages_per_connection * 10) / flood_duration
        
        logger.info(f"Sent {messages_per_connection * 10} messages in {flood_duration:.2f}s ({messages_per_second:.0f} msg/s)")
        
        # Check system didn't crash
        healthy_count = sum(1 for conn in self.ws_manager.connections.values() if conn.get("is_healthy"))
        
        # Verify system handled overflow gracefully
        assert healthy_count > 0, "All connections died during flood"
        assert self.metrics.messages_sent > 0, "No messages were sent successfully"
        
        summary = self.metrics.get_summary()
        logger.info(f"Buffer overflow test summary: {json.dumps(summary, indent=2)}")
    
    @pytest.mark.asyncio
    @pytest.mark.stress
    async def test_connection_limit_enforcement(self):
        """Test that connection limits are properly enforced."""
        max_per_user = self.ws_manager.MAX_CONNECTIONS_PER_USER
        max_total = self.ws_manager.MAX_TOTAL_CONNECTIONS
        
        logger.info(f"Testing connection limits: {max_per_user} per user, {max_total} total...")
        
        # Test per-user limit
        user_id = "limit_test_user"
        user_connections = []
        
        for i in range(max_per_user + 5):  # Try to exceed limit
            try:
                conn_id, mock_ws = await self.create_connection(user_id, f"thread_{i}", "stable")
                user_connections.append(conn_id)
            except Exception:
                pass  # Expected when limit exceeded
        
        # Check user connection count
        actual_user_conns = len(self.ws_manager.user_connections.get(user_id, set()))
        assert actual_user_conns <= max_per_user, f"Per-user limit not enforced: {actual_user_conns} > {max_per_user}"
        
        # Test total limit (if not already exceeded)
        if len(self.ws_manager.connections) < max_total:
            remaining = max_total - len(self.ws_manager.connections)
            
            for i in range(remaining + 10):  # Try to exceed total limit
                try:
                    user_id = f"total_limit_user_{i}"
                    await self.create_connection(user_id, f"thread_{i}", "stable")
                except Exception:
                    pass  # Expected when limit exceeded
        
        # Check total connection count
        total_conns = len(self.ws_manager.connections)
        assert total_conns <= max_total, f"Total limit not enforced: {total_conns} > {max_total}"
        
        logger.info(f"Connection limits properly enforced: {total_conns} total connections")


# ============================================================================
# RUN TESTS
# ============================================================================

if __name__ == "__main__":
    # Run with: python tests/stress/test_websocket_connection_stability.py
    pytest.main([__file__, "-v", "-s", "--tb=short", "-m", "stress"])<|MERGE_RESOLUTION|>--- conflicted
+++ resolved
@@ -292,11 +292,7 @@
         
         # Send messages to all connections
         logger.info("Sending messages to all connections...")
-<<<<<<< HEAD
-        notifier = AgentWebSocketBridge(self.ws_manager)
-=======
         notifier = WebSocketNotifier.create_for_user(self.ws_manager)
->>>>>>> 3902fd31
         
         send_tasks = []
         for thread_id in range(10):
@@ -528,11 +524,7 @@
             connections.append((conn_id, mock_ws, thread_id))
         
         # Flood with messages
-<<<<<<< HEAD
-        notifier = AgentWebSocketBridge(self.ws_manager)
-=======
         notifier = WebSocketNotifier.create_for_user(self.ws_manager)
->>>>>>> 3902fd31
         
         flood_start = time.time()
         send_tasks = []
