--- conflicted
+++ resolved
@@ -116,187 +116,8 @@
     Memory Impact: LOW - Simple memory tracking
     """
     try:
-<<<<<<< HEAD
-        from tests.clients import TestClientFactory
-    except ImportError:
-        pytest.skip("Test client factory not available")
-        return
-
-    factory = TestClientFactory(service_discovery)
-
-    # Create clients
-    auth_client = await factory.create_auth_client()
-
-    # Create test user and get token
-    test_user_data = await auth_client.create_test_user()
-    token = test_user_data["token"]
-
-    # Create authenticated clients
-    backend_client = await factory.create_backend_client(token=token)
-
-    class RealServiceContext:
-        def __init__(self):
-            self.auth_client = auth_client
-            self.backend_client = backend_client
-            self.factory = factory
-            self.test_user = test_user_data
-
-        async def create_websocket_client(self, token: Optional[str] = None):
-            """Create WebSocket client with optional custom token."""
-            ws_token = token or self.test_user["token"]
-            return await self.factory.create_websocket_client(ws_token)
-
-    context = RealServiceContext()
-
-    yield context
-
-    # Cleanup
-    await factory.cleanup()
-
-
-# =============================================================================
-# E2E TESTING FIXTURES
-# Consolidated from tests/e2e/conftest.py
-# =============================================================================
-
-import time
-import logging
-from contextlib import asynccontextmanager
-from typing import Any, Dict, Optional
-
-# Configure E2E test logging
-logging.basicConfig(
-    level=logging.INFO,
-    format='%(asctime)s - %(name)s - %(levelname)s - %(message)s'
-)
-e2e_logger = logging.getLogger("e2e_conftest")
-
-# E2E Test Environment Configuration
-# Detect staging environment and set appropriate URLs
-current_env = get_env().get("ENVIRONMENT", get_env().get("TEST_ENV", "test")).lower()
-is_staging = current_env == "staging"
-
-if is_staging:
-    # Staging environment URLs
-    default_auth_url = "https://api.staging.netrasystems.ai"
-    default_backend_url = "https://api.staging.netrasystems.ai"
-    default_websocket_url = "wss://api.staging.netrasystems.ai/ws"
-    default_redis_url = get_env().get("STAGING_REDIS_URL", "redis://localhost:6379")
-    default_postgres_url = get_env().get("STAGING_DATABASE_URL", "postgresql://postgres:netra@localhost:5432/netra_staging")
-    default_clickhouse_url = get_env().get("STAGING_CLICKHOUSE_URL", "clickhouse://localhost:8123/netra_staging")
-else:
-    # Local/test environment URLs
-    default_auth_url = "http://localhost:8081"
-    default_backend_url = "http://localhost:8000"
-    default_websocket_url = "ws://localhost:8000/ws"
-    default_redis_url = "redis://localhost:6379"
-    default_postgres_url = "postgresql://postgres:netra@localhost:5432/netra_test"
-    default_clickhouse_url = "clickhouse://localhost:8123/netra_test"
-
-E2E_CONFIG = {
-    "auth_service_url": get_env().get("E2E_AUTH_SERVICE_URL", default_auth_url),
-    "backend_url": get_env().get("E2E_BACKEND_URL", default_backend_url),
-    "websocket_url": get_env().get("E2E_WEBSOCKET_URL", default_websocket_url),
-    "redis_url": get_env().get("E2E_REDIS_URL", default_redis_url),
-    "postgres_url": get_env().get("E2E_POSTGRES_URL", default_postgres_url),
-    "clickhouse_url": get_env().get("E2E_CLICKHOUSE_URL", default_clickhouse_url),
-    "test_timeout": int(get_env().get("E2E_TEST_TIMEOUT", "300")),  # 5 minutes
-    "performance_mode": get_env().get("E2E_PERFORMANCE_MODE", "true").lower() == "true",
-    "environment": current_env,
-    "is_staging": is_staging
-}
-
-
-class E2EEnvironmentValidator:
-    """Validates E2E test environment prerequisites."""
-    
-    @staticmethod
-    async def validate_services_available() -> Dict[str, bool]:
-        """Validate that all required services are available."""
-        try:
-            import asyncpg
-            import httpx
-            import redis.asyncio as redis
-            import socket
-        except ImportError as e:
-            logging.getLogger(__name__).error(f"Required dependencies not available: {e}")
-            return {"import_error": True}
-        
-        service_status = {}
-        
-        # Check Auth Service with multiple endpoint attempts
-        auth_endpoints = [
-            f"{E2E_CONFIG['auth_service_url']}/health",
-            f"{E2E_CONFIG['auth_service_url']}/",
-            "http://localhost:8081/health",
-            "http://localhost:8083/health"  # Alternative port
-        ]
-        
-        service_status["auth_service"] = await E2EEnvironmentValidator._check_service_endpoints(
-            "auth_service", auth_endpoints, timeout=15.0
-        )
-        
-        # Check Backend Service with multiple endpoint attempts
-        backend_endpoints = [
-            f"{E2E_CONFIG['backend_url']}/health",
-            f"{E2E_CONFIG['backend_url']}/health/",
-            "http://localhost:8000/health",
-            "http://localhost:8200/health"  # Alternative port
-        ]
-        
-        service_status["backend"] = await E2EEnvironmentValidator._check_service_endpoints(
-            "backend", backend_endpoints, timeout=15.0
-        )
-        
-        # Check Redis with proper async handling and fallback
-        redis_configs = [
-            E2E_CONFIG["redis_url"],
-            "redis://localhost:6379",
-            "redis://127.0.0.1:6379"
-        ]
-        
-        service_status["redis"] = await E2EEnvironmentValidator._check_redis_connectivity(redis_configs)
-        
-        # Check PostgreSQL with proper error handling
-        postgres_urls = [
-            E2E_CONFIG["postgres_url"],
-            "postgresql://test:test@localhost:5433/netra_test",
-            "postgresql://netra:netra123@localhost:5433/netra_dev"
-        ]
-        
-        service_status["postgres"] = await E2EEnvironmentValidator._check_postgres_connectivity(postgres_urls)
-        
-        # Log detailed results
-        for service, status in service_status.items():
-            status_text = "[OK] Available" if status else "[FAIL] Unavailable"
-            logging.getLogger(__name__).info(f"Service {service}: {status_text}")
-        
-        return service_status
-    
-    @staticmethod
-    async def _check_service_endpoints(service_name: str, endpoints: list, timeout: float = 15.0) -> bool:
-        """Check multiple endpoints for a service and return True if any succeed."""
-        import httpx  # Import here to ensure availability
-        
-        for endpoint in endpoints:
-            try:
-                async with httpx.AsyncClient(timeout=timeout, follow_redirects=True) as client:
-                    response = await client.get(endpoint)
-                    if response.status_code == 200:
-                        logging.getLogger(__name__).info(f"[OK] {service_name} health check succeeded at {endpoint}")
-                        return True
-                    else:
-                        logging.getLogger(__name__).debug(f"[FAIL] {service_name} returned HTTP {response.status_code} at {endpoint}")
-            except httpx.ConnectError as e:
-                logging.getLogger(__name__).debug(f"[FAIL] {service_name} connection failed at {endpoint}: {e}")
-            except httpx.TimeoutException:
-                logging.getLogger(__name__).debug(f"[FAIL] {service_name} timeout at {endpoint}")
-            except Exception as e:
-                logging.getLogger(__name__).debug(f"[FAIL] {service_name} unexpected error at {endpoint}: {e}")
-=======
         import psutil
         import os
->>>>>>> 0784a4eb
         
         process = psutil.Process(os.getpid())
         
