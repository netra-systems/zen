#!/usr/bin/env python
"""
Simple WebSocket Robustness Audit - NO external dependencies
Proves the improvements work without any external services.
"""

import asyncio
import json
import os
import sys
import time
import uuid
from datetime import datetime, timezone, timedelta
from typing import Dict, List, Any
import random

# Add project root to Python path
project_root = os.path.abspath(os.path.join(os.path.dirname(__file__), '..', '..'))
if project_root not in sys.path:
    sys.path.insert(0, project_root)

# Import the improved components
from netra_backend.app.websocket_core.unified_manager import UnifiedWebSocketManager as WebSocketManager
from netra_backend.app.websocket_core.manager import WebSocketHeartbeatManager, HeartbeatConfig
from netra_backend.app.services.agent_websocket_bridge import WebSocketNotifier
from shared.types.core_types import AgentExecutionContext, create_execution_context_from_supervisor_style
from fastapi.websockets import WebSocketState


class MockWebSocket:
    """Simple mock WebSocket for testing."""
    
    def __init__(self, connection_id: str, should_fail: bool = False):
        self.connection_id = connection_id
        self.client_state = WebSocketState.CONNECTED
        self.application_state = WebSocketState.CONNECTED
        self.messages_sent: List[Dict] = []
        self.should_fail = should_fail
        self.send_count = 0
        
    async def send_json(self, data: Dict[str, Any]) -> None:
        self.send_count += 1
        
        if self.client_state != WebSocketState.CONNECTED:
            raise ConnectionError("WebSocket not connected")
        
        # Simulate occasional failures
        if self.should_fail and random.random() < 0.2:
            raise asyncio.TimeoutError("Simulated timeout")
        
        self.messages_sent.append({
            "data": data,
            "timestamp": time.time()
        })
    
    async def close(self, code: int = 1000, reason: str = "") -> None:
        self.client_state = WebSocketState.DISCONNECTED
        self.application_state = WebSocketState.DISCONNECTED


async def test_error_handling():
    """Test enhanced error handling."""
    print("Testing Enhanced Error Handling...")
    
    ws_manager = WebSocketManager()
    
    # Create connection with failures
    user_id = "error_user"
    thread_id = "error_thread"
    mock_ws = MockWebSocket("error_conn", should_fail=True)
    
    conn_id = "error_conn"
    ws_manager.connections[conn_id] = {
        "connection_id": conn_id,
        "user_id": user_id,
        "websocket": mock_ws,
        "thread_id": thread_id,
        "connected_at": datetime.now(timezone.utc),
        "last_activity": datetime.now(timezone.utc),
        "message_count": 0,
        "is_healthy": True
    }
    
    ws_manager.user_connections[user_id] = {conn_id}
    
<<<<<<< HEAD
    notifier = AgentWebSocketBridge(ws_manager)
=======
    notifier = WebSocketNotifier.create_for_user(ws_manager)
>>>>>>> 3902fd31
    
    # Send messages that will sometimes fail
    success_count = 0
    for i in range(20):
        context = create_execution_context_from_supervisor_style(
            run_id=f"error_test_{i}", thread_id=thread_id,
            user_id=user_id,
            agent_name="error_test",
            retry_count=0,
            max_retries=3
        )
        
        try:
            await notifier.send_agent_thinking(context, f"Test message {i}")
            success_count += 1
        except Exception as e:
            # Errors should be handled gracefully
            pass
    
    # Check that some messages got through despite failures
    messages_delivered = len(mock_ws.messages_sent)
    
    print(f"  Messages attempted: 20")
    print(f"  Messages delivered: {messages_delivered}")
    print(f"  Connection still healthy: {ws_manager.connections[conn_id].get('is_healthy', False)}")
    
    # Test passes if we handled errors without crashing and delivered some messages
    passed = messages_delivered > 0
    print(f"  Result: {'PASS' if passed else 'FAIL'}")
    return passed


async def test_serialization_robustness():
    """Test robust message serialization."""
    print("Testing Message Serialization Robustness...")
    
    ws_manager = WebSocketManager()
    
    # Test various problematic message types
    test_messages = [
        None,  # None values
        {"type": "test", "data": None},
        {"type": "test", "data": float('inf')},  # Infinity
        {"type": "test", "data": "Unicode test"},
        {"type": "test", "data": {"nested": {"deep": "value"}}},
        {"type": "test", "data": list(range(100))},  # Large data
    ]
    
    successful_serializations = 0
    
    for message in test_messages:
        try:
            # Test the improved serialization
            serialized = ws_manager._serialize_message_safely(message)
            
            # Verify it's JSON serializable
            json.dumps(serialized)
            successful_serializations += 1
            
        except Exception as e:
            # Some failures expected for impossible cases
            pass
    
    print(f"  Test messages: {len(test_messages)}")
    print(f"  Successful serializations: {successful_serializations}")
    
    # Test passes if most messages were serialized
    success_rate = successful_serializations / len(test_messages)
    passed = success_rate >= 0.8
    print(f"  Success rate: {success_rate:.2%}")
    print(f"  Result: {'PASS' if passed else 'FAIL'}")
    return passed


async def test_connection_cleanup():
    """Test connection cleanup and memory management."""
    print("Testing Connection Cleanup and Memory Management...")
    
    ws_manager = WebSocketManager()
    
    initial_connections = len(ws_manager.connections)
    
    # Create many connections, some will be stale
    for i in range(50):
        user_id = f"cleanup_user_{i}"
        mock_ws = MockWebSocket(f"cleanup_conn_{i}")
        conn_id = f"cleanup_conn_{i}"
        
        ws_manager.connections[conn_id] = {
            "connection_id": conn_id,
            "user_id": user_id,
            "websocket": mock_ws,
            "thread_id": f"thread_{i}",
            "connected_at": datetime.now(timezone.utc),
            "last_activity": datetime.now(timezone.utc),
            "message_count": 0,
            "is_healthy": True
        }
        
        # Make some connections stale
        if i % 3 == 0:
            mock_ws.client_state = WebSocketState.DISCONNECTED
            ws_manager.connections[conn_id]["is_healthy"] = False
            # Make them old
            ws_manager.connections[conn_id]["connected_at"] = datetime.now(timezone.utc) - timedelta(hours=2)
    
    peak_connections = len(ws_manager.connections)
    
    # Run cleanup
    cleaned_count = await ws_manager._cleanup_stale_connections()
    
    final_connections = len(ws_manager.connections)
    
    print(f"  Initial connections: {initial_connections}")
    print(f"  Peak connections: {peak_connections}")
    print(f"  Cleaned up: {cleaned_count}")
    print(f"  Final connections: {final_connections}")
    
    # Test passes if cleanup worked
    passed = cleaned_count > 0 and final_connections < peak_connections
    print(f"  Result: {'PASS' if passed else 'FAIL'}")
    return passed


async def test_concurrent_users():
    """Test concurrent user isolation."""
    print("Testing Concurrent User Isolation...")
    
    ws_manager = WebSocketManager()
    
    # Create multiple users
    user_connections = {}
    for i in range(10):
        user_id = f"user_{i}"
        thread_id = f"thread_{i}"
        mock_ws = MockWebSocket(f"conn_{i}")
        conn_id = f"conn_{i}"
        
        ws_manager.connections[conn_id] = {
            "connection_id": conn_id,
            "user_id": user_id,
            "websocket": mock_ws,
            "thread_id": thread_id,
            "connected_at": datetime.now(timezone.utc),
            "last_activity": datetime.now(timezone.utc),
            "message_count": 0,
            "is_healthy": True
        }
        
        ws_manager.user_connections[user_id] = {conn_id}
        user_connections[user_id] = mock_ws
    
<<<<<<< HEAD
    notifier = AgentWebSocketBridge(ws_manager)
=======
    notifier = WebSocketNotifier.create_for_user(ws_manager)
>>>>>>> 3902fd31
    
    # Send messages concurrently
    async def send_user_messages(user_id: str):
        for i in range(5):
            context = create_execution_context_from_supervisor_style(
                run_id=f"concurrent_{user_id}_{i}", thread_id=f"thread_{user_id.split('_')[1]}",
                user_id=user_id,
                agent_name="concurrent_test",
                retry_count=0,
                max_retries=1
            )
            
            await notifier.send_agent_thinking(context, f"Message {i} for {user_id}")
    
    # Run all users concurrently
    tasks = [send_user_messages(user_id) for user_id in user_connections.keys()]
    await asyncio.gather(*tasks)
    
    # Verify isolation - each user should receive their messages
    total_messages = sum(len(mock_ws.messages_sent) for mock_ws in user_connections.values())
    expected_messages = len(user_connections) * 5
    
    print(f"  Users: {len(user_connections)}")
    print(f"  Expected messages: {expected_messages}")
    print(f"  Actual messages: {total_messages}")
    
    # Test passes if messages were delivered
    passed = total_messages >= expected_messages * 0.8  # Allow some loss
    print(f"  Result: {'PASS' if passed else 'FAIL'}")
    return passed


async def test_heartbeat_management():
    """Test heartbeat management improvements."""
    print("Testing Heartbeat Management...")
    
    heartbeat_config = HeartbeatConfig(
        heartbeat_interval_seconds=1,
        heartbeat_timeout_seconds=2,
        max_missed_heartbeats=1,
        cleanup_interval_seconds=1
    )
    
    heartbeat_manager = WebSocketHeartbeatManager(heartbeat_config)
    
    # Register connections
    for i in range(5):
        conn_id = f"heartbeat_conn_{i}"
        await heartbeat_manager.register_connection(conn_id)
        await heartbeat_manager.record_activity(conn_id)
    
    initial_connections = len(heartbeat_manager.connection_heartbeats)
    
    # Simulate some connections going stale
    await asyncio.sleep(0.1)
    
    # Mark some as inactive
    stale_connections = ["heartbeat_conn_2", "heartbeat_conn_4"]
    for conn_id in stale_connections:
        if conn_id in heartbeat_manager.connection_heartbeats:
            # Simulate old activity
            heartbeat_manager.connection_heartbeats[conn_id].last_activity = time.time() - 10
    
    # Check health
    healthy_count = 0
    for conn_id in heartbeat_manager.connection_heartbeats:
        if await heartbeat_manager.check_connection_health(conn_id):
            healthy_count += 1
    
    print(f"  Initial connections: {initial_connections}")
    print(f"  Healthy connections: {healthy_count}")
    print(f"  Stale connections detected: {initial_connections - healthy_count}")
    
    # Test passes if heartbeat system works
    passed = initial_connections > 0 and healthy_count < initial_connections
    print(f"  Result: {'PASS' if passed else 'FAIL'}")
    return passed


async def main():
    """Run all robustness tests."""
    print("=" * 60)
    print("WEBSOCKET ROBUSTNESS AUDIT - STANDALONE PROOF")
    print("=" * 60)
    print("Business Value: Proves improvements work without external services")
    print()
    
    tests = [
        ("Enhanced Error Handling", test_error_handling),
        ("Message Serialization", test_serialization_robustness),
        ("Connection Cleanup", test_connection_cleanup),
        ("Concurrent Users", test_concurrent_users),
        ("Heartbeat Management", test_heartbeat_management),
    ]
    
    results = []
    start_time = time.time()
    
    for test_name, test_func in tests:
        try:
            result = await test_func()
            results.append((test_name, result, None))
        except Exception as e:
            results.append((test_name, False, str(e)))
        print()
    
    total_time = time.time() - start_time
    
    # Summary
    print("=" * 60)
    print("AUDIT RESULTS")
    print("=" * 60)
    
    passed_tests = 0
    for test_name, passed, error in results:
        status = "PASS" if passed else "FAIL"
        print(f"{status:4} {test_name}")
        if error:
            print(f"     Error: {error}")
        if passed:
            passed_tests += 1
    
    print()
    print(f"Total Tests: {len(results)}")
    print(f"Passed: {passed_tests}")
    print(f"Failed: {len(results) - passed_tests}")
    print(f"Duration: {total_time:.2f} seconds")
    print()
    
    overall_success = passed_tests == len(results)
    
    if overall_success:
        print("[SUCCESS] ALL WEBSOCKET IMPROVEMENTS VERIFIED!")
        print()
        print("BUSINESS VALUE CONFIRMED:")
        print("- Enhanced error handling prevents crashes")
        print("- Robust serialization handles any message type")
        print("- Connection cleanup prevents memory leaks")
        print("- Concurrent users properly isolated")
        print("- Heartbeat system detects stale connections")
        print()
        print("[SUCCESS] Chat reliability improved - ready for production!")
    else:
        print("[FAIL] Some improvements need attention")
    
    print("=" * 60)


if __name__ == "__main__":
    asyncio.run(main())<|MERGE_RESOLUTION|>--- conflicted
+++ resolved
@@ -83,11 +83,7 @@
     
     ws_manager.user_connections[user_id] = {conn_id}
     
-<<<<<<< HEAD
-    notifier = AgentWebSocketBridge(ws_manager)
-=======
     notifier = WebSocketNotifier.create_for_user(ws_manager)
->>>>>>> 3902fd31
     
     # Send messages that will sometimes fail
     success_count = 0
@@ -240,11 +236,7 @@
         ws_manager.user_connections[user_id] = {conn_id}
         user_connections[user_id] = mock_ws
     
-<<<<<<< HEAD
-    notifier = AgentWebSocketBridge(ws_manager)
-=======
     notifier = WebSocketNotifier.create_for_user(ws_manager)
->>>>>>> 3902fd31
     
     # Send messages concurrently
     async def send_user_messages(user_id: str):
