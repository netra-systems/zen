--- conflicted
+++ resolved
@@ -276,11 +276,7 @@
                 connections[user_id] = (mock_ws, mode)
             
             # Send messages to all connections and count error handling
-<<<<<<< HEAD
-            notifier = AgentWebSocketBridge(self.ws_manager)
-=======
             notifier = WebSocketNotifier.create_for_user(self.ws_manager)
->>>>>>> 3902fd31
             
             for attempt in range(50):  # 50 attempts to trigger errors
                 for user_id, (mock_ws, mode) in connections.items():
@@ -346,11 +342,7 @@
                 connections.append((user_id, thread_id, mock_ws))
             
             # Perform concurrent operations that test thread safety
-<<<<<<< HEAD
-            notifier = AgentWebSocketBridge(self.ws_manager)
-=======
             notifier = WebSocketNotifier.create_for_user(self.ws_manager)
->>>>>>> 3902fd31
             
             async def concurrent_operations(user_id: str, thread_id: str):
                 """Perform operations that could cause race conditions."""
@@ -577,11 +569,7 @@
                 mock_ws = self.create_test_connection(user_id, thread_id, "none")
                 user_connections[user_id] = mock_ws
             
-<<<<<<< HEAD
-            notifier = AgentWebSocketBridge(self.ws_manager)
-=======
             notifier = WebSocketNotifier.create_for_user(self.ws_manager)
->>>>>>> 3902fd31
             
             # Send messages concurrently
             async def send_user_messages(user_id: str):
