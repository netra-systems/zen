# REMOVED_SYNTAX_ERROR: class TestWebSocketConnection:
    # REMOVED_SYNTAX_ERROR: """Real WebSocket connection for testing instead of mocks."""

# REMOVED_SYNTAX_ERROR: def __init__(self):
    # REMOVED_SYNTAX_ERROR: pass
    # REMOVED_SYNTAX_ERROR: self.messages_sent = []
    # REMOVED_SYNTAX_ERROR: self.is_connected = True
    # REMOVED_SYNTAX_ERROR: self._closed = False

# REMOVED_SYNTAX_ERROR: async def send_json(self, message: dict):
    # REMOVED_SYNTAX_ERROR: """Send JSON message."""
    # REMOVED_SYNTAX_ERROR: if self._closed:
        # REMOVED_SYNTAX_ERROR: raise RuntimeError("WebSocket is closed")
        # REMOVED_SYNTAX_ERROR: self.messages_sent.append(message)

# REMOVED_SYNTAX_ERROR: async def close(self, code: int = 1000, reason: str = "Normal closure"):
    # REMOVED_SYNTAX_ERROR: """Close WebSocket connection."""
    # REMOVED_SYNTAX_ERROR: pass
    # REMOVED_SYNTAX_ERROR: self._closed = True
    # REMOVED_SYNTAX_ERROR: self.is_connected = False

# REMOVED_SYNTAX_ERROR: def get_messages(self) -> list:
    # REMOVED_SYNTAX_ERROR: """Get all sent messages."""
    # REMOVED_SYNTAX_ERROR: await asyncio.sleep(0)
    # REMOVED_SYNTAX_ERROR: return self.messages_sent.copy()

    # REMOVED_SYNTAX_ERROR: '''Comprehensive race condition elimination test suite.

    # REMOVED_SYNTAX_ERROR: This suite tests all the race condition fixes implemented to ensure:
        # REMOVED_SYNTAX_ERROR: - AuthClientCache user-scoped thread safety
        # REMOVED_SYNTAX_ERROR: - UnifiedWebSocketManager connection-level thread safety
        # REMOVED_SYNTAX_ERROR: - ExecutionEngine user isolation and state safety

        # REMOVED_SYNTAX_ERROR: BUSINESS IMPACT: Eliminates 15 critical race conditions without violating SSOT principles.
        # REMOVED_SYNTAX_ERROR: '''

        # REMOVED_SYNTAX_ERROR: import asyncio
        # REMOVED_SYNTAX_ERROR: import pytest
        # REMOVED_SYNTAX_ERROR: import uuid
        # REMOVED_SYNTAX_ERROR: import time
        # REMOVED_SYNTAX_ERROR: from datetime import datetime
        # REMOVED_SYNTAX_ERROR: from typing import Dict, List, Any
        # REMOVED_SYNTAX_ERROR: from concurrent.futures import ThreadPoolExecutor
        # REMOVED_SYNTAX_ERROR: from test_framework.database.test_database_manager import DatabaseTestManager
        # REMOVED_SYNTAX_ERROR: from netra_backend.app.redis_manager import redis_manager
        # REMOVED_SYNTAX_ERROR: from auth_service.core.auth_manager import AuthManager
        # REMOVED_SYNTAX_ERROR: from netra_backend.app.agents.supervisor.agent_registry import AgentRegistry
        # REMOVED_SYNTAX_ERROR: from netra_backend.app.agents.supervisor.user_execution_engine import UserExecutionEngine
        # REMOVED_SYNTAX_ERROR: from shared.isolated_environment import IsolatedEnvironment

        # REMOVED_SYNTAX_ERROR: from netra_backend.app.clients.auth_client_cache import AuthClientCache
<<<<<<< HEAD
        # REMOVED_SYNTAX_ERROR: from netra_backend.app.websocket_core.unified_manager import UnifiedWebSocketManager, WebSocketConnection
=======
        # REMOVED_SYNTAX_ERROR: from netra_backend.app.websocket_core.websocket_manager import WebSocketManager, WebSocketConnection
>>>>>>> dbad8c6f
        # REMOVED_SYNTAX_ERROR: from netra_backend.app.agents.supervisor.user_execution_engine import UserExecutionEngine as ExecutionEngine
        # REMOVED_SYNTAX_ERROR: from netra_backend.app.core.unified_error_handler import UnifiedErrorHandler
        # REMOVED_SYNTAX_ERROR: from netra_backend.app.db.database_manager import DatabaseManager
        # REMOVED_SYNTAX_ERROR: from netra_backend.app.clients.auth_client_core import AuthServiceClient
        # REMOVED_SYNTAX_ERROR: from shared.isolated_environment import get_env


# REMOVED_SYNTAX_ERROR: class TestAuthClientCacheRaceConditions:
    # REMOVED_SYNTAX_ERROR: """Test AuthClientCache race condition fixes."""

    # REMOVED_SYNTAX_ERROR: @pytest.fixture
# REMOVED_SYNTAX_ERROR: def auth_cache(self):
    # REMOVED_SYNTAX_ERROR: """Use real service instance."""
    # TODO: Initialize real service
    # REMOVED_SYNTAX_ERROR: """Create AuthClientCache instance for testing."""
    # REMOVED_SYNTAX_ERROR: pass
    # REMOVED_SYNTAX_ERROR: return AuthClientCache(default_ttl=300)

    # Removed problematic line: @pytest.mark.asyncio
    # Removed problematic line: async def test_concurrent_user_cache_access(self, auth_cache):
        # REMOVED_SYNTAX_ERROR: """Test concurrent access to user-scoped cache prevents race conditions."""
        # REMOVED_SYNTAX_ERROR: users = ["formatted_string" for i in range(10)]
        # REMOVED_SYNTAX_ERROR: keys_per_user = 5

# REMOVED_SYNTAX_ERROR: async def set_user_data(user_id: str, key_suffix: int):
    # REMOVED_SYNTAX_ERROR: """Set data for a specific user concurrently."""
    # REMOVED_SYNTAX_ERROR: pass
    # REMOVED_SYNTAX_ERROR: key = "formatted_string"
    # REMOVED_SYNTAX_ERROR: value = "formatted_string"
    # REMOVED_SYNTAX_ERROR: await auth_cache.set_user_scoped(user_id, key, value)
    # REMOVED_SYNTAX_ERROR: await asyncio.sleep(0)
    # REMOVED_SYNTAX_ERROR: return user_id, key, value

# REMOVED_SYNTAX_ERROR: async def get_user_data(user_id: str, key_suffix: int):
    # REMOVED_SYNTAX_ERROR: """Get data for a specific user concurrently."""
    # REMOVED_SYNTAX_ERROR: key = "formatted_string"
    # REMOVED_SYNTAX_ERROR: value = await auth_cache.get_user_scoped(user_id, key)
    # REMOVED_SYNTAX_ERROR: await asyncio.sleep(0)
    # REMOVED_SYNTAX_ERROR: return user_id, key, value

    # Create concurrent set operations
    # REMOVED_SYNTAX_ERROR: set_tasks = []
    # REMOVED_SYNTAX_ERROR: expected_values = {}
    # REMOVED_SYNTAX_ERROR: for user in users:
        # REMOVED_SYNTAX_ERROR: for key_suffix in range(keys_per_user):
            # REMOVED_SYNTAX_ERROR: task = set_user_data(user, key_suffix)
            # REMOVED_SYNTAX_ERROR: set_tasks.append(task)

            # Execute all set operations concurrently
            # REMOVED_SYNTAX_ERROR: set_results = await asyncio.gather(*set_tasks)

            # Build expected values map
            # REMOVED_SYNTAX_ERROR: for user_id, key, value in set_results:
                # REMOVED_SYNTAX_ERROR: if user_id not in expected_values:
                    # REMOVED_SYNTAX_ERROR: expected_values[user_id] = {}
                    # REMOVED_SYNTAX_ERROR: expected_values[user_id][key] = value

                    # Create concurrent get operations
                    # REMOVED_SYNTAX_ERROR: get_tasks = []
                    # REMOVED_SYNTAX_ERROR: for user in users:
                        # REMOVED_SYNTAX_ERROR: for key_suffix in range(keys_per_user):
                            # REMOVED_SYNTAX_ERROR: task = get_user_data(user, key_suffix)
                            # REMOVED_SYNTAX_ERROR: get_tasks.append(task)

                            # Execute all get operations concurrently
                            # REMOVED_SYNTAX_ERROR: get_results = await asyncio.gather(*get_tasks)

                            # Verify no race conditions occurred
                            # REMOVED_SYNTAX_ERROR: for user_id, key, retrieved_value in get_results:
                                # REMOVED_SYNTAX_ERROR: expected_value = expected_values[user_id][key]
                                # REMOVED_SYNTAX_ERROR: assert retrieved_value == expected_value, ( )
                                # REMOVED_SYNTAX_ERROR: "formatted_string"
                                # REMOVED_SYNTAX_ERROR: "formatted_string"
                                

                                # Removed problematic line: @pytest.mark.asyncio
                                # Removed problematic line: async def test_concurrent_user_cache_operations_isolation(self, auth_cache):
                                    # REMOVED_SYNTAX_ERROR: """Test that concurrent operations on different users are isolated."""
                                    # REMOVED_SYNTAX_ERROR: pass
                                    # REMOVED_SYNTAX_ERROR: user1, user2 = "user_1", "user_2"
                                    # REMOVED_SYNTAX_ERROR: operations_per_user = 20

# REMOVED_SYNTAX_ERROR: async def user_operations(user_id: str, op_count: int):
    # REMOVED_SYNTAX_ERROR: """Perform mixed operations for a user."""
    # REMOVED_SYNTAX_ERROR: results = []
    # REMOVED_SYNTAX_ERROR: for i in range(op_count):
        # REMOVED_SYNTAX_ERROR: key = "formatted_string"
        # REMOVED_SYNTAX_ERROR: value = "formatted_string"

        # Set value
        # REMOVED_SYNTAX_ERROR: await auth_cache.set_user_scoped(user_id, key, value)
        # Get value
        # REMOVED_SYNTAX_ERROR: retrieved = await auth_cache.get_user_scoped(user_id, key)
        # Delete some values
        # REMOVED_SYNTAX_ERROR: if i % 3 == 0:
            # REMOVED_SYNTAX_ERROR: deleted = await auth_cache.delete_user_scoped(user_id, key)
            # REMOVED_SYNTAX_ERROR: results.append((key, value, retrieved, deleted))
            # REMOVED_SYNTAX_ERROR: else:
                # REMOVED_SYNTAX_ERROR: results.append((key, value, retrieved, None))
                # REMOVED_SYNTAX_ERROR: await asyncio.sleep(0)
                # REMOVED_SYNTAX_ERROR: return results

                # Run operations for both users concurrently
                # REMOVED_SYNTAX_ERROR: user1_task = user_operations(user1, operations_per_user)
                # REMOVED_SYNTAX_ERROR: user2_task = user_operations(user2, operations_per_user)

                # REMOVED_SYNTAX_ERROR: user1_results, user2_results = await asyncio.gather(user1_task, user2_task)

                # Verify isolation - each user's operations should not affect the other
                # REMOVED_SYNTAX_ERROR: assert len(user1_results) == operations_per_user
                # REMOVED_SYNTAX_ERROR: assert len(user2_results) == operations_per_user

                # Check data integrity for each user
                # REMOVED_SYNTAX_ERROR: for key, original_value, retrieved_value, was_deleted in user1_results:
                    # REMOVED_SYNTAX_ERROR: if was_deleted is None:  # Not deleted
                    # REMOVED_SYNTAX_ERROR: assert retrieved_value == original_value, "formatted_string"

                    # REMOVED_SYNTAX_ERROR: for key, original_value, retrieved_value, was_deleted in user2_results:
                        # REMOVED_SYNTAX_ERROR: if was_deleted is None:  # Not deleted
                        # REMOVED_SYNTAX_ERROR: assert retrieved_value == original_value, "formatted_string"


# REMOVED_SYNTAX_ERROR: class TestUnifiedWebSocketManagerRaceConditions:
    # REMOVED_SYNTAX_ERROR: """Test UnifiedWebSocketManager race condition fixes."""

    # REMOVED_SYNTAX_ERROR: @pytest.fixture
# REMOVED_SYNTAX_ERROR: def websocket_manager(self):
    # REMOVED_SYNTAX_ERROR: """Use real service instance."""
    # TODO: Initialize real service
    # REMOVED_SYNTAX_ERROR: """Create UnifiedWebSocketManager instance for testing."""
    # REMOVED_SYNTAX_ERROR: pass
    # REMOVED_SYNTAX_ERROR: return UnifiedWebSocketManager()

    # REMOVED_SYNTAX_ERROR: @pytest.fixture
# REMOVED_SYNTAX_ERROR: def real_websocket():
    # REMOVED_SYNTAX_ERROR: """Use real service instance."""
    # TODO: Initialize real service
    # REMOVED_SYNTAX_ERROR: """Create mock WebSocket for testing."""
    # REMOVED_SYNTAX_ERROR: pass
    # REMOVED_SYNTAX_ERROR: websocket = TestWebSocketConnection()
    # REMOVED_SYNTAX_ERROR: return websocket

    # Removed problematic line: @pytest.mark.asyncio
    # Removed problematic line: async def test_concurrent_connection_management(self, websocket_manager, mock_websocket):
        # REMOVED_SYNTAX_ERROR: """Test concurrent connection add/remove operations are thread-safe."""
        # REMOVED_SYNTAX_ERROR: users = ["formatted_string" for i in range(10)]
        # REMOVED_SYNTAX_ERROR: connections_per_user = 3

# REMOVED_SYNTAX_ERROR: async def add_user_connections(user_id: str, count: int):
    # REMOVED_SYNTAX_ERROR: """Add multiple connections for a user concurrently."""
    # REMOVED_SYNTAX_ERROR: pass
    # REMOVED_SYNTAX_ERROR: connections = []
    # REMOVED_SYNTAX_ERROR: for i in range(count):
        # REMOVED_SYNTAX_ERROR: connection_id = "formatted_string"
        # REMOVED_SYNTAX_ERROR: connection = WebSocketConnection( )
        # REMOVED_SYNTAX_ERROR: connection_id=connection_id,
        # REMOVED_SYNTAX_ERROR: user_id=user_id,
        # REMOVED_SYNTAX_ERROR: websocket=mock_websocket,
        # REMOVED_SYNTAX_ERROR: connected_at=datetime.now()
        
        # REMOVED_SYNTAX_ERROR: await websocket_manager.add_connection(connection)
        # REMOVED_SYNTAX_ERROR: connections.append(connection)
        # REMOVED_SYNTAX_ERROR: await asyncio.sleep(0)
        # REMOVED_SYNTAX_ERROR: return connections

# REMOVED_SYNTAX_ERROR: async def remove_user_connections(connections: List[WebSocketConnection]):
    # REMOVED_SYNTAX_ERROR: """Remove connections for a user concurrently."""
    # REMOVED_SYNTAX_ERROR: removed = []
    # REMOVED_SYNTAX_ERROR: for connection in connections:
        # REMOVED_SYNTAX_ERROR: await websocket_manager.remove_connection(connection.connection_id)
        # REMOVED_SYNTAX_ERROR: removed.append(connection.connection_id)
        # REMOVED_SYNTAX_ERROR: await asyncio.sleep(0)
        # REMOVED_SYNTAX_ERROR: return removed

        # Add connections concurrently for all users
        # REMOVED_SYNTAX_ERROR: add_tasks = []
        # REMOVED_SYNTAX_ERROR: for user in users:
            # REMOVED_SYNTAX_ERROR: task = add_user_connections(user, connections_per_user)
            # REMOVED_SYNTAX_ERROR: add_tasks.append(task)

            # REMOVED_SYNTAX_ERROR: all_connections = await asyncio.gather(*add_tasks)

            # Verify all connections were added correctly
            # REMOVED_SYNTAX_ERROR: total_expected_connections = len(users) * connections_per_user
            # REMOVED_SYNTAX_ERROR: stats = websocket_manager.get_stats()
            # REMOVED_SYNTAX_ERROR: assert stats['total_connections'] == total_expected_connections
            # REMOVED_SYNTAX_ERROR: assert stats['unique_users'] == len(users)

            # Remove half the connections concurrently
            # REMOVED_SYNTAX_ERROR: remove_tasks = []
            # REMOVED_SYNTAX_ERROR: connections_to_remove = []
            # REMOVED_SYNTAX_ERROR: for user_connections in all_connections:
                # Remove every other connection
                # REMOVED_SYNTAX_ERROR: to_remove = user_connections[::2]
                # REMOVED_SYNTAX_ERROR: connections_to_remove.extend(to_remove)
                # REMOVED_SYNTAX_ERROR: task = remove_user_connections(to_remove)
                # REMOVED_SYNTAX_ERROR: remove_tasks.append(task)

                # REMOVED_SYNTAX_ERROR: removed_connections = await asyncio.gather(*remove_tasks)

                # Verify proper removal without race conditions
                # REMOVED_SYNTAX_ERROR: expected_remaining = total_expected_connections - len(connections_to_remove)
                # REMOVED_SYNTAX_ERROR: final_stats = websocket_manager.get_stats()
                # REMOVED_SYNTAX_ERROR: assert final_stats['total_connections'] == expected_remaining

                # Removed problematic line: @pytest.mark.asyncio
                # Removed problematic line: async def test_concurrent_message_sending_safety(self, websocket_manager, mock_websocket):
                    # REMOVED_SYNTAX_ERROR: """Test concurrent message sending to users is thread-safe."""
                    # REMOVED_SYNTAX_ERROR: pass
                    # REMOVED_SYNTAX_ERROR: users = ["formatted_string" for i in range(5)]
                    # REMOVED_SYNTAX_ERROR: connections_per_user = 2
                    # REMOVED_SYNTAX_ERROR: messages_per_user = 10

                    # Add connections for all users
                    # REMOVED_SYNTAX_ERROR: for user in users:
                        # REMOVED_SYNTAX_ERROR: for i in range(connections_per_user):
                            # REMOVED_SYNTAX_ERROR: connection_id = "formatted_string"
                            # REMOVED_SYNTAX_ERROR: connection = WebSocketConnection( )
                            # REMOVED_SYNTAX_ERROR: connection_id=connection_id,
                            # REMOVED_SYNTAX_ERROR: user_id=user,
                            # REMOVED_SYNTAX_ERROR: websocket=mock_websocket,
                            # REMOVED_SYNTAX_ERROR: connected_at=datetime.now()
                            
                            # REMOVED_SYNTAX_ERROR: await websocket_manager.add_connection(connection)

# REMOVED_SYNTAX_ERROR: async def send_messages_to_user(user_id: str, message_count: int):
    # REMOVED_SYNTAX_ERROR: """Send multiple messages to a user concurrently."""
    # REMOVED_SYNTAX_ERROR: sent_messages = []
    # REMOVED_SYNTAX_ERROR: for i in range(message_count):
        # REMOVED_SYNTAX_ERROR: message = { )
        # REMOVED_SYNTAX_ERROR: "type": "test_message",
        # REMOVED_SYNTAX_ERROR: "data": "formatted_string",
        # REMOVED_SYNTAX_ERROR: "timestamp": datetime.utcnow().isoformat()
        
        # REMOVED_SYNTAX_ERROR: await websocket_manager.send_to_user(user_id, message)
        # REMOVED_SYNTAX_ERROR: sent_messages.append(message)
        # REMOVED_SYNTAX_ERROR: await asyncio.sleep(0)
        # REMOVED_SYNTAX_ERROR: return sent_messages

        # Send messages to all users concurrently
        # REMOVED_SYNTAX_ERROR: send_tasks = []
        # REMOVED_SYNTAX_ERROR: for user in users:
            # REMOVED_SYNTAX_ERROR: task = send_messages_to_user(user, messages_per_user)
            # REMOVED_SYNTAX_ERROR: send_tasks.append(task)

            # REMOVED_SYNTAX_ERROR: all_sent_messages = await asyncio.gather(*send_tasks)

            # Verify all messages were sent without race conditions
            # REMOVED_SYNTAX_ERROR: expected_total_calls = len(users) * connections_per_user * messages_per_user
            # REMOVED_SYNTAX_ERROR: assert mock_websocket.send_json.call_count == expected_total_calls


# REMOVED_SYNTAX_ERROR: class TestExecutionEngineRaceConditions:
    # REMOVED_SYNTAX_ERROR: """Test ExecutionEngine race condition fixes."""

    # REMOVED_SYNTAX_ERROR: @pytest.fixture
# REMOVED_SYNTAX_ERROR: def real_registry():
    # REMOVED_SYNTAX_ERROR: """Use real service instance."""
    # TODO: Initialize real service
    # REMOVED_SYNTAX_ERROR: """Create mock agent registry."""
    # REMOVED_SYNTAX_ERROR: pass
    # REMOVED_SYNTAX_ERROR: registry = Magic        return registry

    # REMOVED_SYNTAX_ERROR: @pytest.fixture
# REMOVED_SYNTAX_ERROR: def real_websocket_bridge():
    # REMOVED_SYNTAX_ERROR: """Use real service instance."""
    # TODO: Initialize real service
    # REMOVED_SYNTAX_ERROR: """Create mock WebSocket bridge."""
    # REMOVED_SYNTAX_ERROR: pass
    # REMOVED_SYNTAX_ERROR: websocket = TestWebSocketConnection()
    # REMOVED_SYNTAX_ERROR: bridge.get_metrics = AsyncMock(return_value={"sent": 0, "failed": 0})
    # REMOVED_SYNTAX_ERROR: return bridge

    # Removed problematic line: @pytest.mark.asyncio
    # Removed problematic line: async def test_user_state_isolation(self, mock_registry, mock_websocket_bridge):
        # REMOVED_SYNTAX_ERROR: """Test that user execution states are properly isolated."""
        # Create execution engine instance using the factory method
        # REMOVED_SYNTAX_ERROR: from netra_backend.app.services.user_execution_context import UserExecutionContext

        # Create test user contexts
        # REMOVED_SYNTAX_ERROR: user1_context = UserExecutionContext( )
        # REMOVED_SYNTAX_ERROR: user_id="user_1",
        # REMOVED_SYNTAX_ERROR: thread_id="thread_1",
        # REMOVED_SYNTAX_ERROR: run_id="run_1"
        

        # REMOVED_SYNTAX_ERROR: user2_context = UserExecutionContext( )
        # REMOVED_SYNTAX_ERROR: user_id="user_2",
        # REMOVED_SYNTAX_ERROR: thread_id="thread_2",
        # REMOVED_SYNTAX_ERROR: run_id="run_2"
        

        # Create execution engines for each user
        # REMOVED_SYNTAX_ERROR: engine1 = ExecutionEngine._init_from_factory( )
        # REMOVED_SYNTAX_ERROR: mock_registry, mock_websocket_bridge, user1_context
        
        # REMOVED_SYNTAX_ERROR: engine2 = ExecutionEngine._init_from_factory( )
        # REMOVED_SYNTAX_ERROR: mock_registry, mock_websocket_bridge, user2_context
        

        # Verify user isolation is working
        # REMOVED_SYNTAX_ERROR: assert engine1.user_context.user_id == "user_1"
        # REMOVED_SYNTAX_ERROR: assert engine2.user_context.user_id == "user_2"

        # Test concurrent state access
# REMOVED_SYNTAX_ERROR: async def access_user_state(engine, user_id: str, iterations: int):
    # REMOVED_SYNTAX_ERROR: """Access user state concurrently."""
    # REMOVED_SYNTAX_ERROR: pass
    # REMOVED_SYNTAX_ERROR: results = []
    # REMOVED_SYNTAX_ERROR: for i in range(iterations):
        # REMOVED_SYNTAX_ERROR: lock = await engine._get_user_state_lock(user_id)
        # REMOVED_SYNTAX_ERROR: async with lock:
            # REMOVED_SYNTAX_ERROR: state = await engine._get_user_execution_state(user_id)
            # REMOVED_SYNTAX_ERROR: state['test_counter'] = state.get('test_counter', 0) + 1
            # REMOVED_SYNTAX_ERROR: results.append(state['test_counter'])
            # REMOVED_SYNTAX_ERROR: await asyncio.sleep(0)
            # REMOVED_SYNTAX_ERROR: return results

            # Run concurrent state access for both users
            # REMOVED_SYNTAX_ERROR: iterations = 50
            # REMOVED_SYNTAX_ERROR: task1 = access_user_state(engine1, "user_1", iterations)
            # REMOVED_SYNTAX_ERROR: task2 = access_user_state(engine2, "user_2", iterations)

            # REMOVED_SYNTAX_ERROR: results1, results2 = await asyncio.gather(task1, task2)

            # Verify state isolation - each user should have independent counters
            # REMOVED_SYNTAX_ERROR: assert len(results1) == iterations
            # REMOVED_SYNTAX_ERROR: assert len(results2) == iterations
            # REMOVED_SYNTAX_ERROR: assert max(results1) == iterations  # Counter should reach iterations for user1
            # REMOVED_SYNTAX_ERROR: assert max(results2) == iterations  # Counter should reach iterations for user2

            # Verify no state bleeding between users
            # REMOVED_SYNTAX_ERROR: state1 = await engine1._get_user_execution_state("user_1")
            # REMOVED_SYNTAX_ERROR: state2 = await engine2._get_user_execution_state("user_2")
            # REMOVED_SYNTAX_ERROR: assert state1['test_counter'] == iterations
            # REMOVED_SYNTAX_ERROR: assert state2['test_counter'] == iterations


# REMOVED_SYNTAX_ERROR: class TestIntegratedRaceConditionPrevention:
    # REMOVED_SYNTAX_ERROR: """Test integrated race condition prevention across all components."""

    # Removed problematic line: @pytest.mark.asyncio
    # Removed problematic line: async def test_end_to_end_concurrent_user_operations(self):
        # REMOVED_SYNTAX_ERROR: """Test end-to-end concurrent operations across all enhanced components."""
        # Create instances of all enhanced components
        # REMOVED_SYNTAX_ERROR: auth_cache = AuthClientCache(default_ttl=300)
        # REMOVED_SYNTAX_ERROR: websocket_manager = UnifiedWebSocketManager()

        # REMOVED_SYNTAX_ERROR: users = ["formatted_string" for i in range(5)]
        # REMOVED_SYNTAX_ERROR: operations_per_user = 10

# REMOVED_SYNTAX_ERROR: async def simulate_user_session(user_id: str, operation_count: int):
    # REMOVED_SYNTAX_ERROR: """Simulate a complete user session with auth, WebSocket, and execution."""
    # REMOVED_SYNTAX_ERROR: pass
    # REMOVED_SYNTAX_ERROR: session_results = { )
    # REMOVED_SYNTAX_ERROR: 'auth_operations': 0,
    # REMOVED_SYNTAX_ERROR: 'websocket_operations': 0,
    # REMOVED_SYNTAX_ERROR: 'errors': []
    

    # REMOVED_SYNTAX_ERROR: try:
        # Simulate auth cache operations
        # REMOVED_SYNTAX_ERROR: for i in range(operation_count):
            # Cache user token
            # REMOVED_SYNTAX_ERROR: token = "formatted_string"
            # REMOVED_SYNTAX_ERROR: await auth_cache.set_user_scoped(user_id, "formatted_string", token)

            # Retrieve token
            # REMOVED_SYNTAX_ERROR: cached_token = await auth_cache.get_user_scoped(user_id, "formatted_string")
            # REMOVED_SYNTAX_ERROR: if cached_token == token:
                # REMOVED_SYNTAX_ERROR: session_results['auth_operations'] += 1

                # Simulate WebSocket operations
                # REMOVED_SYNTAX_ERROR: websocket = TestWebSocketConnection()
                # REMOVED_SYNTAX_ERROR: for i in range(operation_count):
                    # REMOVED_SYNTAX_ERROR: connection_id = "formatted_string"
                    # REMOVED_SYNTAX_ERROR: connection = WebSocketConnection( )
                    # REMOVED_SYNTAX_ERROR: connection_id=connection_id,
                    # REMOVED_SYNTAX_ERROR: user_id=user_id,
                    # REMOVED_SYNTAX_ERROR: websocket=mock_websocket,
                    # REMOVED_SYNTAX_ERROR: connected_at=datetime.now()
                    
                    # REMOVED_SYNTAX_ERROR: await websocket_manager.add_connection(connection)

                    # Send test message
                    # REMOVED_SYNTAX_ERROR: message = {"type": "test", "data": "formatted_string"}
                    # REMOVED_SYNTAX_ERROR: await websocket_manager.send_to_user(user_id, message)
                    # REMOVED_SYNTAX_ERROR: session_results['websocket_operations'] += 1

                    # REMOVED_SYNTAX_ERROR: except Exception as e:
                        # REMOVED_SYNTAX_ERROR: session_results['errors'].append(str(e))

                        # REMOVED_SYNTAX_ERROR: await asyncio.sleep(0)
                        # REMOVED_SYNTAX_ERROR: return session_results

                        # Run concurrent user sessions
                        # REMOVED_SYNTAX_ERROR: session_tasks = []
                        # REMOVED_SYNTAX_ERROR: for user in users:
                            # REMOVED_SYNTAX_ERROR: task = simulate_user_session(user, operations_per_user)
                            # REMOVED_SYNTAX_ERROR: session_tasks.append(task)

                            # REMOVED_SYNTAX_ERROR: results = await asyncio.gather(*session_tasks)

                            # Verify all operations completed without race conditions
                            # REMOVED_SYNTAX_ERROR: for i, result in enumerate(results):
                                # REMOVED_SYNTAX_ERROR: user_id = users[i]
                                # REMOVED_SYNTAX_ERROR: assert len(result['errors']) == 0, "formatted_string"
                                # REMOVED_SYNTAX_ERROR: assert result['auth_operations'] == operations_per_user
                                # REMOVED_SYNTAX_ERROR: assert result['websocket_operations'] == operations_per_user

                                # Verify final state consistency
                                # REMOVED_SYNTAX_ERROR: stats = websocket_manager.get_stats()
                                # REMOVED_SYNTAX_ERROR: expected_total_connections = len(users) * operations_per_user
                                # REMOVED_SYNTAX_ERROR: assert stats['total_connections'] == expected_total_connections
                                # REMOVED_SYNTAX_ERROR: assert stats['unique_users'] == len(users)


                                # REMOVED_SYNTAX_ERROR: if __name__ == "__main__":
                                    # REMOVED_SYNTAX_ERROR: pytest.main([__file__, "-v", "--tb=short"])<|MERGE_RESOLUTION|>--- conflicted
+++ resolved
@@ -49,11 +49,7 @@
         # REMOVED_SYNTAX_ERROR: from shared.isolated_environment import IsolatedEnvironment
 
         # REMOVED_SYNTAX_ERROR: from netra_backend.app.clients.auth_client_cache import AuthClientCache
-<<<<<<< HEAD
-        # REMOVED_SYNTAX_ERROR: from netra_backend.app.websocket_core.unified_manager import UnifiedWebSocketManager, WebSocketConnection
-=======
         # REMOVED_SYNTAX_ERROR: from netra_backend.app.websocket_core.websocket_manager import WebSocketManager, WebSocketConnection
->>>>>>> dbad8c6f
         # REMOVED_SYNTAX_ERROR: from netra_backend.app.agents.supervisor.user_execution_engine import UserExecutionEngine as ExecutionEngine
         # REMOVED_SYNTAX_ERROR: from netra_backend.app.core.unified_error_handler import UnifiedErrorHandler
         # REMOVED_SYNTAX_ERROR: from netra_backend.app.db.database_manager import DatabaseManager
