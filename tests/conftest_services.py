class TestWebSocketConnection:
    """Real WebSocket connection for testing instead of mocks."""
    
    def __init__(self):
        self.messages_sent = []
        self.is_connected = True
        self._closed = False
        
    async def send_json(self, message: dict):
        """Send JSON message."""
        if self._closed:
            raise RuntimeError("WebSocket is closed")
        self.messages_sent.append(message)
        
    async def close(self, code: int = 1000, reason: str = "Normal closure"):
        """Close WebSocket connection."""
        self._closed = True
        self.is_connected = False
        
    def get_messages(self) -> list:
        """Get all sent messages."""
        return self.messages_sent.copy()

"""
Service fixtures for database, memory optimization, and session management.

This module contains fixtures for:
- Database session management 
- Memory optimization services
- Session memory management
- Factory pattern components

Memory Impact: MEDIUM - Database and memory services can allocate significant resources
Uses lazy loading to prevent unnecessary imports during collection phase.
"""
import asyncio
import uuid
from typing import Optional, Dict, Any, Callable, Tuple
from datetime import datetime, timezone
from contextlib import asynccontextmanager

import pytest
from netra_backend.app.core.unified_error_handler import UnifiedErrorHandler
from netra_backend.app.db.database_manager import DatabaseManager
from netra_backend.app.clients.auth_client_core import AuthServiceClient
from shared.isolated_environment import get_env

# Lazy import flag - prevents heavy imports during collection
_SQLALCHEMY_IMPORTS_LOADED = False
_PHASE0_IMPORTS_LOADED = False

def _lazy_import_sqlalchemy():
    """Lazy import SQLAlchemy components to avoid collection phase overhead."""
    global _SQLALCHEMY_IMPORTS_LOADED
    if not _SQLALCHEMY_IMPORTS_LOADED:
        try:
            from sqlalchemy.ext.asyncio import (
                AsyncSession,
                async_sessionmaker, 
                create_async_engine,
            )
            from sqlalchemy.pool import StaticPool
            globals().update({
                'AsyncSession': AsyncSession,
                'async_sessionmaker': async_sessionmaker,
                'create_async_engine': create_async_engine,
                'StaticPool': StaticPool
            })
            _SQLALCHEMY_IMPORTS_LOADED = True
            return True
        except ImportError:
            return False
    return _SQLALCHEMY_IMPORTS_LOADED

def _lazy_import_phase0():
    """Lazy import Phase 0 components to reduce collection phase memory."""
    global _PHASE0_IMPORTS_LOADED
    if not _PHASE0_IMPORTS_LOADED:
        try:
            from netra_backend.app.dependencies import (
                get_request_scoped_db_session,
                RequestScopedDbDep,
                RequestScopedSupervisorDep,
                get_request_scoped_supervisor_dependency,
                RequestScopedContext
            )
            from netra_backend.app.services.memory_optimization_service import (
                MemoryOptimizationService,
                get_memory_service,
                MemoryPressureLevel,
                RequestScope
            )
            from netra_backend.app.services.session_memory_manager import (
                SessionMemoryManager,
                UserSession,
                SessionState,
                get_session_manager
            )
            from netra_backend.app.database.session_manager import (
                DatabaseSessionManager,
                SessionScopeValidator,
                managed_session
            )
            globals().update({
                'get_request_scoped_db_session': get_request_scoped_db_session,
                'RequestScopedDbDep': RequestScopedDbDep,
                'RequestScopedSupervisorDep': RequestScopedSupervisorDep,
                'get_request_scoped_supervisor_dependency': get_request_scoped_supervisor_dependency,
                'RequestScopedContext': RequestScopedContext,
                'MemoryOptimizationService': MemoryOptimizationService,
                'get_memory_service': get_memory_service,
                'MemoryPressureLevel': MemoryPressureLevel,
                'RequestScope': RequestScope,
                'SessionMemoryManager': SessionMemoryManager,
                'UserSession': UserSession,
                'SessionState': SessionState,
                'get_session_manager': get_session_manager,
                'DatabaseSessionManager': DatabaseSessionManager,
                'SessionScopeValidator': SessionScopeValidator,
                'managed_session': managed_session
            })
            _PHASE0_IMPORTS_LOADED = True
            return True
        except ImportError:
            return False
    return _PHASE0_IMPORTS_LOADED

# Memory profiling decorator
def memory_profile(description: str = "", impact: str = "MEDIUM"):
    """Decorator to track memory usage of service fixtures."""
    def decorator(func):
        func._memory_description = description
        func._memory_impact = impact
        return func
    return decorator

# =============================================================================
# DATABASE SESSION FIXTURES
# Memory Impact: MEDIUM - Database connections and sessions
# =============================================================================

@pytest.fixture
@memory_profile("Isolated database session for testing", "MEDIUM")
async def isolated_db_session():
    """Create isolated database session for testing.
    
    This fixture provides request-scoped database sessions that are properly
    isolated and automatically cleaned up after tests.
    
    Memory Impact: MEDIUM - Creates database connection and session
    
    Yields:
        AsyncSession: Isolated database session
    """
    # Use lazy loading to avoid imports during collection
    sqlalchemy_available = _lazy_import_sqlalchemy()
    phase0_available = _lazy_import_phase0()
    
    if not sqlalchemy_available or not phase0_available:
        # Mock session for testing without real database
        websocket = TestWebSocketConnection()
        mock_session.info = {'mock_session': True}
        yield mock_session
        return
        
    try:
        # Create isolated test database session
        async with get_request_scoped_db_session() as session:
            # Tag session as test-scoped
            session.info = getattr(session, 'info', {})
            session.info['test_scoped'] = True
            session.info['created_at'] = datetime.now(timezone.utc).isoformat()
            
            yield session
    except Exception as e:
        # Fallback to mock if real session creation fails
        websocket = TestWebSocketConnection()
        mock_session.info = {'mock_session': True, 'fallback': True}
        yield mock_session

@pytest.fixture
@memory_profile("Database session with isolation validation", "MEDIUM")
async def database_session_isolation():
    """Create database session with isolation validation.
    
    This fixture provides database sessions that are validated for proper
    isolation and prevents global session storage.
    
    Memory Impact: MEDIUM - Database session with validation overhead
    
    Yields:
        Tuple[AsyncSession, Callable]: Session and validation function
    """
    sqlalchemy_available = _lazy_import_sqlalchemy() 
    phase0_available = _lazy_import_phase0()
    
    if not sqlalchemy_available or not phase0_available:
        # Mock session with validation
        websocket = TestWebSocketConnection()
        mock_session.info = {'test_isolated': True}
        
        def validate_isolation():
            return True
            
        yield mock_session, validate_isolation
        return
    
    async with get_request_scoped_db_session() as session:
        # Tag session with isolation markers
        session.info = getattr(session, 'info', {})
        session.info['test_isolated'] = True
        session.info['isolation_test_id'] = str(uuid.uuid4())
        
        def validate_isolation():
            """Validate that session maintains proper isolation."""
            if not hasattr(session, 'info'):
                return False
            return session.info.get('test_isolated', False)
        
        yield session, validate_isolation

# =============================================================================
# MEMORY OPTIMIZATION SERVICE FIXTURES  
# Memory Impact: HIGH - Memory monitoring and optimization services
# =============================================================================

@pytest.fixture  
@memory_profile("Memory optimization service for testing", "HIGH")
async def memory_optimization_service():
    """Create memory optimization service for testing.
    
    This fixture provides a MemoryOptimizationService instance that is
    properly started and stopped for each test.
    
    Memory Impact: HIGH - Active memory monitoring and optimization
    
    Yields:
        MemoryOptimizationService: Started memory service
    """
    if not _lazy_import_phase0():
        # Mock memory service
        mock_service = MagicMock()
        mock_service.websocket = TestWebSocketConnection()
        mock_service.get_memory_stats = MagicMock()
        mock_service.get_active_scopes_count = MagicMock(return_value=0)
        mock_service.request_scope = asynccontextmanager(
<<<<<<< HEAD
            lambda request_id, user_id, **kwargs: MagicMock())
=======
            lambda request_id, user_id, **kwargs: MagicMock()
        )
>>>>>>> 48d6902b
        
        await mock_service.start()
        try:
            yield mock_service
        finally:
            await mock_service.stop()
        return
    
    # Real memory optimization service
    service = MemoryOptimizationService()
    await service.start()
    
    try:
        yield service
    finally:
        await service.stop()

@pytest.fixture
@memory_profile("Session memory manager for testing", "HIGH")
async def session_memory_manager():
    """Create session memory manager for testing.
    
    This fixture provides a SessionMemoryManager instance for testing
    session lifecycle and memory cleanup functionality.
    
    Memory Impact: HIGH - Session tracking and memory management
    
    Yields:
        SessionMemoryManager: Started session manager
    """
    if not _lazy_import_phase0():
        # Mock session manager
        mock_manager = MagicMock()
        mock_manager.websocket = TestWebSocketConnection()
        mock_manager.cleanup_session = AsyncMock(return_value=True)
        mock_manager.session_scope = asynccontextmanager(
<<<<<<< HEAD
            lambda session_id, user_id, **kwargs: MagicMock())
=======
            lambda session_id, user_id, **kwargs: MagicMock()
        )
>>>>>>> 48d6902b
        
        await mock_manager.start()
        try:
            yield mock_manager
        finally:
            await mock_manager.stop()
        return
    
    # Real session memory manager
    manager = SessionMemoryManager()
    await manager.start()
    
    try:
        yield manager
    finally:
        await manager.stop()

# =============================================================================
# REQUEST-SCOPED SUPERVISOR FIXTURES
# Memory Impact: HIGH - Full supervisor with dependencies
# =============================================================================

@pytest.fixture
@memory_profile("Request-scoped supervisor with proper user context", "HIGH")
async def request_scoped_supervisor(valid_user_execution_context, isolated_db_session):
    """Create request-scoped supervisor with proper user context.
    
    This fixture provides isolated supervisor instances that use request-scoped
    database sessions and proper user execution contexts.
    
    Memory Impact: HIGH - Full supervisor instance with all dependencies
    
    Args:
        valid_user_execution_context: Valid user context fixture
        isolated_db_session: Isolated database session fixture
        
    Yields:
        Supervisor: Request-scoped supervisor instance
    """
    # Import from conftest_base
    from tests.conftest_base import valid_user_execution_context as get_context
    
    if not _lazy_import_phase0():
        # Mock supervisor for testing
        websocket = TestWebSocketConnection()
        mock_supervisor.user_context = valid_user_execution_context
        mock_supervisor.websocket = TestWebSocketConnection()
        yield mock_supervisor
        return
    
    try:
        # Create mock FastAPI request for supervisor creation
        mock_request = MagicMock()
        mock_request.app.state.llm_manager = MagicMock()
        mock_request.app.state.websocket_bridge = MagicMock()
        mock_request.app.state.agent_supervisor = MagicMock()
        mock_request.app.state.agent_supervisor.tool_dispatcher = MagicMock()
        # Create request-scoped context
        context = RequestScopedContext(
            user_id=valid_user_execution_context.user_id,
            thread_id=valid_user_execution_context.thread_id,
            run_id=valid_user_execution_context.run_id,
            websocket_connection_id=getattr(valid_user_execution_context, 'websocket_connection_id', None)
        )
        
        # Create supervisor with request-scoped session
        supervisor = await get_request_scoped_supervisor_dependency(
            mock_request, context, isolated_db_session
        )
        
        yield supervisor
        
        # Cleanup
        if hasattr(supervisor, 'cleanup'):
            await supervisor.cleanup()
            
    except Exception as e:
        # Fallback to mock supervisor if creation fails
        websocket = TestWebSocketConnection()
        mock_supervisor.user_context = valid_user_execution_context
        mock_supervisor.websocket = TestWebSocketConnection()
        yield mock_supervisor

# =============================================================================
# FACTORY PATTERN AND UTILITY FIXTURES
# Memory Impact: LOW - Mock factory components
# =============================================================================

@pytest.fixture
@memory_profile("Mock factory pattern components for testing", "LOW")
def factory_pattern_mocks():
    """Create mock factory pattern components for testing.
    
    This fixture provides mock implementations of factory pattern components
    for testing factory-based dependency injection.
    
    Memory Impact: LOW - Simple mock objects
    
    Returns:
        Dict[str, Any]: Dictionary of mock factory components
    """
    return {
        'execution_engine_factory': MagicMock(),
        'websocket_bridge_factory': MagicMock(),
        'factory_adapter': MagicMock(),
        'agent_instance_factory': MagicMock()
<<<<<<< HEAD
    }
=======
        }
>>>>>>> 48d6902b

# =============================================================================
# COMPLETE PHASE 0 TEST ENVIRONMENT
# Memory Impact: VERY_HIGH - All Phase 0 components together
# =============================================================================

@pytest.fixture
@memory_profile("Complete Phase 0 test environment with all components", "VERY_HIGH")
async def phase0_test_environment(
    isolated_db_session,
    memory_optimization_service,
    session_memory_manager
):
    """Complete Phase 0 test environment with all key components.
    
    This fixture provides a full testing environment with:
    - Valid UserExecutionContext
    - Isolated database session
    - Memory optimization service
    - Session memory manager
    
    Memory Impact: VERY_HIGH - All memory-intensive services combined
    
    Yields:
        Dict[str, Any]: Dictionary of Phase 0 components
    """
    # Import user context from base
    from tests.conftest_base import valid_user_execution_context
    
    # Get user context for this test
    test_context = valid_user_execution_context()
    
    yield {
        'user_context': test_context,
        'db_session': isolated_db_session,
        'memory_service': memory_optimization_service,
        'session_manager': session_memory_manager
    }<|MERGE_RESOLUTION|>--- conflicted
+++ resolved
@@ -1,3 +1,5 @@
+from unittest.mock import MagicMock, AsyncMock
+
 class TestWebSocketConnection:
     """Real WebSocket connection for testing instead of mocks."""
     
@@ -158,7 +160,7 @@
     
     if not sqlalchemy_available or not phase0_available:
         # Mock session for testing without real database
-        websocket = TestWebSocketConnection()
+        mock_session = MagicMock()
         mock_session.info = {'mock_session': True}
         yield mock_session
         return
@@ -174,7 +176,7 @@
             yield session
     except Exception as e:
         # Fallback to mock if real session creation fails
-        websocket = TestWebSocketConnection()
+        mock_session = MagicMock()
         mock_session.info = {'mock_session': True, 'fallback': True}
         yield mock_session
 
@@ -196,7 +198,7 @@
     
     if not sqlalchemy_available or not phase0_available:
         # Mock session with validation
-        websocket = TestWebSocketConnection()
+        mock_session = MagicMock()
         mock_session.info = {'test_isolated': True}
         
         def validate_isolation():
@@ -244,12 +246,8 @@
         mock_service.get_memory_stats = MagicMock()
         mock_service.get_active_scopes_count = MagicMock(return_value=0)
         mock_service.request_scope = asynccontextmanager(
-<<<<<<< HEAD
-            lambda request_id, user_id, **kwargs: MagicMock())
-=======
             lambda request_id, user_id, **kwargs: MagicMock()
         )
->>>>>>> 48d6902b
         
         await mock_service.start()
         try:
@@ -286,12 +284,8 @@
         mock_manager.websocket = TestWebSocketConnection()
         mock_manager.cleanup_session = AsyncMock(return_value=True)
         mock_manager.session_scope = asynccontextmanager(
-<<<<<<< HEAD
-            lambda session_id, user_id, **kwargs: MagicMock())
-=======
             lambda session_id, user_id, **kwargs: MagicMock()
         )
->>>>>>> 48d6902b
         
         await mock_manager.start()
         try:
@@ -336,7 +330,7 @@
     
     if not _lazy_import_phase0():
         # Mock supervisor for testing
-        websocket = TestWebSocketConnection()
+        mock_supervisor = MagicMock()
         mock_supervisor.user_context = valid_user_execution_context
         mock_supervisor.websocket = TestWebSocketConnection()
         yield mock_supervisor
@@ -398,11 +392,7 @@
         'websocket_bridge_factory': MagicMock(),
         'factory_adapter': MagicMock(),
         'agent_instance_factory': MagicMock()
-<<<<<<< HEAD
     }
-=======
-        }
->>>>>>> 48d6902b
 
 # =============================================================================
 # COMPLETE PHASE 0 TEST ENVIRONMENT
