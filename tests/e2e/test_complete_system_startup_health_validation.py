"""
env = get_env()
Comprehensive System Startup and Health Validation E2E Test

Business Value Justification (BVJ):
- Segment: Platform/Internal (Critical Infrastructure)  
- Business Goal: Zero-downtime system initialization and health monitoring
- Value Impact: Ensures reliable system startup for all user segments
- Strategic Impact: Prevents cascading failures and maintains service availability
- Revenue Impact: Protects $100K+ potential revenue loss from system downtime

CRITICAL REQUIREMENTS:
- Test complete system startup from cold state
- Validate service orchestration and dependency resolution
- Test health checks across all services and databases
- Validate migration recovery scenarios
- Test port allocation and conflict resolution
- Validate WebSocket endpoint registration
- Test graceful shutdown and cleanup
- Windows/Linux compatibility
- Real services integration (no mocks for core flows)

This E2E test validates the entire system startup sequence including:
1. Environment validation and configuration loading
2. Database connectivity and migration validation
3. Service startup orchestration (auth → backend → websocket coordination)
4. Health check cascading and dependency validation
5. Port allocation with conflict resolution
6. Service discovery and registration
7. WebSocket endpoint validation and real-time connectivity
8. Graceful shutdown and resource cleanup

Maximum 800 lines, comprehensive system validation.
"""

import asyncio
import json
import logging
import os
import signal
import socket
import subprocess
import sys
import tempfile
import time
from contextlib import asynccontextmanager
from dataclasses import dataclass, field
from pathlib import Path
from typing import Any, Dict, List, Optional, Tuple, Set
from urllib.parse import urlparse

import httpx
import pytest
import websockets
from websockets import ServerConnection
from websockets.exceptions import ConnectionClosed, InvalidURI

# Use absolute imports per CLAUDE.md requirements
from dev_launcher import DevLauncher, LauncherConfig
from dev_launcher.service_discovery import ServiceDiscovery
from dev_launcher.database_connector import DatabaseConnector, DatabaseType
from shared.isolated_environment import get_env
from test_framework.base_e2e_test import BaseE2ETest

logger = logging.getLogger(__name__)


@dataclass
class SystemHealthMetrics:
    """Comprehensive system health and startup metrics."""
    test_name: str
    start_time: float = field(default_factory=time.time)
    end_time: float = 0.0
    
    # Service startup metrics
    services_started: Dict[str, bool] = field(default_factory=dict)
    service_startup_times: Dict[str, float] = field(default_factory=dict)
    service_ports: Dict[str, int] = field(default_factory=dict)
    service_health_checks: Dict[str, bool] = field(default_factory=dict)
    
    # Database health metrics
    database_connections: Dict[str, bool] = field(default_factory=dict)
    database_response_times: Dict[str, float] = field(default_factory=dict)
    migration_status: Dict[str, str] = field(default_factory=dict)
    
    # System integration metrics
    websocket_endpoints: Dict[str, str] = field(default_factory=dict)
    websocket_connectivity: Dict[str, bool] = field(default_factory=dict)
    inter_service_communication: Dict[str, bool] = field(default_factory=dict)
    
    # Resilience metrics
    recovery_attempts: int = 0
    successful_recoveries: int = 0
    port_conflicts_resolved: int = 0
    graceful_shutdown_success: bool = False
    
    # Error tracking
    errors: List[str] = field(default_factory=list)
    warnings: List[str] = field(default_factory=list)
    
    @property
    def total_duration(self) -> float:
        return (self.end_time or time.time()) - self.start_time
    
    @property
    def services_healthy_count(self) -> int:
        return sum(self.service_health_checks.values())
    
    @property
    def databases_connected_count(self) -> int:
        return sum(self.database_connections.values())
    
    @property
    def system_health_score(self) -> float:
        """Calculate overall system health score (0-100)."""
        total_checks = (
            len(self.service_health_checks) +
            len(self.database_connections) +
            len(self.websocket_connectivity) +
            len(self.inter_service_communication)
        )
        if total_checks == 0:
            return 0.0
        
        healthy_checks = (
            sum(self.service_health_checks.values()) +
            sum(self.database_connections.values()) +
            sum(self.websocket_connectivity.values()) +
            sum(self.inter_service_communication.values())
        )
        
        return (healthy_checks / total_checks) * 100


@dataclass
class SystemTestConfig:
    """Configuration for comprehensive system testing."""
    timeout_seconds: int = 60
    enable_websocket_tests: bool = True
    enable_database_tests: bool = True
    enable_migration_tests: bool = True
    enable_inter_service_tests: bool = True
    test_graceful_shutdown: bool = True
    
    # Service configuration
    test_frontend: bool = False  # Skip for speed by default
    use_dynamic_ports: bool = True
    enable_secrets_loading: bool = False
    
    # Test environment
    project_root: Optional[Path] = None
    temp_dir: Optional[Path] = None
    log_level: str = "INFO"


class TestComprehensiveSystemer:
    """Comprehensive end-to-end system tester with full validation."""
    
    def __init__(self, config: SystemTestConfig):
        self.config = config
        self.project_root = config.project_root or self._detect_project_root()
        self.metrics = SystemHealthMetrics(test_name="system_startup_health")
        
        # Process management
        self.launcher_process: Optional[subprocess.Popen] = None
        self.cleanup_tasks: List[callable] = []
        
        # Service discovery and health tracking
        self.service_discovery = ServiceDiscovery(self.project_root)
        self.known_services = {"auth", "backend", "websocket"}
        self.database_types = {"postgresql", "redis", "clickhouse"}
        
        # Testing state
        self.websocket_connections: Dict[str, websockets.ServerConnection] = {}
        
    def _detect_project_root(self) -> Path:
        """Detect project root directory."""
        current = Path(__file__).parent
        while current.parent != current:
            required_dirs = ["netra_backend", "auth_service", "dev_launcher"]
            if all((current / d).exists() for d in required_dirs):
                return current
            current = current.parent
        raise RuntimeError("Could not detect project root directory")
    
    async def run_comprehensive_system_test(self) -> SystemHealthMetrics:
        """Run comprehensive end-to-end system test."""
        logger.info("=== STARTING COMPREHENSIVE SYSTEM TEST ===")
        self.metrics.start_time = time.time()
        
        try:
            # Phase 1: Pre-startup validation and environment preparation
            await self._validate_system_preconditions()
            
            # Phase 2: Database connectivity and migration validation
            if self.config.enable_database_tests:
                await self._validate_database_health()
            
            # Phase 3: System startup orchestration
            await self._start_system_with_orchestration()
            
            # Phase 4: Service health validation
            await self._validate_service_health()
            
            # Phase 5: Inter-service communication validation
            if self.config.enable_inter_service_tests:
                await self._validate_inter_service_communication()
            
            # Phase 6: WebSocket connectivity validation
            if self.config.enable_websocket_tests:
                await self._validate_websocket_connectivity()
            
            # Phase 7: System resilience testing
            await self._test_system_resilience()
            
            # Phase 8: Graceful shutdown validation
            if self.config.test_graceful_shutdown:
                await self._test_graceful_shutdown()
            
            logger.info(f"System test completed successfully in {self.metrics.total_duration:.1f}s")
            return self.metrics
            
        except Exception as e:
            logger.error(f"System test failed: {e}")
            self.metrics.errors.append(str(e))
            await self._emergency_cleanup()
            return self.metrics
        
        finally:
            self.metrics.end_time = time.time()
            await self._cleanup_system_test()
    
    async def _validate_system_preconditions(self):
        """Phase 1: Validate system preconditions and environment."""
        logger.info("Phase 1: Validating system preconditions")
        
        # Check project structure
        required_dirs = ["netra_backend", "auth_service", "frontend", "dev_launcher"]
        missing_dirs = []
        for dir_name in required_dirs:
            dir_path = self.project_root / dir_name
            if not dir_path.exists():
                missing_dirs.append(dir_name)
        
        if missing_dirs:
            raise RuntimeError(f"Missing required directories: {missing_dirs}")
        
        # Validate Python environment
        try:
            import uvicorn, fastapi, asyncio, httpx, websockets
        except ImportError as e:
            raise RuntimeError(f"Missing critical Python dependencies: {e}")
        
        # Set up test environment
        if not self.config.temp_dir:
            self.config.temp_dir = Path(tempfile.mkdtemp(prefix="system_e2e_"))
            self.cleanup_tasks.append(self._cleanup_temp_directory)
        
        # Clear any existing service discovery
        discovery_dir = self.project_root / ".service_discovery"
        if discovery_dir.exists():
            for file in discovery_dir.glob("*.json"):
                try:
                    file.unlink()
                except Exception as e:
                    self.metrics.warnings.append(f"Failed to clear discovery file {file}: {e}")
        
        logger.info("System preconditions validated successfully")
    
    async def _validate_database_health(self):
        """Phase 2: Validate database connectivity and migration health."""
        logger.info("Phase 2: Validating database health and migrations")
        
        db_connector = DatabaseConnector(use_emoji=False)
        try:
            # Test all database connections
            start_time = time.time()
            all_healthy = await db_connector.validate_all_connections()
            
            # Record individual database status
            for name, connection in db_connector.connections.items():
                db_name = connection.db_type.value.lower()
                is_connected = connection.status.value == "connected"
                response_time = time.time() - start_time if is_connected else 0.0
                
                self.metrics.database_connections[db_name] = is_connected
                self.metrics.database_response_times[db_name] = response_time
                
                if is_connected:
                    logger.info(f"Database {db_name} connected successfully ({response_time:.3f}s)")
                else:
                    error_msg = f"Database {db_name} connection failed: {connection.last_error}"
                    logger.warning(error_msg)
                    self.metrics.warnings.append(error_msg)
            
            # Test migration status for databases that support it
            if self.config.enable_migration_tests:
                await self._validate_migration_status()
                
        except Exception as e:
            error_msg = f"Database health validation failed: {e}"
            logger.error(error_msg)
            self.metrics.errors.append(error_msg)
            # Set all databases as disconnected
            for db_type in self.database_types:
                self.metrics.database_connections[db_type] = False
        
        finally:
            await db_connector.stop_health_monitoring()
    
    async def _validate_migration_status(self):
        """Validate database migration status."""
        try:
            # Import migration utilities
            from netra_backend.app.db.alembic_state_recovery import AlembicStateRecoveryManager
            
            recovery_manager = AlembicStateRecoveryManager()
            
            # Check PostgreSQL migration status
            try:
                pg_status = await recovery_manager.check_migration_state()
                self.metrics.migration_status["postgresql"] = pg_status.get("status", "unknown")
                logger.info(f"PostgreSQL migration status: {pg_status}")
            except Exception as e:
                self.metrics.migration_status["postgresql"] = "error"
                self.metrics.warnings.append(f"PostgreSQL migration check failed: {e}")
            
        except ImportError:
            self.metrics.warnings.append("Migration validation tools not available")
        except Exception as e:
            error_msg = f"Migration status validation failed: {e}"
            logger.warning(error_msg)
            self.metrics.warnings.append(error_msg)
    
    async def _start_system_with_orchestration(self):
        """Phase 3: Start system with proper service orchestration."""
        logger.info("Phase 3: Starting system with orchestration")
        
        # Build launcher command
        cmd = self._build_launcher_command()
        
        # Set up environment
<<<<<<< HEAD
        env = get_env().as_dict().copy()
=======
        env = env.get_all()
>>>>>>> 6b7b0403
        env.update({
            "NETRA_TEST_MODE": "true",
            "NETRA_STARTUP_MODE": "comprehensive",
            "NETRA_LOG_LEVEL": self.config.log_level
        })
        
        if not self.config.enable_secrets_loading:
            env["NETRA_SKIP_SECRETS"] = "true"
        
        logger.info(f"Starting system: {' '.join(cmd)}")
        
        # Start the launcher process
        startup_start = time.time()
        self.launcher_process = subprocess.Popen(
            cmd,
            cwd=str(self.project_root),
            env=env,
            stdout=subprocess.PIPE,
            stderr=subprocess.PIPE,
            text=True,
            preexec_fn=None if sys.platform == "win32" else os.setsid
        )
        
        self.cleanup_tasks.append(self._terminate_launcher_process)
        
        # Wait for system startup with timeout
        await self._wait_for_system_ready()
        
        startup_duration = time.time() - startup_start
        logger.info(f"System startup completed in {startup_duration:.1f}s")
    
    def _build_launcher_command(self) -> List[str]:
        """Build optimized launcher command for comprehensive testing."""
        cmd = [sys.executable, "-m", "dev_launcher"]
        
        cmd.extend([
            "--no-browser",
            "--non-interactive",
            "--minimal" if not self.config.test_frontend else "--full",
            "--no-reload"
        ])
        
        if self.config.use_dynamic_ports:
            cmd.append("--dynamic")
        
        if not self.config.enable_secrets_loading:
            cmd.append("--no-secrets")
        
        return cmd
    
    async def _wait_for_system_ready(self):
        """Wait for system to be ready with comprehensive validation."""
        timeout = self.config.timeout_seconds
        check_interval = 2.0
        elapsed = 0.0
        
        logger.info(f"Waiting for system ready (timeout: {timeout}s)")
        
        while elapsed < timeout:
            # Check if launcher process is still running
            if self.launcher_process and self.launcher_process.poll() is not None:
                stdout, stderr = self.launcher_process.communicate()
                if self.launcher_process.returncode != 0:
                    raise RuntimeError(f"System startup failed with exit code {self.launcher_process.returncode}. Stderr: {stderr}")
            
            # Check service readiness
            ready_services = await self._check_services_ready()
            if len(ready_services) >= 2:  # At least auth and backend
                logger.info(f"System ready: {len(ready_services)} services online")
                return
            
            await asyncio.sleep(check_interval)
            elapsed += check_interval
        
        raise TimeoutError(f"System not ready after {timeout}s timeout")
    
    async def _check_services_ready(self) -> Set[str]:
        """Check which services are ready."""
        ready_services = set()
        
        # Check auth service (port 8081)
        if await self._is_service_healthy("auth", 8081):
            ready_services.add("auth")
        
        # Check backend service (port 8001)
        if await self._is_service_healthy("backend", 8001):
            ready_services.add("backend")
        
        # Check frontend if enabled
        if self.config.test_frontend and await self._is_service_healthy("frontend", 3000):
            ready_services.add("frontend")
        
        return ready_services
    
    async def _validate_service_health(self):
        """Phase 4: Comprehensive service health validation."""
        logger.info("Phase 4: Validating comprehensive service health")
        
        service_configs = [
            ("auth", 8081, "/health"),
            ("backend", 8001, "/health"),
        ]
        
        if self.config.test_frontend:
            service_configs.append(("frontend", 3000, "/"))
        
        for service_name, default_port, health_path in service_configs:
            await self._validate_individual_service(service_name, default_port, health_path)
        
        # Validate that critical services are healthy
        critical_services = ["auth", "backend"]
        healthy_critical = sum(
            self.metrics.service_health_checks.get(svc, False) 
            for svc in critical_services
        )
        
        if healthy_critical == 0:
            raise RuntimeError("No critical services are healthy")
        
        logger.info(f"Service health validation completed: {self.metrics.services_healthy_count} services healthy")
    
    async def _validate_individual_service(self, service_name: str, default_port: int, health_path: str):
        """Validate individual service health and performance."""
        try:
            # Discover actual port
            port = await self._discover_service_port(service_name, default_port)
            self.metrics.service_ports[service_name] = port
            
            # Test service startup
            startup_start = time.time()
            healthy = await self._is_service_healthy(service_name, port, health_path)
            startup_time = time.time() - startup_start
            
            # Record metrics
            self.metrics.services_started[service_name] = healthy
            self.metrics.service_startup_times[service_name] = startup_time
            self.metrics.service_health_checks[service_name] = healthy
            
            if healthy:
                logger.info(f"Service {service_name} healthy on port {port} ({startup_time:.3f}s)")
            else:
                warning_msg = f"Service {service_name} not healthy on port {port}"
                logger.warning(warning_msg)
                self.metrics.warnings.append(warning_msg)
        
        except Exception as e:
            error_msg = f"Service {service_name} validation failed: {e}"
            logger.error(error_msg)
            self.metrics.errors.append(error_msg)
            self.metrics.services_started[service_name] = False
            self.metrics.service_health_checks[service_name] = False
    
    async def _validate_inter_service_communication(self):
        """Phase 5: Validate inter-service communication."""
        logger.info("Phase 5: Validating inter-service communication")
        
        # Test auth service → backend communication
        auth_to_backend = await self._test_auth_to_backend_communication()
        self.metrics.inter_service_communication["auth_to_backend"] = auth_to_backend
        
        # Test backend → auth service communication
        backend_to_auth = await self._test_backend_to_auth_communication()
        self.metrics.inter_service_communication["backend_to_auth"] = backend_to_auth
        
        communication_success = sum(self.metrics.inter_service_communication.values())
        logger.info(f"Inter-service communication: {communication_success}/{len(self.metrics.inter_service_communication)} successful")
    
    async def _test_auth_to_backend_communication(self) -> bool:
        """Test communication from auth service to backend."""
        try:
            auth_port = self.metrics.service_ports.get("auth", 8081)
            backend_port = self.metrics.service_ports.get("backend", 8001)
            
            if not auth_port or not backend_port:
                return False
            
            # Test basic connectivity
            async with httpx.AsyncClient(timeout=5.0) as client:
                # Get auth service status
                auth_response = await client.get(f"http://localhost:{auth_port}/health")
                if auth_response.status_code != 200:
                    return False
                
                # Test if auth service can validate against backend (if applicable)
                return True
                
        except Exception as e:
            logger.warning(f"Auth to backend communication test failed: {e}")
            return False
    
    async def _test_backend_to_auth_communication(self) -> bool:
        """Test communication from backend to auth service."""
        try:
            backend_port = self.metrics.service_ports.get("backend", 8001)
            auth_port = self.metrics.service_ports.get("auth", 8081)
            
            if not backend_port or not auth_port:
                return False
            
            async with httpx.AsyncClient(timeout=5.0) as client:
                # Test backend can reach auth service
                backend_response = await client.get(f"http://localhost:{backend_port}/health")
                return backend_response.status_code == 200
                
        except Exception as e:
            logger.warning(f"Backend to auth communication test failed: {e}")
            return False
    
    async def _validate_websocket_connectivity(self):
        """Phase 6: Validate WebSocket connectivity and real-time features."""
        logger.info("Phase 6: Validating WebSocket connectivity")
        
        try:
            # Discover WebSocket endpoints
            backend_info = self.service_discovery.read_backend_info()
            if not backend_info:
                self.metrics.warnings.append("No backend service discovery info found")
                return
            
            ws_url = backend_info.get("websocket_url")
            if not ws_url:
                self.metrics.warnings.append("No WebSocket URL found in service discovery")
                return
            
            self.metrics.websocket_endpoints["backend"] = ws_url
            
            # Test WebSocket connection
            ws_connected = await self._test_websocket_connection(ws_url)
            self.metrics.websocket_connectivity["backend"] = ws_connected
            
            if ws_connected:
                logger.info(f"WebSocket connectivity validated: {ws_url}")
            else:
                self.metrics.warnings.append(f"WebSocket connection failed: {ws_url}")
        
        except Exception as e:
            error_msg = f"WebSocket validation failed: {e}"
            logger.error(error_msg)
            self.metrics.errors.append(error_msg)
    
    async def _test_websocket_connection(self, ws_url: str) -> bool:
        """Test WebSocket connection with timeout."""
        try:
            # Parse and validate URL
            parsed = urlparse(ws_url)
            if not parsed.hostname or not parsed.port:
                logger.warning(f"Invalid WebSocket URL: {ws_url}")
                return False
            
            # Test connection with timeout
            async with asyncio.timeout(5.0):
                async with websockets.connect(ws_url) as websocket:
                    # Send test message
                    test_message = {"type": "ping", "data": "health_check"}
                    await websocket.send(json.dumps(test_message))
                    
                    # Wait for response
                    try:
                        response = await websocket.recv()
                        logger.info(f"WebSocket test successful: {response}")
                        return True
                    except asyncio.TimeoutError:
                        logger.info("WebSocket connected but no response received")
                        return True  # Connection successful even without response
            
        except (ConnectionClosed, InvalidURI, OSError, asyncio.TimeoutError) as e:
            logger.warning(f"WebSocket connection test failed: {e}")
            return False
        except Exception as e:
            logger.error(f"WebSocket test error: {e}")
            return False
    
    async def _test_system_resilience(self):
        """Phase 7: Test system resilience and recovery."""
        logger.info("Phase 7: Testing system resilience")
        
        # Test port conflict resolution
        await self._test_port_conflict_resolution()
        
        # Test service recovery (simple validation)
        await self._test_service_recovery()
    
    async def _test_port_conflict_resolution(self):
        """Test that system can handle port conflicts."""
        try:
            # Check for any port conflicts in current allocation
            ports_used = list(self.metrics.service_ports.values())
            unique_ports = set(ports_used)
            
            if len(ports_used) != len(unique_ports):
                conflicts = len(ports_used) - len(unique_ports)
                self.metrics.port_conflicts_resolved = conflicts
                logger.warning(f"Port conflicts detected and resolved: {conflicts}")
            else:
                logger.info("No port conflicts detected")
        
        except Exception as e:
            self.metrics.warnings.append(f"Port conflict test failed: {e}")
    
    async def _test_service_recovery(self):
        """Test basic service recovery capability."""
        # This is a lightweight test - we don't actually kill services in comprehensive test
        # Instead, we validate that services are responding consistently
        
        recovery_attempts = 0
        successful_recoveries = 0
        
        for service_name in ["auth", "backend"]:
            if service_name not in self.metrics.service_ports:
                continue
                
            recovery_attempts += 1
            port = self.metrics.service_ports[service_name]
            
            # Test service responsiveness multiple times
            healthy_checks = 0
            for i in range(3):
                if await self._is_service_healthy(service_name, port):
                    healthy_checks += 1
                await asyncio.sleep(0.5)
            
            if healthy_checks >= 2:  # At least 2/3 checks successful
                successful_recoveries += 1
        
        self.metrics.recovery_attempts = recovery_attempts
        self.metrics.successful_recoveries = successful_recoveries
        
        logger.info(f"Service recovery test: {successful_recoveries}/{recovery_attempts} services stable")
    
    async def _test_graceful_shutdown(self):
        """Phase 8: Test graceful shutdown procedure."""
        logger.info("Phase 8: Testing graceful shutdown")
        
        if not self.launcher_process:
            self.metrics.warnings.append("No launcher process to test shutdown")
            return
        
        try:
            # Send graceful shutdown signal
            if sys.platform == "win32":
                # Windows: send CTRL+C signal
                self.launcher_process.send_signal(signal.CTRL_C_EVENT)
            else:
                # Unix: send SIGTERM
                self.launcher_process.terminate()
            
            # Wait for graceful shutdown
            try:
                self.launcher_process.wait(timeout=10)
                self.metrics.graceful_shutdown_success = True
                logger.info("Graceful shutdown completed successfully")
            except subprocess.TimeoutExpired:
                # Force kill if graceful shutdown takes too long
                self.launcher_process.kill()
                self.launcher_process.wait()
                self.metrics.warnings.append("Graceful shutdown timeout - forced termination")
        
        except Exception as e:
            error_msg = f"Graceful shutdown test failed: {e}"
            logger.error(error_msg)
            self.metrics.errors.append(error_msg)
    
    # Helper methods
    async def _discover_service_port(self, service_name: str, default_port: int) -> int:
        """Discover actual service port from service discovery."""
        try:
            if service_name == "auth":
                info = self.service_discovery.read_auth_info()
            elif service_name == "backend":
                info = self.service_discovery.read_backend_info()
            elif service_name == "frontend":
                info = self.service_discovery.read_frontend_info()
            else:
                return default_port
            
            return info.get("port", default_port) if info else default_port
        except Exception:
            return default_port
    
    async def _is_service_healthy(self, service_name: str, port: int, health_path: str = "/health") -> bool:
        """Check if service is healthy via HTTP."""
        try:
            url = f"http://localhost:{port}{health_path}"
            async with httpx.AsyncClient(timeout=3.0, follow_redirects=True) as client:
                response = await client.get(url)
                return response.status_code == 200
        except Exception:
            return False
    
    def _terminate_launcher_process(self):
        """Terminate launcher process."""
        if not self.launcher_process:
            return
        
        try:
            if sys.platform == "win32":
                subprocess.run(
                    ["taskkill", "/F", "/T", "/PID", str(self.launcher_process.pid)],
                    capture_output=True, text=True
                )
            else:
                os.killpg(os.getpgid(self.launcher_process.pid), signal.SIGTERM)
            
            try:
                self.launcher_process.wait(timeout=5)
            except subprocess.TimeoutExpired:
                self.launcher_process.kill()
                self.launcher_process.wait()
        except Exception as e:
            logger.error(f"Error terminating launcher: {e}")
    
    def _cleanup_temp_directory(self):
        """Clean up temporary directory."""
        if self.config.temp_dir and self.config.temp_dir.exists():
            import shutil
            try:
                shutil.rmtree(str(self.config.temp_dir))
            except Exception as e:
                logger.warning(f"Failed to cleanup temp dir: {e}")
    
    async def _emergency_cleanup(self):
        """Emergency cleanup on test failure."""
        logger.warning("Performing emergency cleanup")
        for task in self.cleanup_tasks:
            try:
                if asyncio.iscoroutinefunction(task):
                    await task()
                else:
                    task()
            except Exception as e:
                logger.error(f"Emergency cleanup failed: {e}")
    
    async def _cleanup_system_test(self):
        """Clean up after system test."""
        logger.info("Cleaning up comprehensive system test")
        
        # Close WebSocket connections
        for ws_name, ws in self.websocket_connections.items():
            try:
                await ws.close()
            except Exception:
                pass
        
        # Run all cleanup tasks
        for task in self.cleanup_tasks:
            try:
                if asyncio.iscoroutinefunction(task):
                    await task()
                else:
                    task()
            except Exception as e:
                logger.error(f"Cleanup task failed: {e}")
        
        logger.info("System test cleanup completed")


@pytest.mark.e2e
@pytest.mark.asyncio  
class TestCompleteSystemStartupHealthValidation:
    """Comprehensive system startup and health validation test suite."""
    
    @pytest.fixture
    def system_config(self):
        """Create system test configuration."""
        return SystemTestConfig(
            timeout_seconds=60,
            enable_websocket_tests=True,
            enable_database_tests=True,
            enable_migration_tests=True,
            enable_inter_service_tests=True,
            test_graceful_shutdown=True,
            test_frontend=False,  # Skip for speed
            use_dynamic_ports=True,
            enable_secrets_loading=False
        )
    
    @pytest.mark.startup
    async def test_comprehensive_system_startup_and_health(self, system_config):
        """Test comprehensive system startup and health validation."""
        logger.info("=== COMPREHENSIVE SYSTEM STARTUP AND HEALTH TEST ===")
        
        tester = ComprehensiveSystemTester(system_config)
        metrics = await tester.run_comprehensive_system_test()
        
        # Validate core requirements
        assert len(metrics.errors) == 0, f"System test had errors: {metrics.errors}"
        
        # Validate service health
        assert metrics.services_healthy_count >= 2, f"Insufficient healthy services: {metrics.services_healthy_count}"
        
        # Validate database connectivity (at least one should work)
        if metrics.databases_connected_count == 0:
            logger.warning("No databases connected - running in limited mode")
        
        # Validate system health score
        health_score = metrics.system_health_score
        assert health_score >= 70.0, f"System health score too low: {health_score:.1f}%"
        
        # Validate startup performance
        assert metrics.total_duration < system_config.timeout_seconds, \
            f"System startup too slow: {metrics.total_duration:.1f}s"
        
        # Validate resilience metrics
        if metrics.recovery_attempts > 0:
            recovery_rate = (metrics.successful_recoveries / metrics.recovery_attempts) * 100
            assert recovery_rate >= 50, f"Recovery rate too low: {recovery_rate:.1f}%"
        
        # Log comprehensive results
        logger.info("=== SYSTEM TEST RESULTS ===")
        logger.info(f"Total Duration: {metrics.total_duration:.1f}s")
        logger.info(f"System Health Score: {health_score:.1f}%")
        logger.info(f"Services Healthy: {metrics.services_healthy_count}")
        logger.info(f"Databases Connected: {metrics.databases_connected_count}")
        logger.info(f"WebSocket Endpoints: {len(metrics.websocket_endpoints)}")
        logger.info(f"Inter-service Communication: {sum(metrics.inter_service_communication.values())}")
        logger.info(f"Port Conflicts Resolved: {metrics.port_conflicts_resolved}")
        logger.info(f"Graceful Shutdown: {metrics.graceful_shutdown_success}")
        
        if metrics.warnings:
            logger.warning(f"Warnings: {len(metrics.warnings)}")
            for warning in metrics.warnings[:5]:  # Show first 5 warnings
                logger.warning(f"  - {warning}")
        
        logger.info("=== COMPREHENSIVE SYSTEM TEST PASSED ===")


async def run_comprehensive_system_test():
    """Standalone function to run comprehensive system test."""
    config = SystemTestConfig()
    tester = ComprehensiveSystemTester(config)
    return await tester.run_comprehensive_system_test()


if __name__ == "__main__":
    # Allow standalone execution
    result = asyncio.run(run_comprehensive_system_test())
    print(f"System test result: Health Score {result.system_health_score:.1f}%")
    print(f"Duration: {result.total_duration:.1f}s")
    print(f"Services: {result.services_healthy_count} healthy")
    print(f"Databases: {result.databases_connected_count} connected")
    if result.errors:
        print(f"Errors: {len(result.errors)}")
        for error in result.errors:
            print(f"  - {error}")<|MERGE_RESOLUTION|>--- conflicted
+++ resolved
@@ -340,11 +340,6 @@
         cmd = self._build_launcher_command()
         
         # Set up environment
-<<<<<<< HEAD
-        env = get_env().as_dict().copy()
-=======
-        env = env.get_all()
->>>>>>> 6b7b0403
         env.update({
             "NETRA_TEST_MODE": "true",
             "NETRA_STARTUP_MODE": "comprehensive",
