--- conflicted
+++ resolved
@@ -27,11 +27,7 @@
 
 @pytest.mark.e2e
 class GoldenPathRegistryConsolidationTests(SSotAsyncTestCase):
-<<<<<<< HEAD
-    """Critical P0 tests ensuring Golden Path (login → AI responses) survives registry consolidation"""
-=======
     """Critical P0 tests ensuring Golden Path (login -> AI responses) survives registry consolidation"""
->>>>>>> 5aba5b9f
 
     def setUp(self):
         """Set up Golden Path test environment with staging GCP (no Docker)"""
