from shared.isolated_environment import get_env
"""
<<<<<<< HEAD
from shared.isolated_environment import get_env
=======
env = get_env()
>>>>>>> 6b7b0403
End-to-End Deployment Configuration Validation Tests

Comprehensive failing tests that validate deployment configuration issues
across all services. These tests reproduce the exact conditions that cause
staging deployment failures.

QA Agent: E2E Configuration Validation
Created: 2025-08-24 
Purpose: Validate deployment configuration root causes end-to-end
"""

import pytest
import os
import json
import yaml
import subprocess
import sys
from pathlib import Path

# Setup test path



@pytest.mark.e2e
class TestDeploymentConfigurationFailures:
    """Test suite reproducing deployment configuration failures."""
    
    @pytest.mark.e2e
    def test_gcp_deployment_script_missing_critical_secrets(self):
        """
        FAILING TEST: Shows GCP deployment script missing critical secrets mapping.
        
        Root Cause: deploy_to_gcp.py not mapping all required secrets from 
        Secret Manager to Cloud Run environment variables.
        """
        deploy_script_path = Path(__file__).parent.parent / "scripts" / "deploy_to_gcp.py"
        
        if not deploy_script_path.exists():
            pytest.skip("Deployment script not found")
        
        with open(deploy_script_path) as f:
            deploy_content = f.read()
        
        # Critical secrets required for staging deployment
        critical_secrets = {
            "backend": [
                "DATABASE_URL",
                "JWT_SECRET_KEY", 
                "SECRET_KEY",
                "GOOGLE_API_KEY",
                "FERNET_KEY",
                "GEMINI_API_KEY",
                "GOOGLE_CLIENT_ID",
                "GOOGLE_CLIENT_SECRET",
                "SERVICE_SECRET",
                "CLICKHOUSE_PASSWORD",
                "REDIS_URL"  # This is typically missing
            ],
            "auth": [
                "DATABASE_URL",
                "JWT_SECRET_KEY",
                "GOOGLE_CLIENT_ID", 
                "GOOGLE_CLIENT_SECRET",
                "SERVICE_SECRET",
                "SERVICE_ID",
                "REDIS_URL"  # This is typically missing
            ]
        }
        
        # Find secret mapping sections for each service
        missing_secrets = {}
        
        for service, secrets in critical_secrets.items():
            service_section_match = f"# {service.title()} service"
            service_start = deploy_content.find(service_section_match)
            
            if service_start == -1:
                missing_secrets[service] = secrets
                continue
            
            # Look for --set-secrets in the service section
            service_end = deploy_content.find("# ", service_start + 1)
            if service_end == -1:
                service_end = len(deploy_content)
            
            service_section = deploy_content[service_start:service_end]
            
            missing_for_service = []
            for secret in secrets:
                # Check if secret is mapped in deployment
                if f"{secret}=" not in service_section and secret.lower() not in service_section.lower():
                    missing_for_service.append(secret)
            
            if missing_for_service:
                missing_secrets[service] = missing_for_service
        
        # This MUST fail if critical secrets are missing
        assert not missing_secrets, \
            f"Critical secrets missing from deployment script: {missing_secrets}"
    
    @pytest.mark.e2e
    def test_cloud_run_service_configuration_incomplete(self):
        """
        FAILING TEST: Shows Cloud Run service configuration missing required settings.
        
        Root Cause: Cloud Run services not configured with proper Cloud SQL connections,
        memory limits, and environment variable mappings.
        """
        deploy_script_path = Path(__file__).parent.parent / "scripts" / "deploy_to_gcp.py"
        
        if not deploy_script_path.exists():
            pytest.skip("Deployment script not found")
        
        with open(deploy_script_path) as f:
            deploy_content = f.read()
        
        # Required Cloud Run configurations
        required_cloud_run_configs = {
            "cloud_sql_instances": [
                "--add-cloudsql-instances",
                "netra-staging:us-central1:netra-postgres"
            ],
            "memory_cpu": [
                "--memory", "--cpu"
            ],
            "service_account": [
                "--service-account"
            ],
            "allow_unauthenticated": [
                "--allow-unauthenticated"
            ]
        }
        
        missing_configs = {}
        
        for config_category, required_flags in required_cloud_run_configs.items():
            missing_flags = []
            for flag in required_flags:
                if flag not in deploy_content:
                    missing_flags.append(flag)
            
            if missing_flags:
                missing_configs[config_category] = missing_flags
        
        # This MUST fail if required Cloud Run configs are missing
        assert not missing_configs, \
            f"Required Cloud Run configurations missing: {missing_configs}"
    
    @pytest.mark.e2e
    def test_secret_manager_secret_creation_incomplete(self):
        """
        FAILING TEST: Shows Secret Manager secrets not properly created for staging.
        
        Root Cause: Deployment script references secrets that don't exist in
        Secret Manager, causing Cloud Run deployment to fail.
        """
        deploy_script_path = Path(__file__).parent.parent / "scripts" / "deploy_to_gcp.py"
        
        if not deploy_script_path.exists():
            pytest.skip("Deployment script not found")
        
        with open(deploy_script_path) as f:
            deploy_content = f.read()
        
        # Extract all secret references from deployment script
        import re
        secret_references = re.findall(r'([a-zA-Z-_]+)=([a-zA-Z-_]+):latest', deploy_content)
        
        # Secrets that should exist in Secret Manager
        expected_secrets = [
            "database-url-staging",
            "jwt-secret-key-staging", 
            "session-secret-key-staging",
            "openai-api-key-staging",
            "fernet-key-staging",
            "gemini-api-key-staging",
            "google-client-id-staging",
            "google-client-secret-staging",
            "service-secret-staging",
            "clickhouse-password-staging",
            "redis-url-staging"  # Often missing
        ]
        
        referenced_secrets = [secret_name for _, secret_name in secret_references]
        missing_secret_refs = []
        
        for expected in expected_secrets:
            if expected not in referenced_secrets:
                missing_secret_refs.append(expected)
        
        # This MUST fail if secret references are incomplete
        assert not missing_secret_refs, \
            f"Secret Manager secrets not referenced in deployment: {missing_secret_refs}"
    
    @pytest.mark.e2e
    def test_environment_variable_precedence_issues(self):
        """
        FAILING TEST: Shows environment variable precedence causing wrong values.
        
        Root Cause: Local development environment variables overriding 
        Cloud Run secret values during deployment.
        """
        # Simulate conflicting environment variables
        local_overrides = {
            "DATABASE_URL": "postgresql://localhost:5432/local_dev",
            "REDIS_URL": "redis://localhost:6379/0",
            "CLICKHOUSE_URL": "http://localhost:8123",
            "ENVIRONMENT": "development"  # Wrong environment
        }
        
        expected_staging_values = {
            "DATABASE_URL": "postgresql://.*cloudsql.*netra-staging",
            "REDIS_URL": "redis://.*staging.*",
            "CLICKHOUSE_URL": "https://.*staging.*",
            "ENVIRONMENT": "staging"
        }
        
        with patch.dict(os.environ, local_overrides):
            from netra_backend.app.core.configuration.database import DatabaseConfigManager
            
            manager = DatabaseConfigManager()
            
            # This MUST fail - local values should not override staging secrets
            precedence_issues = []
            
            # Check database URL
            db_url = manager._get_postgres_url()
<<<<<<< HEAD
            if db_url and "localhost" in db_url and get_env().get("ENVIRONMENT") == "staging":
=======
            if db_url and "localhost" in db_url and env.get("ENVIRONMENT") == "staging":
>>>>>>> 6b7b0403
                precedence_issues.append("DATABASE_URL using local override in staging")
            
            # Check ClickHouse config
            ch_config = manager._get_clickhouse_configuration()
<<<<<<< HEAD
            if ch_config.get("host") == "localhost" and get_env().get("ENVIRONMENT") == "staging":
=======
            if ch_config.get("host") == "localhost" and env.get("ENVIRONMENT") == "staging":
>>>>>>> 6b7b0403
                precedence_issues.append("CLICKHOUSE_HOST using local override in staging")
            
            assert not precedence_issues, \
                f"Environment variable precedence issues: {precedence_issues}"


@pytest.mark.e2e
class TestServiceSpecificConfigurationFailures:
    """Test suite for service-specific configuration failures."""
    
    @pytest.mark.e2e
    def test_backend_clickhouse_configuration_missing(self):
        """
        FAILING TEST: Shows backend ClickHouse configuration missing in staging.
        
        Root Cause: Backend service deployed without CLICKHOUSE_URL or 
        CLICKHOUSE_HOST environment variables.
        """
        from netra_backend.app.core.configuration.database import DatabaseConfigManager
        
        # Simulate staging deployment missing ClickHouse config
        staging_env_without_clickhouse = {
            "ENVIRONMENT": "staging",
            "DATABASE_URL": "postgresql://user:pass@/db?host=/cloudsql/instance",
            # CLICKHOUSE_URL missing
            # CLICKHOUSE_HOST missing
        }
        
        with patch.dict(os.environ, staging_env_without_clickhouse, clear=True):
            manager = DatabaseConfigManager()
            ch_config = manager._get_clickhouse_configuration()
            
            # This MUST fail - staging should not use empty/default ClickHouse config
            staging_clickhouse_issues = []
            
            if not ch_config.get("host"):
                staging_clickhouse_issues.append("ClickHouse host not configured")
            
            if ch_config.get("host") == "localhost":
                staging_clickhouse_issues.append("ClickHouse defaulting to localhost")
            
            if not ch_config.get("password"):
                staging_clickhouse_issues.append("ClickHouse password not configured")
            
            assert not staging_clickhouse_issues, \
                f"Backend ClickHouse configuration issues in staging: {staging_clickhouse_issues}"
    
    @pytest.mark.e2e
    def test_auth_service_redis_configuration_missing(self):
        """
        FAILING TEST: Shows auth service Redis configuration missing in staging.
        
        Root Cause: Auth service deployed without REDIS_URL, falling back to
        localhost default which doesn't exist in Cloud Run.
        """
        from auth_service.auth_core.config import AuthConfig
        
        # Simulate staging deployment missing Redis config
        staging_env_without_redis = {
            "ENVIRONMENT": "staging",
            "DATABASE_URL": "postgresql://user:pass@/db?host=/cloudsql/instance",
            # REDIS_URL missing
        }
        
        with patch.dict(os.environ, staging_env_without_redis, clear=True):
            redis_url = AuthConfig.get_redis_url()
            
            # This MUST fail - staging should not use localhost Redis
            assert "localhost" not in redis_url, \
                f"Auth service using localhost Redis in staging: {redis_url}"
    
    @pytest.mark.e2e
    def test_frontend_api_url_configuration_mismatch(self):
        """
        FAILING TEST: Shows frontend API URL configuration mismatch in staging.
        
        Root Cause: Frontend deployed with wrong NEXT_PUBLIC_API_URL pointing
        to localhost instead of staging backend URL.
        """
        # Frontend environment variables for staging
        frontend_staging_env = {
            "ENVIRONMENT": "staging",
            "NEXT_PUBLIC_API_URL": "http://localhost:8888",  # Wrong - should be staging URL
            "NEXT_PUBLIC_AUTH_URL": "http://localhost:8081"   # Wrong - should be staging URL
        }
        
        expected_staging_urls = {
            "NEXT_PUBLIC_API_URL": "https://api.staging.netrasystems.ai",
            "NEXT_PUBLIC_AUTH_URL": "https://auth.staging.netrasystems.ai"
        }
        
        with patch.dict(os.environ, frontend_staging_env):
            # This MUST fail - frontend using wrong URLs in staging
            url_mismatches = []
            
            for env_var, expected_url in expected_staging_urls.items():
<<<<<<< HEAD
                actual_url = get_env().get(env_var)
=======
                actual_url = env.get(env_var)
>>>>>>> 6b7b0403
                if actual_url and "localhost" in actual_url:
                    url_mismatches.append(f"{env_var} pointing to localhost in staging")
            
            assert not url_mismatches, \
                f"Frontend URL configuration mismatches: {url_mismatches}"


@pytest.mark.e2e
class TestDeploymentValidationFailures:
    """Test suite for deployment validation failures."""
    
    @pytest.mark.e2e
    def test_no_pre_deployment_configuration_validation(self):
        """
        FAILING TEST: Shows lack of pre-deployment configuration validation.
        
        Root Cause: Deployment script doesn't validate that all required
        secrets exist before attempting Cloud Run deployment.
        """
        deploy_script_path = Path(__file__).parent.parent / "scripts" / "deploy_to_gcp.py"
        
        if not deploy_script_path.exists():
            pytest.skip("Deployment script not found")
        
        with open(deploy_script_path) as f:
            deploy_content = f.read()
        
        # Check for validation functions
        validation_patterns = [
            "validate_secrets",
            "check_secret_exists", 
            "validate_configuration",
            "pre_deployment_check"
        ]
        
        has_validation = any(pattern in deploy_content for pattern in validation_patterns)
        
        # This MUST fail if no pre-deployment validation exists
        assert has_validation, \
            "Deployment script missing pre-deployment configuration validation"
    
    @pytest.mark.e2e
    def test_no_post_deployment_health_verification(self):
        """
        FAILING TEST: Shows lack of post-deployment health verification.
        
        Root Cause: Deployment script doesn't verify services are healthy
        after deployment, leading to failed deployments being marked as successful.
        """
        deploy_script_path = Path(__file__).parent.parent / "scripts" / "deploy_to_gcp.py"
        
        if not deploy_script_path.exists():
            pytest.skip("Deployment script not found")
        
        with open(deploy_script_path) as f:
            deploy_content = f.read()
        
        # Check for health verification
        health_check_patterns = [
            "/health",
            "health_check",
            "verify_deployment",
            "post_deployment",
            "service_ready"
        ]
        
        has_health_verification = any(pattern in deploy_content for pattern in health_check_patterns)
        
        # This MUST fail if no post-deployment verification exists
        assert has_health_verification, \
            "Deployment script missing post-deployment health verification"
    
    @pytest.mark.e2e
    def test_deployment_rollback_strategy_missing(self):
        """
        FAILING TEST: Shows deployment rollback strategy missing.
        
        Root Cause: No automated rollback when deployment fails or 
        services don't pass health checks.
        """
        deploy_script_path = Path(__file__).parent.parent / "scripts" / "deploy_to_gcp.py"
        
        if not deploy_script_path.exists():
            pytest.skip("Deployment script not found")
        
        with open(deploy_script_path) as f:
            deploy_content = f.read()
        
        # Check for rollback functionality
        rollback_patterns = [
            "rollback",
            "revert",
            "previous_version",
            "rollback_deployment"
        ]
        
        has_rollback = any(pattern in deploy_content for pattern in rollback_patterns)
        
        # This MUST fail if no rollback strategy exists
        assert has_rollback, \
            "Deployment script missing rollback strategy for failed deployments"


@pytest.mark.e2e
class TestConfigurationIntegrationFailures:
    """Test suite for cross-service configuration integration failures."""
    
    @pytest.mark.e2e
    def test_service_to_service_url_mismatch(self):
        """
        FAILING TEST: Shows service-to-service URL configuration mismatches.
        
        Root Cause: Services configured with wrong URLs for communicating
        with each other in staging environment.
        """
        # Backend configuration for auth service URL
        backend_env = {
            "ENVIRONMENT": "staging",
            "AUTH_SERVICE_URL": "http://localhost:8081"  # Wrong - should be staging URL
        }
        
        # Auth service configuration for frontend URL  
        auth_env = {
            "ENVIRONMENT": "staging",
            "FRONTEND_URL": "http://localhost:3000"  # Wrong - should be staging URL
        }
        
        # Expected staging URLs
        expected_staging_service_urls = {
            "AUTH_SERVICE_URL": "https://auth.staging.netrasystems.ai",
            "FRONTEND_URL": "https://app.staging.netrasystems.ai"
        }
        
        # Test backend configuration
        with patch.dict(os.environ, backend_env):
            from netra_backend.app.core.configuration.base import get_auth_service_url
            
            auth_url = get_auth_service_url()
            
            # This MUST fail - backend using wrong auth service URL
            if "localhost" in auth_url:
                pytest.fail(f"Backend using localhost auth service URL in staging: {auth_url}")
        
        # Test auth service configuration
        with patch.dict(os.environ, auth_env):
            from auth_service.auth_core.config import AuthConfig
            
            frontend_url = AuthConfig.get_frontend_url()
            
            # This MUST fail - auth service using wrong frontend URL
            if "localhost" in frontend_url:
                pytest.fail(f"Auth service using localhost frontend URL in staging: {frontend_url}")
    
    @pytest.mark.e2e
    def test_database_url_sharing_inconsistency(self):
        """
        FAILING TEST: Shows DATABASE_URL sharing inconsistency between services.
        
        Root Cause: Backend and auth service handle the same DATABASE_URL
        differently, causing connection issues.
        """
        shared_database_url = (
            "postgresql://netra_user:password@"
            "/postgres?host=/cloudsql/netra-staging:us-central1:netra-postgres&sslmode=require"
        )
        
        shared_env = {
            "DATABASE_URL": shared_database_url,
            "ENVIRONMENT": "staging"
        }
        
        with patch.dict(os.environ, shared_env):
            # Get backend normalized URL
            from netra_backend.app.core.configuration.database import DatabaseConfigManager
            backend_manager = DatabaseConfigManager()
            backend_url = backend_manager._get_postgres_url()
            backend_normalized = backend_manager._normalize_postgres_url(backend_url)
            
            # Get auth service normalized URL
            from auth_service.auth_core.config import AuthConfig
            auth_url = AuthConfig.get_database_url()
            
            # This MUST fail - services should handle URL consistently
            consistency_issues = []
            
            # Check driver consistency
            if "postgresql+asyncpg://" in backend_normalized and "postgresql+asyncpg://" not in auth_url:
                consistency_issues.append("Backend uses asyncpg driver, auth service doesn't")
            
            # Check SSL parameter handling
            backend_has_ssl = "ssl=" in backend_normalized or "sslmode=" in backend_normalized
            auth_has_ssl = "ssl=" in auth_url or "sslmode=" in auth_url
            
            if backend_has_ssl != auth_has_ssl:
                consistency_issues.append("Inconsistent SSL parameter handling between services")
            
            assert not consistency_issues, \
                f"Database URL handling inconsistency: {consistency_issues}"


if __name__ == "__main__":
    # These tests are designed to FAIL and demonstrate deployment configuration issues
    # Run with: pytest -v --tb=short test_deployment_configuration_validation.py
    pass<|MERGE_RESOLUTION|>--- conflicted
+++ resolved
@@ -1,10 +1,5 @@
 from shared.isolated_environment import get_env
 """
-<<<<<<< HEAD
-from shared.isolated_environment import get_env
-=======
-env = get_env()
->>>>>>> 6b7b0403
 End-to-End Deployment Configuration Validation Tests
 
 Comprehensive failing tests that validate deployment configuration issues
@@ -232,20 +227,10 @@
             
             # Check database URL
             db_url = manager._get_postgres_url()
-<<<<<<< HEAD
-            if db_url and "localhost" in db_url and get_env().get("ENVIRONMENT") == "staging":
-=======
-            if db_url and "localhost" in db_url and env.get("ENVIRONMENT") == "staging":
->>>>>>> 6b7b0403
                 precedence_issues.append("DATABASE_URL using local override in staging")
             
             # Check ClickHouse config
             ch_config = manager._get_clickhouse_configuration()
-<<<<<<< HEAD
-            if ch_config.get("host") == "localhost" and get_env().get("ENVIRONMENT") == "staging":
-=======
-            if ch_config.get("host") == "localhost" and env.get("ENVIRONMENT") == "staging":
->>>>>>> 6b7b0403
                 precedence_issues.append("CLICKHOUSE_HOST using local override in staging")
             
             assert not precedence_issues, \
@@ -342,11 +327,6 @@
             url_mismatches = []
             
             for env_var, expected_url in expected_staging_urls.items():
-<<<<<<< HEAD
-                actual_url = get_env().get(env_var)
-=======
-                actual_url = env.get(env_var)
->>>>>>> 6b7b0403
                 if actual_url and "localhost" in actual_url:
                     url_mismatches.append(f"{env_var} pointing to localhost in staging")
             
