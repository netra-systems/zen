--- conflicted
+++ resolved
@@ -158,11 +158,8 @@
     
     def _create_test_environment(self, config: ServiceConfig) -> Dict[str, str]:
         """Create test environment for service startup."""
-<<<<<<< HEAD
-        test_env = get_env().as_dict().copy()
-=======
-        test_env = env.get_all()
->>>>>>> 6b7b0403
+        env_vars = get_env()
+        test_env = env_vars.get_all()
         
         # Set test mode variables
         test_env.update({
@@ -449,11 +446,8 @@
         
     def _get_auth_service_env(self) -> Dict[str, str]:
         """Get environment for auth service."""
-<<<<<<< HEAD
-        env = get_env().as_dict().copy()
-=======
-        env = env.get_all()
->>>>>>> 6b7b0403
+        env_vars = get_env()
+        env = env_vars.get_all()
         env.update({
             "PORT": str(self.service_ports["auth_service"]),
             "ENVIRONMENT": "test",
@@ -465,11 +459,8 @@
         
     def _get_backend_service_env(self) -> Dict[str, str]:
         """Get environment for backend service."""
-<<<<<<< HEAD
-        env = get_env().as_dict().copy()
-=======
-        env = env.get_all()
->>>>>>> 6b7b0403
+        env_vars = get_env()
+        env = env_vars.get_all()
         env.update({
             "ENVIRONMENT": "test",
             "DATABASE_URL": "sqlite+aiosqlite:///:memory:",
