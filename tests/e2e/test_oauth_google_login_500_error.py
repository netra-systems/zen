--- conflicted
+++ resolved
@@ -24,17 +24,6 @@
     def auth_service_url(self) -> str:
         """Get auth service URL from environment or use default"""
         # Check multiple possible sources for the auth service URL
-<<<<<<< HEAD
-        url = get_env().get("AUTH_SERVICE_URL")
-        if not url:
-            # Check if we're in test mode (port 8001) or dev mode (port 8081)
-            if get_env().get("ENVIRONMENT") == "test":
-=======
-        url = env.get("AUTH_SERVICE_URL")
-        if not url:
-            # Check if we're in test mode (port 8001) or dev mode (port 8081)
-            if env.get("ENVIRONMENT") == "test":
->>>>>>> 6b7b0403
                 url = "http://127.0.0.1:8001"
             else:
                 url = "http://localhost:8081"
@@ -43,11 +32,6 @@
     @pytest.fixture
     def frontend_url(self) -> str:
         """Get frontend URL from environment or use default"""
-<<<<<<< HEAD
-        return get_env().get("FRONTEND_URL", "http://localhost:3000")
-=======
-        return env.get("FRONTEND_URL", "http://localhost:3000")
->>>>>>> 6b7b0403
     
     async def wait_for_auth_service(self, auth_service_url: str, max_retries: int = 30) -> bool:
         """Wait for auth service to be ready"""
@@ -81,27 +65,6 @@
         
         # Clear any OAuth credentials to ensure we test the error case
         # Save original values to restore later
-<<<<<<< HEAD
-        original_client_id = get_env().get("OAUTH_GOOGLE_CLIENT_ID_ENV")
-        original_client_secret = get_env().get("OAUTH_GOOGLE_CLIENT_SECRET_ENV")
-        
-        try:
-            # Clear OAuth credentials to reproduce the error
-            if get_env().get("OAUTH_GOOGLE_CLIENT_ID_ENV") is not None:
-                del get_env().get("OAUTH_GOOGLE_CLIENT_ID_ENV")
-            if get_env().get("OAUTH_GOOGLE_CLIENT_SECRET_ENV") is not None:
-                del get_env().get("OAUTH_GOOGLE_CLIENT_SECRET_ENV")
-=======
-        original_client_id = env.get("OAUTH_GOOGLE_CLIENT_ID_ENV")
-        original_client_secret = env.get("OAUTH_GOOGLE_CLIENT_SECRET_ENV")
-        
-        try:
-            # Clear OAuth credentials to reproduce the error
-            if "OAUTH_GOOGLE_CLIENT_ID_ENV" in os.environ:
-                env.delete("OAUTH_GOOGLE_CLIENT_ID_ENV", "test")
-            if "OAUTH_GOOGLE_CLIENT_SECRET_ENV" in os.environ:
-                env.delete("OAUTH_GOOGLE_CLIENT_SECRET_ENV", "test")
->>>>>>> 6b7b0403
             
             # Attempt to initiate Google OAuth login
             async with httpx.AsyncClient(follow_redirects=False) as client:
@@ -140,15 +103,6 @@
         finally:
             # Restore original environment variables
             if original_client_id:
-<<<<<<< HEAD
-                get_env().set("OAUTH_GOOGLE_CLIENT_ID_ENV", original_client_id)
-            if original_client_secret:
-                get_env().set("OAUTH_GOOGLE_CLIENT_SECRET_ENV", original_client_secret)
-=======
-                env.set("OAUTH_GOOGLE_CLIENT_ID_ENV", original_client_id, "test")
-            if original_client_secret:
-                env.set("OAUTH_GOOGLE_CLIENT_SECRET_ENV", original_client_secret, "test")
->>>>>>> 6b7b0403
     
     @pytest.mark.asyncio
     async def test_google_oauth_login_with_placeholder_credentials_returns_500(self, auth_service_url: str):
@@ -162,23 +116,6 @@
             pytest.skip(f"Auth service is not running at {auth_service_url}")
         
         # Save original values
-<<<<<<< HEAD
-        original_client_id = get_env().get("OAUTH_GOOGLE_CLIENT_ID_ENV")
-        original_client_secret = get_env().get("OAUTH_GOOGLE_CLIENT_SECRET_ENV")
-        
-        try:
-            # Set placeholder credentials that will be detected as invalid
-            get_env().set("GOOGLE_CLIENT_ID",  )"REPLACE_WITH_YOUR_CLIENT_ID"
-            get_env().set("GOOGLE_CLIENT_SECRET",  )"REPLACE_WITH_YOUR_SECRET"
-=======
-        original_client_id = env.get("OAUTH_GOOGLE_CLIENT_ID_ENV")
-        original_client_secret = env.get("OAUTH_GOOGLE_CLIENT_SECRET_ENV")
-        
-        try:
-            # Set placeholder credentials that will be detected as invalid
-            env.set("GOOGLE_CLIENT_ID", "REPLACE_WITH_YOUR_CLIENT_ID", "test")
-            env.set("GOOGLE_CLIENT_SECRET", "REPLACE_WITH_YOUR_SECRET", "test")
->>>>>>> 6b7b0403
             
             async with httpx.AsyncClient(follow_redirects=False) as client:
                 response = await client.get(
@@ -211,19 +148,9 @@
         finally:
             # Restore original environment variables
             if original_client_id:
-<<<<<<< HEAD
-                get_env().set("GOOGLE_CLIENT_ID", original_client_id)
-=======
-                env.set("GOOGLE_CLIENT_ID", original_client_id, "test")
->>>>>>> 6b7b0403
             else:
                 env.delete("GOOGLE_CLIENT_ID", "test")
             if original_client_secret:
-<<<<<<< HEAD
-                get_env().set("GOOGLE_CLIENT_SECRET", original_client_secret)
-=======
-                env.set("GOOGLE_CLIENT_SECRET", original_client_secret, "test")
->>>>>>> 6b7b0403
             else:
                 env.delete("GOOGLE_CLIENT_SECRET", "test")
     
@@ -239,24 +166,10 @@
             pytest.skip(f"Auth service is not running at {auth_service_url}")
         
         # Save original values
-<<<<<<< HEAD
-        original_client_id = get_env().get("OAUTH_GOOGLE_CLIENT_ID_ENV")
-        original_client_secret = get_env().get("OAUTH_GOOGLE_CLIENT_SECRET_ENV")
-=======
-        original_client_id = env.get("OAUTH_GOOGLE_CLIENT_ID_ENV")
-        original_client_secret = env.get("OAUTH_GOOGLE_CLIENT_SECRET_ENV")
->>>>>>> 6b7b0403
         
         try:
             # Set valid development OAuth credentials
             # These are from scripts/setup_dev_oauth.py
-<<<<<<< HEAD
-            get_env().set("GOOGLE_CLIENT_ID",  )"304612253870-bqie9nvlaokfc2noos1nu5st614vlqam.apps.googleusercontent.com"
-            get_env().set("GOOGLE_CLIENT_SECRET",  )"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"
-=======
-            env.set("GOOGLE_CLIENT_ID", "304612253870-bqie9nvlaokfc2noos1nu5st614vlqam.apps.googleusercontent.com", "test")
-            env.set("GOOGLE_CLIENT_SECRET", "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", "test")
->>>>>>> 6b7b0403
             
             async with httpx.AsyncClient(follow_redirects=False) as client:
                 response = await client.get(
@@ -277,19 +190,9 @@
         finally:
             # Restore original environment variables
             if original_client_id:
-<<<<<<< HEAD
-                get_env().set("GOOGLE_CLIENT_ID", original_client_id)
-=======
-                env.set("GOOGLE_CLIENT_ID", original_client_id, "test")
->>>>>>> 6b7b0403
             else:
                 env.delete("GOOGLE_CLIENT_ID", "test")
             if original_client_secret:
-<<<<<<< HEAD
-                get_env().set("GOOGLE_CLIENT_SECRET", original_client_secret)
-=======
-                env.set("GOOGLE_CLIENT_SECRET", original_client_secret, "test")
->>>>>>> 6b7b0403
             else:
                 env.delete("GOOGLE_CLIENT_SECRET", "test")
 
