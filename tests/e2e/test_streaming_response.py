--- conflicted
+++ resolved
@@ -1,11 +1,6 @@
 from shared.isolated_environment import get_env
 """Streaming Response Test Implementation - Real WebSocket Performance Validation
 
-<<<<<<< HEAD
-from shared.isolated_environment import get_env
-=======
-env = get_env()
->>>>>>> 6b7b0403
 Tests real-time response streaming performance with actual WebSocket connections.
 Critical for user experience and competitive differentiation.
 
@@ -28,15 +23,6 @@
 import pytest
 
 # Set up test environment before any imports
-<<<<<<< HEAD
-get_env().set("TESTING",  )"1"
-get_env().set("ENVIRONMENT",  )"test"
-get_env().set("DATABASE_URL",  )"sqlite+aiosqlite:///:memory:"
-=======
-env.set("TESTING", "1", "test")
-env.set("ENVIRONMENT", "test", "test")
-env.set("DATABASE_URL", "sqlite+aiosqlite:///:memory:", "test")
->>>>>>> 6b7b0403
 
 from tests.e2e.config import setup_test_environment
 from tests.e2e.unified_e2e_harness import (
