--- conflicted
+++ resolved
@@ -411,35 +411,20 @@
         config: Real service configuration
     """
     # Database URLs
-<<<<<<< HEAD
-    get_env().set("DATABASE_URL", config.database.postgres_url)
-    get_env().set("REDIS_URL", config.database.redis_url)
+    env_vars = get_env()
+    env_vars.set("DATABASE_URL", config.database.postgres_url, "test")
+    env_vars.set("REDIS_URL", config.database.redis_url, "test")
     if config.database.clickhouse_url:
-        get_env().set("CLICKHOUSE_URL", config.database.clickhouse_url)
+        env_vars.set("CLICKHOUSE_URL", config.database.clickhouse_url, "test")
     
     # Service flags
-    get_env().set("USE_REAL_SERVICES", str(config.use_real_services).lower())
-    get_env().set("TEST_USE_REAL_LLM", str(config.llm.use_real_llm).lower())
-    get_env().set("ENABLE_REAL_LLM_TESTING", str(config.llm.use_real_llm).lower())
+    env_vars.set("USE_REAL_SERVICES", str(config.use_real_services).lower(), "test")
+    env_vars.set("TEST_USE_REAL_LLM", str(config.llm.use_real_llm).lower(), "test")
+    env_vars.set("ENABLE_REAL_LLM_TESTING", str(config.llm.use_real_llm).lower(), "test")
     
     # LLM provider
     if config.llm.primary_provider:
-        get_env().set("TEST_LLM_PROVIDER", config.llm.primary_provider)
-=======
-    env.set("DATABASE_URL", config.database.postgres_url, "test")
-    env.set("REDIS_URL", config.database.redis_url, "test")
-    if config.database.clickhouse_url:
-        env.set("CLICKHOUSE_URL", config.database.clickhouse_url, "test")
-    
-    # Service flags
-    env.set("USE_REAL_SERVICES", str, "test")(config.use_real_services).lower()
-    env.set("TEST_USE_REAL_LLM", str, "test")(config.llm.use_real_llm).lower()
-    env.set("ENABLE_REAL_LLM_TESTING", str, "test")(config.llm.use_real_llm).lower()
-    
-    # LLM provider
-    if config.llm.primary_provider:
-        env.set("TEST_LLM_PROVIDER", config.llm.primary_provider, "test")
->>>>>>> 6b7b0403
+        env_vars.set("TEST_LLM_PROVIDER", config.llm.primary_provider, "test")
 
 
 # CLI interface for testing
