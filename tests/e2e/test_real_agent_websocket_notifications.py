--- conflicted
+++ resolved
@@ -39,11 +39,7 @@
 # Import WebSocket client classes
 try:
     from netra_backend.app.websocket_core.connection_manager import WebSocketConnectionManager
-<<<<<<< HEAD
-    from netra_backend.app.services.agent_websocket_bridge import AgentWebSocketBridge
-=======
     from netra_backend.app.services.agent_websocket_bridge import WebSocketNotifier
->>>>>>> 3902fd31
     WEBSOCKET_SERVICES_AVAILABLE = True
 except ImportError:
     WEBSOCKET_SERVICES_AVAILABLE = False
@@ -303,11 +299,7 @@
         
         if WEBSOCKET_SERVICES_AVAILABLE and not simulate_failures:
             # Use real WebSocketNotifier
-<<<<<<< HEAD
-            notifier = AgentWebSocketBridge()
-=======
             notifier = WebSocketNotifier.create_for_user()
->>>>>>> 3902fd31
             # Hook into notifier to capture events
             original_send = notifier.send_to_user
             
