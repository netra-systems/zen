--- conflicted
+++ resolved
@@ -95,11 +95,7 @@
     if result.returncode == 0:
         print(f"CHECK {description} PASSED ({duration:.1f}s)")
     else:
-<<<<<<< HEAD
-        print(f"❌ {description} FAILED ({duration:.1f}s)")
-=======
         print(f"X {description} FAILED ({duration:.1f}s)")
->>>>>>> 5aba5b9f
 
     return result.returncode == 0
 
