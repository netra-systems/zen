from shared.isolated_environment import get_env
"""Test OAuth configuration issues found in staging.

These tests reproduce the missing Google OAuth credentials issues that
prevent OAuth authentication flows from working in staging environment.

Based on staging audit findings:
- Missing GOOGLE_CLIENT_ID environment variable
- Missing GOOGLE_CLIENT_SECRET environment variable  
- OAuth configuration incomplete for staging deployment
"""

import pytest
import os
import asyncio
import aiohttp
import requests
from typing import Dict, List, Optional
from test_framework.environment_markers import staging_only, env_requires

from shared.isolated_environment import get_env


env = get_env()
class TestOAuthConfiguration:
    """Test OAuth configuration and credential issues in staging."""

    @staging_only
    @env_requires(services=["auth_service"])
    @pytest.mark.auth
    @pytest.mark.e2e
    def test_google_oauth_client_id_missing_from_environment(self):
        """Test that GOOGLE_CLIENT_ID is missing from staging environment.
        
        This test SHOULD FAIL, demonstrating that the required Google OAuth
        Client ID environment variable is not configured in staging.
        
        Expected failure: GOOGLE_CLIENT_ID environment variable not set
        """
        # Check for various possible OAuth client ID variable names
        oauth_client_id_vars = [
            "GOOGLE_CLIENT_ID",
            "GOOGLE_OAUTH_CLIENT_ID", 
            "GOOGLE_OAUTH_CLIENT_ID_STAGING",
            "OAUTH_GOOGLE_CLIENT_ID"
        ]
        
        missing_credentials = []
        found_credentials = {}
        
        for var_name in oauth_client_id_vars:
<<<<<<< HEAD
            client_id = get_env().get(var_name)
=======
            client_id = env.get(var_name)
>>>>>>> 6b7b0403
            if not client_id:
                missing_credentials.append({
                    "variable": var_name,
                    "issue": "Environment variable not set",
                    "impact": "OAuth authentication will fail"
                })
            else:
                found_credentials[var_name] = {
                    "value": client_id[:20] + "..." if len(client_id) > 20 else client_id,
                    "length": len(client_id)
                }
        
        # This test SHOULD FAIL - expecting missing OAuth credentials
        assert len(missing_credentials) > 0, (
            f"Expected Google OAuth Client ID to be missing from staging environment "
            f"(causing authentication failures), but found credentials: {found_credentials}. "
            f"If credentials are configured, the OAuth issues may be in a different "
            f"configuration area."
        )
        
        # Verify the primary expected variable is missing
<<<<<<< HEAD
        google_client_id = get_env().get("GOOGLE_CLIENT_ID")
=======
        google_client_id = env.get("GOOGLE_CLIENT_ID")
>>>>>>> 6b7b0403
        assert not google_client_id, (
            f"Expected GOOGLE_CLIENT_ID to be missing (primary OAuth issue), "
            f"but found value: '{google_client_id[:10]}...' "
            f"This suggests the OAuth configuration issue has been resolved, "
            f"or the problem is in credential validation rather than availability."
        )

    @staging_only 
    @env_requires(services=["auth_service"])
    @pytest.mark.auth
    @pytest.mark.e2e
    def test_google_oauth_client_secret_missing_from_environment(self):
        """Test that GOOGLE_CLIENT_SECRET is missing from staging environment.
        
        This test should FAIL, demonstrating that the required Google OAuth
        Client Secret environment variable is not configured in staging.
        """
        # Check for various possible OAuth client secret variable names
        oauth_client_secret_vars = [
            "GOOGLE_CLIENT_SECRET",
            "GOOGLE_OAUTH_CLIENT_SECRET",
            "GOOGLE_OAUTH_CLIENT_SECRET_STAGING", 
            "OAUTH_GOOGLE_CLIENT_SECRET"
        ]
        
        missing_secrets = []
        found_secrets = {}
        
        for var_name in oauth_client_secret_vars:
<<<<<<< HEAD
            client_secret = get_env().get(var_name)
=======
            client_secret = env.get(var_name)
>>>>>>> 6b7b0403
            if not client_secret:
                missing_secrets.append({
                    "variable": var_name,
                    "issue": "Environment variable not set",
                    "security_impact": "OAuth token exchange impossible"
                })
            else:
                found_secrets[var_name] = {
                    "configured": True,
                    "length": len(client_secret),
                    "value_preview": "***" + client_secret[-4:] if len(client_secret) > 4 else "***"
                }
        
        # This test SHOULD FAIL - expecting missing OAuth secret
        assert len(missing_secrets) > 0, (
            f"Expected Google OAuth Client Secret to be missing from staging "
            f"(causing OAuth token exchange failures), but found configured secrets: "
            f"{list(found_secrets.keys())}. If secrets are configured, the OAuth "
            f"issue may be in credential validation or OAuth flow configuration."
        )
        
        # Verify the primary expected variable is missing  
<<<<<<< HEAD
        google_client_secret = get_env().get("GOOGLE_CLIENT_SECRET")
=======
        google_client_secret = env.get("GOOGLE_CLIENT_SECRET")
>>>>>>> 6b7b0403
        assert not google_client_secret, (
            f"Expected GOOGLE_CLIENT_SECRET to be missing (primary OAuth secret issue), "
            f"but secret is configured (length: {len(google_client_secret) if google_client_secret else 0}). "
            f"This suggests the OAuth secret configuration has been resolved."
        )

    @staging_only
    @env_requires(services=["auth_service"])
    @pytest.mark.auth
    @pytest.mark.e2e
    def test_oauth_configuration_incomplete_for_staging_deployment(self):
        """Test that OAuth configuration is incomplete for staging deployment.
        
        This test should FAIL, showing that even if some OAuth credentials exist,
        the overall configuration is incomplete for a functional OAuth flow.
        """
        # Required OAuth configuration for complete staging deployment
        required_oauth_config = {
            "client_credentials": ["GOOGLE_CLIENT_ID", "GOOGLE_CLIENT_SECRET"],
            "redirect_uris": ["GOOGLE_OAUTH_REDIRECT_URI", "OAUTH_CALLBACK_URL"],
            "scopes": ["GOOGLE_OAUTH_SCOPES", "OAUTH_SCOPES"],
            "environment": ["OAUTH_ENVIRONMENT", "STAGING_OAUTH_ENABLED"]
        }
        
        configuration_gaps = []
        
        for config_category, env_vars in required_oauth_config.items():
            category_missing = []
            
            for env_var in env_vars:
<<<<<<< HEAD
                if not get_env().get(env_var):
=======
                if not env.get(env_var):
>>>>>>> 6b7b0403
                    category_missing.append(env_var)
            
            if category_missing:
                configuration_gaps.append({
                    "category": config_category,
                    "missing_variables": category_missing,
                    "impact": f"{config_category.replace('_', ' ').title()} configuration incomplete"
                })
        
        # This test SHOULD FAIL - expecting incomplete OAuth configuration
        assert len(configuration_gaps) > 0, (
            f"Expected OAuth configuration to be incomplete for staging "
            f"(explaining authentication failures), but all required configuration "
            f"categories appear to be complete: {list(required_oauth_config.keys())}. "
            f"This suggests OAuth configuration issues have been resolved."
        )
        
        # Verify client credentials specifically are missing (primary issue)
        client_creds_missing = [
            gap for gap in configuration_gaps 
            if gap["category"] == "client_credentials"
        ]
        
        assert len(client_creds_missing) >= 1, (
            f"Expected client_credentials (GOOGLE_CLIENT_ID/SECRET) to be missing "
            f"(primary OAuth issue from audit), but got other configuration gaps: "
            f"{configuration_gaps}. Client credentials are the fundamental requirement."
        )

    @staging_only
    @env_requires(services=["auth_service"])
    @pytest.mark.auth
    @pytest.mark.e2e
    async def test_oauth_google_authorization_url_construction_fails(self):
        """Test that OAuth Google authorization URL construction fails.
        
        This test should FAIL, demonstrating that without proper OAuth credentials,
        the auth service cannot construct valid Google OAuth authorization URLs.
        """
        # Simulate OAuth authorization URL construction
        oauth_construction_failures = []
        
        # Required components for Google OAuth URL
        google_oauth_base = "https://accounts.google.com/o/oauth2/auth"
        required_params = {
<<<<<<< HEAD
            "client_id": get_env().get("GOOGLE_CLIENT_ID", ""),
            "redirect_uri": get_env().get("GOOGLE_OAUTH_REDIRECT_URI", ""),
            "scope": get_env().get("GOOGLE_OAUTH_SCOPES", "openid email profile"),
=======
            "client_id": env.get("GOOGLE_CLIENT_ID", ""),
            "redirect_uri": env.get("GOOGLE_OAUTH_REDIRECT_URI", ""),
            "scope": env.get("GOOGLE_OAUTH_SCOPES", "openid email profile"),
>>>>>>> 6b7b0403
            "response_type": "code",
            "state": "staging_test_state"
        }
        
        # Check each required parameter
        for param, value in required_params.items():
            if not value:
                oauth_construction_failures.append({
                    "parameter": param,
                    "issue": "Required OAuth parameter missing or empty",
                    "url_component": f"{param}={value}",
                    "impact": "Google OAuth authorization URL cannot be constructed"
                })
        
        # Test URL construction with available parameters
        try:
            oauth_url_params = "&".join([
                f"{param}={value}" for param, value in required_params.items() 
                if value
            ])
            
            if len(oauth_url_params) == 0:
                oauth_construction_failures.append({
                    "issue": "No valid OAuth parameters available",
                    "impact": "Cannot construct any OAuth URL"
                })
            elif len(oauth_construction_failures) > 0:
                oauth_construction_failures.append({
                    "issue": "Partial OAuth URL construction possible",
                    "available_params": [p for p, v in required_params.items() if v],
                    "missing_params": [p for p, v in required_params.items() if not v],
                    "impact": "OAuth flow will fail with incomplete URL"
                })
                
        except Exception as e:
            oauth_construction_failures.append({
                "issue": "OAuth URL construction error",
                "error": str(e),
                "impact": "OAuth URL generation completely broken"
            })
        
        # This test SHOULD FAIL - expecting OAuth URL construction failures
        assert len(oauth_construction_failures) > 0, (
            f"Expected OAuth authorization URL construction to fail due to missing "
            f"credentials (explaining staging authentication issues), but URL "
            f"construction appears to work with available parameters: "
            f"{[p for p, v in required_params.items() if v]}. "
            f"This suggests OAuth credential configuration is complete."
        )
        
        # Verify client_id specifically is causing URL construction failure
        client_id_failures = [
            f for f in oauth_construction_failures 
            if "client_id" in f.get("parameter", "") or "client_id" in str(f)
        ]
        
        assert len(client_id_failures) >= 1, (
            f"Expected GOOGLE_CLIENT_ID to be the primary cause of OAuth URL "
            f"construction failure, but got other OAuth construction issues: "
            f"{oauth_construction_failures}. Client ID is the most critical parameter."
        )

    @staging_only
    @pytest.mark.auth
    @pytest.mark.e2e
    async def test_oauth_token_exchange_endpoint_unreachable(self):
        """Test that OAuth token exchange fails due to configuration issues.
        
        This test should FAIL, showing that even if we could start an OAuth flow,
        the token exchange endpoint cannot be reached or configured properly.
        """
        # Google OAuth token exchange endpoint
        token_endpoint = "https://oauth2.googleapis.com/token"
        
        # Simulate token exchange attempt with missing/invalid credentials
<<<<<<< HEAD
        client_id = get_env().get("GOOGLE_CLIENT_ID", "")
        client_secret = get_env().get("GOOGLE_CLIENT_SECRET", "")
=======
        client_id = env.get("GOOGLE_CLIENT_ID", "")
        client_secret = env.get("GOOGLE_CLIENT_SECRET", "")
>>>>>>> 6b7b0403
        
        token_exchange_failures = []
        
        # Test 1: Missing credentials for token exchange
        if not client_id:
            token_exchange_failures.append({
                "issue": "GOOGLE_CLIENT_ID missing",
                "impact": "Cannot authenticate with Google OAuth token endpoint"
            })
        
        if not client_secret:
            token_exchange_failures.append({
                "issue": "GOOGLE_CLIENT_SECRET missing", 
                "impact": "Cannot authenticate token exchange request"
            })
        
        # Test 2: Attempt token exchange with available credentials (if any)
        if client_id and client_secret:
            try:
                # Simulate token exchange request (will fail with invalid auth code)
                token_data = {
                    "client_id": client_id,
                    "client_secret": client_secret,
                    "code": "test_auth_code_that_will_fail",
                    "grant_type": "authorization_code",
<<<<<<< HEAD
                    "redirect_uri": get_env().get("GOOGLE_OAUTH_REDIRECT_URI", "http://localhost:8000/auth/callback")
=======
                    "redirect_uri": env.get("GOOGLE_OAUTH_REDIRECT_URI", "http://localhost:8000/auth/callback")
>>>>>>> 6b7b0403
                }
                
                async with aiohttp.ClientSession() as session:
                    async with session.post(
                        token_endpoint, 
                        data=token_data,
                        timeout=aiohttp.ClientTimeout(total=5.0)
                    ) as response:
                        response_text = await response.text()
                        
                        if response.status == 400:
                            # Expected - invalid auth code, but credentials were accepted
                            token_exchange_failures.append({
                                "issue": "OAuth credentials may be valid but auth code invalid",
                                "status_code": response.status,
                                "response": response_text[:100],
                                "interpretation": "Credentials configured but OAuth flow incomplete"
                            })
                        elif response.status == 401:
                            # Invalid credentials
                            token_exchange_failures.append({
                                "issue": "OAuth credentials rejected by Google",
                                "status_code": response.status,
                                "impact": "GOOGLE_CLIENT_ID/SECRET are invalid"
                            })
                            
            except aiohttp.ClientError as e:
                token_exchange_failures.append({
                    "issue": "Network error during token exchange",
                    "error": str(e),
                    "impact": "OAuth token endpoint unreachable from staging"
                })
            except asyncio.TimeoutError:
                token_exchange_failures.append({
                    "issue": "Token exchange request timeout",
                    "impact": "Google OAuth endpoint not reachable within timeout"
                })
        
        # This test SHOULD FAIL - expecting token exchange issues
        assert len(token_exchange_failures) > 0, (
            f"Expected OAuth token exchange to fail due to configuration issues "
            f"(matching staging authentication failures), but no token exchange "
            f"problems detected. Client ID configured: {bool(client_id)}, "
            f"Client Secret configured: {bool(client_secret)}. "
            f"This suggests OAuth credentials are properly configured."
        )
        
        # Verify we found credential-related failures specifically
        credential_failures = [
            f for f in token_exchange_failures 
            if "CLIENT_ID" in f.get("issue", "") or "CLIENT_SECRET" in f.get("issue", "")
        ]
        
        assert len(credential_failures) >= 1, (
            f"Expected missing GOOGLE_CLIENT_ID/SECRET to be the primary cause "
            f"of token exchange failure, but got other issues: {token_exchange_failures}. "
            f"Credential availability is the fundamental OAuth requirement."
        )

    @staging_only
    @env_requires(services=["auth_service"])
    @pytest.mark.auth
    @pytest.mark.e2e
    def test_oauth_redirect_uri_misconfiguration(self):
        """Test OAuth redirect URI configuration issues in staging.
        
        This test should FAIL, showing that OAuth redirect URIs are not properly
        configured for the staging environment, causing OAuth callback failures.
        """
        # Expected OAuth redirect URIs for staging
        expected_redirect_uris = [
            "https://staging.netrasystems.ai/auth/google/callback",
            "http://localhost:3000/auth/google/callback",  # Development fallback
<<<<<<< HEAD
            get_env().get("GOOGLE_OAUTH_REDIRECT_URI", "")
=======
            env.get("GOOGLE_OAUTH_REDIRECT_URI", "")
>>>>>>> 6b7b0403
        ]
        
        redirect_uri_issues = []
        
        # Check configured redirect URI
<<<<<<< HEAD
        configured_redirect_uri = get_env().get("GOOGLE_OAUTH_REDIRECT_URI")
=======
        configured_redirect_uri = env.get("GOOGLE_OAUTH_REDIRECT_URI")
>>>>>>> 6b7b0403
        if not configured_redirect_uri:
            redirect_uri_issues.append({
                "issue": "GOOGLE_OAUTH_REDIRECT_URI not set",
                "impact": "OAuth callback URL undefined",
                "resolution": "Set redirect URI environment variable"
            })
        
        # Check redirect URI format and accessibility
        for uri in expected_redirect_uris:
            if uri:  # Skip empty URIs
                # Basic URI validation
                if not uri.startswith(("http://", "https://")):
                    redirect_uri_issues.append({
                        "uri": uri,
                        "issue": "Invalid URI scheme",
                        "impact": "Google OAuth will reject redirect URI"
                    })
                
                # Check for staging-appropriate URIs
<<<<<<< HEAD
                if "localhost" in uri and "staging" not in get_env().get("ENVIRONMENT", ""):
=======
                if "localhost" in uri and "staging" not in env.get("ENVIRONMENT", ""):
>>>>>>> 6b7b0403
                    redirect_uri_issues.append({
                        "uri": uri,
                        "issue": "Using localhost URI in non-development environment",
                        "impact": "OAuth callbacks will fail in staging deployment"
                    })
        
        # Check OAuth configuration consistency
<<<<<<< HEAD
        auth_callback_url = get_env().get("OAUTH_CALLBACK_URL")
=======
        auth_callback_url = env.get("OAUTH_CALLBACK_URL")
>>>>>>> 6b7b0403
        if auth_callback_url and configured_redirect_uri:
            if auth_callback_url != configured_redirect_uri:
                redirect_uri_issues.append({
                    "issue": "Inconsistent OAuth callback configuration",
                    "oauth_callback_url": auth_callback_url,
                    "google_redirect_uri": configured_redirect_uri,
                    "impact": "OAuth flow confusion between different redirect URIs"
                })
        
        # This test SHOULD FAIL - expecting redirect URI configuration issues
        assert len(redirect_uri_issues) > 0, (
            f"Expected OAuth redirect URI configuration issues in staging "
            f"(causing OAuth callback failures), but all redirect URIs appear "
            f"properly configured. Configured URI: '{configured_redirect_uri}', "
            f"Callback URL: '{auth_callback_url}'. "
            f"This suggests OAuth redirect configuration has been resolved."
        )
        
        # Verify missing redirect URI is the primary issue
        missing_uri_issues = [
            issue for issue in redirect_uri_issues 
            if "not set" in issue.get("issue", "")
        ]
        
        assert len(missing_uri_issues) >= 1, (
            f"Expected missing GOOGLE_OAUTH_REDIRECT_URI to be the primary issue "
            f"(preventing OAuth callbacks), but got other redirect URI problems: "
            f"{redirect_uri_issues}. Missing redirect URI is a fundamental OAuth requirement."
        )

    @staging_only
    @pytest.mark.auth
    @pytest.mark.e2e
    def test_oauth_scopes_configuration_incomplete(self):
        """Test that OAuth scopes are not properly configured for staging.
        
        This test should FAIL, showing that required OAuth scopes for Google
        authentication are missing or improperly configured.
        """
        # Required OAuth scopes for Google authentication
        required_scopes = [
            "openid",      # Required for OpenID Connect
            "email",       # Access to user email
            "profile"      # Access to user profile info
        ]
        
        # Additional scopes that might be needed
        optional_scopes = [
            "https://www.googleapis.com/auth/userinfo.email",
            "https://www.googleapis.com/auth/userinfo.profile"
        ]
        
        scope_configuration_issues = []
        
        # Check configured OAuth scopes
<<<<<<< HEAD
        configured_scopes_str = get_env().get("GOOGLE_OAUTH_SCOPES", "")
=======
        configured_scopes_str = env.get("GOOGLE_OAUTH_SCOPES", "")
>>>>>>> 6b7b0403
        if not configured_scopes_str:
            scope_configuration_issues.append({
                "issue": "GOOGLE_OAUTH_SCOPES environment variable not set",
                "impact": "OAuth will use default or no scopes",
                "required_scopes": required_scopes
            })
        else:
            # Parse configured scopes
            configured_scopes = [
                scope.strip() for scope in configured_scopes_str.split(" ")
                if scope.strip()
            ]
            
            # Check for missing required scopes
            missing_scopes = [
                scope for scope in required_scopes 
                if scope not in configured_scopes
            ]
            
            if missing_scopes:
                scope_configuration_issues.append({
                    "issue": "Missing required OAuth scopes",
                    "missing_scopes": missing_scopes,
                    "configured_scopes": configured_scopes,
                    "impact": "OAuth authentication may fail or provide insufficient user info"
                })
        
        # Check for alternative scope configuration variables
        alternative_scope_vars = ["OAUTH_SCOPES", "GOOGLE_SCOPES"]
        for var in alternative_scope_vars:
<<<<<<< HEAD
            alt_scopes = get_env().get(var)
=======
            alt_scopes = env.get(var)
>>>>>>> 6b7b0403
            if alt_scopes and not configured_scopes_str:
                scope_configuration_issues.append({
                    "issue": f"OAuth scopes configured in {var} but not GOOGLE_OAUTH_SCOPES",
                    "alternative_config": alt_scopes,
                    "impact": "Scope configuration inconsistency may cause OAuth failures"
                })
        
        # This test SHOULD FAIL - expecting OAuth scope configuration issues
        assert len(scope_configuration_issues) > 0, (
            f"Expected OAuth scope configuration to be incomplete in staging "
            f"(causing authentication scope failures), but scope configuration "
            f"appears complete. Configured scopes: '{configured_scopes_str}'. "
            f"This suggests OAuth scope configuration has been properly set up."
        )
        
        # Verify missing scopes environment variable is the primary issue
        missing_scope_env_issues = [
            issue for issue in scope_configuration_issues 
            if "not set" in issue.get("issue", "")
        ]
        
        assert len(missing_scope_env_issues) >= 1, (
            f"Expected GOOGLE_OAUTH_SCOPES environment variable to be missing "
            f"(primary OAuth configuration gap), but got other scope issues: "
            f"{scope_configuration_issues}. Missing scope configuration is "
            f"a fundamental OAuth setup requirement."
        )<|MERGE_RESOLUTION|>--- conflicted
+++ resolved
@@ -18,8 +18,6 @@
 from typing import Dict, List, Optional
 from test_framework.environment_markers import staging_only, env_requires
 
-from shared.isolated_environment import get_env
-
 
 env = get_env()
 class TestOAuthConfiguration:
@@ -49,11 +47,6 @@
         found_credentials = {}
         
         for var_name in oauth_client_id_vars:
-<<<<<<< HEAD
-            client_id = get_env().get(var_name)
-=======
-            client_id = env.get(var_name)
->>>>>>> 6b7b0403
             if not client_id:
                 missing_credentials.append({
                     "variable": var_name,
@@ -75,11 +68,6 @@
         )
         
         # Verify the primary expected variable is missing
-<<<<<<< HEAD
-        google_client_id = get_env().get("GOOGLE_CLIENT_ID")
-=======
-        google_client_id = env.get("GOOGLE_CLIENT_ID")
->>>>>>> 6b7b0403
         assert not google_client_id, (
             f"Expected GOOGLE_CLIENT_ID to be missing (primary OAuth issue), "
             f"but found value: '{google_client_id[:10]}...' "
@@ -109,11 +97,6 @@
         found_secrets = {}
         
         for var_name in oauth_client_secret_vars:
-<<<<<<< HEAD
-            client_secret = get_env().get(var_name)
-=======
-            client_secret = env.get(var_name)
->>>>>>> 6b7b0403
             if not client_secret:
                 missing_secrets.append({
                     "variable": var_name,
@@ -136,11 +119,6 @@
         )
         
         # Verify the primary expected variable is missing  
-<<<<<<< HEAD
-        google_client_secret = get_env().get("GOOGLE_CLIENT_SECRET")
-=======
-        google_client_secret = env.get("GOOGLE_CLIENT_SECRET")
->>>>>>> 6b7b0403
         assert not google_client_secret, (
             f"Expected GOOGLE_CLIENT_SECRET to be missing (primary OAuth secret issue), "
             f"but secret is configured (length: {len(google_client_secret) if google_client_secret else 0}). "
@@ -171,11 +149,6 @@
             category_missing = []
             
             for env_var in env_vars:
-<<<<<<< HEAD
-                if not get_env().get(env_var):
-=======
-                if not env.get(env_var):
->>>>>>> 6b7b0403
                     category_missing.append(env_var)
             
             if category_missing:
@@ -221,15 +194,6 @@
         # Required components for Google OAuth URL
         google_oauth_base = "https://accounts.google.com/o/oauth2/auth"
         required_params = {
-<<<<<<< HEAD
-            "client_id": get_env().get("GOOGLE_CLIENT_ID", ""),
-            "redirect_uri": get_env().get("GOOGLE_OAUTH_REDIRECT_URI", ""),
-            "scope": get_env().get("GOOGLE_OAUTH_SCOPES", "openid email profile"),
-=======
-            "client_id": env.get("GOOGLE_CLIENT_ID", ""),
-            "redirect_uri": env.get("GOOGLE_OAUTH_REDIRECT_URI", ""),
-            "scope": env.get("GOOGLE_OAUTH_SCOPES", "openid email profile"),
->>>>>>> 6b7b0403
             "response_type": "code",
             "state": "staging_test_state"
         }
@@ -305,13 +269,6 @@
         token_endpoint = "https://oauth2.googleapis.com/token"
         
         # Simulate token exchange attempt with missing/invalid credentials
-<<<<<<< HEAD
-        client_id = get_env().get("GOOGLE_CLIENT_ID", "")
-        client_secret = get_env().get("GOOGLE_CLIENT_SECRET", "")
-=======
-        client_id = env.get("GOOGLE_CLIENT_ID", "")
-        client_secret = env.get("GOOGLE_CLIENT_SECRET", "")
->>>>>>> 6b7b0403
         
         token_exchange_failures = []
         
@@ -337,11 +294,6 @@
                     "client_secret": client_secret,
                     "code": "test_auth_code_that_will_fail",
                     "grant_type": "authorization_code",
-<<<<<<< HEAD
-                    "redirect_uri": get_env().get("GOOGLE_OAUTH_REDIRECT_URI", "http://localhost:8000/auth/callback")
-=======
-                    "redirect_uri": env.get("GOOGLE_OAUTH_REDIRECT_URI", "http://localhost:8000/auth/callback")
->>>>>>> 6b7b0403
                 }
                 
                 async with aiohttp.ClientSession() as session:
@@ -415,21 +367,11 @@
         expected_redirect_uris = [
             "https://staging.netrasystems.ai/auth/google/callback",
             "http://localhost:3000/auth/google/callback",  # Development fallback
-<<<<<<< HEAD
-            get_env().get("GOOGLE_OAUTH_REDIRECT_URI", "")
-=======
-            env.get("GOOGLE_OAUTH_REDIRECT_URI", "")
->>>>>>> 6b7b0403
         ]
         
         redirect_uri_issues = []
         
         # Check configured redirect URI
-<<<<<<< HEAD
-        configured_redirect_uri = get_env().get("GOOGLE_OAUTH_REDIRECT_URI")
-=======
-        configured_redirect_uri = env.get("GOOGLE_OAUTH_REDIRECT_URI")
->>>>>>> 6b7b0403
         if not configured_redirect_uri:
             redirect_uri_issues.append({
                 "issue": "GOOGLE_OAUTH_REDIRECT_URI not set",
@@ -449,11 +391,6 @@
                     })
                 
                 # Check for staging-appropriate URIs
-<<<<<<< HEAD
-                if "localhost" in uri and "staging" not in get_env().get("ENVIRONMENT", ""):
-=======
-                if "localhost" in uri and "staging" not in env.get("ENVIRONMENT", ""):
->>>>>>> 6b7b0403
                     redirect_uri_issues.append({
                         "uri": uri,
                         "issue": "Using localhost URI in non-development environment",
@@ -461,11 +398,6 @@
                     })
         
         # Check OAuth configuration consistency
-<<<<<<< HEAD
-        auth_callback_url = get_env().get("OAUTH_CALLBACK_URL")
-=======
-        auth_callback_url = env.get("OAUTH_CALLBACK_URL")
->>>>>>> 6b7b0403
         if auth_callback_url and configured_redirect_uri:
             if auth_callback_url != configured_redirect_uri:
                 redirect_uri_issues.append({
@@ -521,11 +453,6 @@
         scope_configuration_issues = []
         
         # Check configured OAuth scopes
-<<<<<<< HEAD
-        configured_scopes_str = get_env().get("GOOGLE_OAUTH_SCOPES", "")
-=======
-        configured_scopes_str = env.get("GOOGLE_OAUTH_SCOPES", "")
->>>>>>> 6b7b0403
         if not configured_scopes_str:
             scope_configuration_issues.append({
                 "issue": "GOOGLE_OAUTH_SCOPES environment variable not set",
@@ -556,11 +483,6 @@
         # Check for alternative scope configuration variables
         alternative_scope_vars = ["OAUTH_SCOPES", "GOOGLE_SCOPES"]
         for var in alternative_scope_vars:
-<<<<<<< HEAD
-            alt_scopes = get_env().get(var)
-=======
-            alt_scopes = env.get(var)
->>>>>>> 6b7b0403
             if alt_scopes and not configured_scopes_str:
                 scope_configuration_issues.append({
                     "issue": f"OAuth scopes configured in {var} but not GOOGLE_OAUTH_SCOPES",
