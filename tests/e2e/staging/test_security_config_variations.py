from shared.isolated_environment import get_env
"""Additional security and configuration test variations for staging issues.

These tests provide additional test cases for security and configuration 
issues, testing edge cases and related scenarios for the core problems.
"""

import pytest
import os
import hashlib
import secrets
from typing import Dict, List, Optional
from test_framework.environment_markers import staging_only, env_requires

from shared.isolated_environment import get_env


env = get_env()
class TestSecurityConfigVariations:
    """Additional test variations for security and configuration issues."""

    @staging_only
    @pytest.mark.e2e
    def test_multiple_secret_keys_all_too_short(self):
        """Test that multiple secret/key environment variables are all too short.
        
        Additional test case: comprehensive check of all secret-related env vars.
        This test should FAIL with multiple short secret keys.
        """
        # All secret/key environment variables that should meet length requirements
        secret_env_vars = {
            "SECRET_KEY": 32,
            "JWT_SECRET": 32,
            "JWT_SECRET_KEY": 32,
            "SESSION_SECRET": 32,
            "AUTH_SECRET": 32,
            "OAUTH_SECRET": 32,
            "ENCRYPTION_KEY": 32,
            "API_SECRET_KEY": 32,
            "SIGNING_KEY": 24,  # Might be shorter
            "CSRF_SECRET": 32
        }
        
        short_secret_failures = []
        missing_secrets = []
        
        for var_name, min_length in secret_env_vars.items():
<<<<<<< HEAD
            secret_value = get_env().get(var_name)
=======
            secret_value = env.get(var_name)
>>>>>>> 6b7b0403
            
            if not secret_value:
                missing_secrets.append({
                    "variable": var_name,
                    "required_length": min_length,
                    "status": "MISSING"
                })
            elif len(secret_value) < min_length:
                short_secret_failures.append({
                    "variable": var_name,
                    "actual_length": len(secret_value),
                    "required_length": min_length,
                    "deficit": min_length - len(secret_value),
                    "status": "TOO_SHORT"
                })
        
        total_secret_issues = len(short_secret_failures) + len(missing_secrets)
        
        # This test should FAIL - expecting multiple secret configuration issues
        assert total_secret_issues >= 3, (
            f"Expected at least 3 secret/key configuration issues in staging, "
            f"but only found {total_secret_issues}. "
            f"Short secrets: {len(short_secret_failures)}, "
            f"Missing secrets: {len(missing_secrets)}. "
            f"Details - Short: {short_secret_failures}, Missing: {missing_secrets}"
        )
        
        # Verify SECRET_KEY specifically is among the failures
        secret_key_issue = any(
            failure["variable"] == "SECRET_KEY" 
            for failure in short_secret_failures + missing_secrets
        )
        
        assert secret_key_issue, (
            f"Expected SECRET_KEY to be among the configuration issues "
            f"(matching staging audit findings), but SECRET_KEY appears properly configured. "
            f"All issues: {short_secret_failures + missing_secrets}"
        )

    @staging_only
    @pytest.mark.e2e
    def test_secret_key_entropy_quality_insufficient(self):
        """Test secret key entropy quality is insufficient for security.
        
        Additional test case: analyze secret quality beyond just length.
        This test should identify weak secret generation patterns.
        """
        secret_keys_to_test = {
<<<<<<< HEAD
            "SECRET_KEY": get_env().get("SECRET_KEY", ""),
            "JWT_SECRET": get_env().get("JWT_SECRET", ""),
            "SESSION_SECRET": get_env().get("SESSION_SECRET", "")
=======
            "SECRET_KEY": env.get("SECRET_KEY", ""),
            "JWT_SECRET": env.get("JWT_SECRET", ""),
            "SESSION_SECRET": env.get("SESSION_SECRET", "")
>>>>>>> 6b7b0403
        }
        
        entropy_quality_issues = []
        
        for var_name, secret_value in secret_keys_to_test.items():
            if not secret_value:
                continue  # Skip missing secrets (tested elsewhere)
            
            quality_issues = []
            
            # Test 1: Character diversity
            unique_chars = len(set(secret_value))
            if unique_chars < len(secret_value) * 0.6:  # Less than 60% unique
                quality_issues.append(f"Low character diversity: {unique_chars}/{len(secret_value)}")
            
            # Test 2: Predictable patterns
            if secret_value.lower() in ["secretkey", "mysecretkey", "changeme", "default", "test"]:
                quality_issues.append("Uses predictable default value")
            
            # Test 3: Sequential characters
            sequential_count = 0
            for i in range(len(secret_value) - 2):
                if (ord(secret_value[i]) + 1 == ord(secret_value[i+1]) and 
                    ord(secret_value[i+1]) + 1 == ord(secret_value[i+2])):
                    sequential_count += 1
            
            if sequential_count > 2:
                quality_issues.append(f"Contains sequential patterns: {sequential_count} sequences")
            
            # Test 4: Repeated substrings  
            if len(secret_value) >= 8:
                substring_length = 4
                substrings = {}
                for i in range(len(secret_value) - substring_length + 1):
                    substr = secret_value[i:i+substring_length]
                    substrings[substr] = substrings.get(substr, 0) + 1
                
                repeated_substrings = {k: v for k, v in substrings.items() if v > 1}
                if repeated_substrings:
                    quality_issues.append(f"Repeated substrings: {list(repeated_substrings.keys())}")
            
            if quality_issues:
                entropy_quality_issues.append({
                    "variable": var_name,
                    "length": len(secret_value),
                    "quality_issues": quality_issues,
                    "security_risk": "Weak secret generation"
                })
        
        # This test should FAIL - expecting entropy quality issues
        assert len(entropy_quality_issues) >= 1, (
            f"Expected secret key entropy quality issues in staging "
            f"(explaining weak security configuration), but all secrets appear "
            f"to have good entropy quality. Tested secrets: {list(secret_keys_to_test.keys())}. "
            f"This suggests secret generation has been properly implemented."
        )

    @staging_only
    @pytest.mark.e2e
    def test_oauth_credential_format_validation_failures(self):
        """Test OAuth credentials have incorrect formats or are malformed.
        
        Additional test case: OAuth credential format validation beyond just presence.
        This test should identify malformed OAuth credentials.
        """
        oauth_credentials = {
            "GOOGLE_CLIENT_ID": {
                "pattern": ".apps.googleusercontent.com",
                "min_length": 50,
                "description": "Google OAuth Client ID"
            },
            "GOOGLE_CLIENT_SECRET": {
                "min_length": 24,
                "max_length": 100,
                "description": "Google OAuth Client Secret"
            },
            "GOOGLE_OAUTH_REDIRECT_URI": {
                "pattern": "http",
                "required_content": ["/auth/", "/callback"],
                "description": "OAuth Redirect URI"
            }
        }
        
        credential_format_failures = []
        
        for var_name, requirements in oauth_credentials.items():
<<<<<<< HEAD
            credential_value = get_env().get(var_name)
=======
            credential_value = env.get(var_name)
>>>>>>> 6b7b0403
            
            if not credential_value:
                credential_format_failures.append({
                    "variable": var_name,
                    "issue": "OAuth credential not set",
                    "description": requirements["description"],
                    "impact": "OAuth authentication will fail"
                })
                continue
            
            # Format validation
            if "pattern" in requirements:
                if requirements["pattern"] not in credential_value:
                    credential_format_failures.append({
                        "variable": var_name,
                        "issue": f"Missing required pattern: {requirements['pattern']}",
                        "value_preview": credential_value[:20] + "...",
                        "impact": "OAuth credential format invalid"
                    })
            
            if "min_length" in requirements:
                if len(credential_value) < requirements["min_length"]:
                    credential_format_failures.append({
                        "variable": var_name,
                        "issue": f"Credential too short: {len(credential_value)} < {requirements['min_length']}",
                        "impact": "OAuth credential likely invalid"
                    })
            
            if "required_content" in requirements:
                for content in requirements["required_content"]:
                    if content not in credential_value:
                        credential_format_failures.append({
                            "variable": var_name,
                            "issue": f"Missing required content: {content}",
                            "value": credential_value,
                            "impact": "OAuth flow configuration error"
                        })
        
        # This test should FAIL - expecting OAuth credential format issues
        assert len(credential_format_failures) >= 2, (
            f"Expected OAuth credential format validation failures in staging "
            f"(explaining OAuth authentication issues), but only {len(credential_format_failures)} "
            f"format issues found. Failures: {credential_format_failures}. "
            f"OAuth credential format issues are common in staging environments."
        )
        
        # Verify missing credentials are among the issues
        missing_credential_issues = [
            failure for failure in credential_format_failures
            if "not set" in failure.get("issue", "")
        ]
        
        assert len(missing_credential_issues) >= 1, (
            f"Expected missing OAuth credentials (primary staging OAuth issue), "
            f"but got other format validation failures: {credential_format_failures}. "
            f"Missing credentials are the fundamental OAuth configuration problem."
        )

    @staging_only 
    @pytest.mark.e2e
    def test_environment_configuration_cross_validation_failures(self):
        """Test environment configuration cross-validation failures.
        
        Additional test case: configuration variables that are inconsistent with each other.
        This test should identify configuration conflicts.
        """
        # Configuration cross-validation rules
        cross_validation_rules = [
            {
                "name": "Environment consistency",
                "primary_var": "ENVIRONMENT",
                "related_vars": ["STAGING", "DEBUG", "PRODUCTION"],
                "rule": "If ENVIRONMENT=staging, STAGING should be true and PRODUCTION false"
            },
            {
                "name": "Database URL consistency", 
                "primary_var": "DATABASE_URL",
                "related_vars": ["STAGING_DATABASE_URL", "DB_HOST"],
                "rule": "Database URLs should reference staging resources"
            },
            {
                "name": "Service URL consistency",
                "primary_var": "BACKEND_URL", 
                "related_vars": ["AUTH_SERVICE_URL", "FRONTEND_URL"],
                "rule": "All service URLs should use same environment domain"
            }
        ]
        
        cross_validation_failures = []
        
        for rule in cross_validation_rules:
<<<<<<< HEAD
            primary_value = get_env().get(rule["primary_var"])
=======
            primary_value = env.get(rule["primary_var"])
>>>>>>> 6b7b0403
            
            if not primary_value:
                cross_validation_failures.append({
                    "rule": rule["name"],
                    "issue": f"Primary variable {rule['primary_var']} not set",
                    "impact": "Cannot validate configuration consistency"
                })
                continue
            
            # Rule-specific validation
            if rule["name"] == "Environment consistency":
<<<<<<< HEAD
                staging_var = get_env().get("STAGING", "").lower()
                production_var = get_env().get("PRODUCTION", "").lower()
=======
                staging_var = env.get("STAGING", "").lower()
                production_var = env.get("PRODUCTION", "").lower()
>>>>>>> 6b7b0403
                
                if primary_value.lower() == "staging":
                    if staging_var not in ["true", "1", "yes"]:
                        cross_validation_failures.append({
                            "rule": rule["name"],
                            "issue": "ENVIRONMENT=staging but STAGING not set to true",
                            "primary": f"ENVIRONMENT={primary_value}",
                            "related": f"STAGING={staging_var}"
                        })
                    
                    if production_var in ["true", "1", "yes"]:
                        cross_validation_failures.append({
                            "rule": rule["name"],
                            "issue": "ENVIRONMENT=staging but PRODUCTION is true",
                            "primary": f"ENVIRONMENT={primary_value}",
                            "related": f"PRODUCTION={production_var}"
                        })
            
            elif rule["name"] == "Service URL consistency":
                backend_url = primary_value
<<<<<<< HEAD
                auth_url = get_env().get("AUTH_SERVICE_URL", "")
=======
                auth_url = env.get("AUTH_SERVICE_URL", "")
>>>>>>> 6b7b0403
                
                if backend_url and auth_url:
                    backend_staging = "staging" in backend_url.lower()
                    auth_staging = "staging" in auth_url.lower()
                    
                    if backend_staging != auth_staging:
                        cross_validation_failures.append({
                            "rule": rule["name"],
                            "issue": "Backend and Auth URLs reference different environments",
                            "backend_staging": backend_staging,
                            "auth_staging": auth_staging,
                            "backend_url": backend_url,
                            "auth_url": auth_url
                        })
        
        # This test should FAIL - expecting configuration cross-validation issues
        assert len(cross_validation_failures) >= 1, (
            f"Expected configuration cross-validation failures in staging "
            f"(showing configuration inconsistencies), but all configuration "
            f"appears consistent. Cross-validation rules passed: "
            f"{len(cross_validation_rules) - len(cross_validation_failures)}/{len(cross_validation_rules)}. "
            f"This suggests configuration consistency has been achieved."
        )

    @staging_only
    @pytest.mark.e2e
    def test_security_headers_configuration_missing(self):
        """Test security headers configuration is missing or incorrect.
        
        Additional test case: security-related configuration for HTTP headers.
        This test should identify missing security configurations.
        """
        # Security-related configuration variables
        security_config_vars = {
            "CORS_ORIGINS": {
                "should_contain": ["staging.netrasystems.ai"],
                "should_not_contain": ["*", "localhost"]
            },
            "ALLOWED_HOSTS": {
                "should_contain": ["staging.netrasystems.ai"],
                "should_not_contain": ["*"]
            },
            "SECURE_SSL_REDIRECT": {
                "expected": "true",
                "description": "Should enforce HTTPS in staging"
            },
            "SESSION_COOKIE_SECURE": {
                "expected": "true", 
                "description": "Secure cookies in staging"
            }
        }
        
        security_config_failures = []
        
        for var_name, requirements in security_config_vars.items():
<<<<<<< HEAD
            config_value = get_env().get(var_name, "")
=======
            config_value = env.get(var_name, "")
>>>>>>> 6b7b0403
            
            if not config_value:
                security_config_failures.append({
                    "variable": var_name,
                    "issue": "Security configuration variable not set",
                    "description": requirements.get("description", "Security setting"),
                    "impact": "Security vulnerability in staging"
                })
                continue
            
            # Content validation
            if "should_contain" in requirements:
                for required_content in requirements["should_contain"]:
                    if required_content not in config_value:
                        security_config_failures.append({
                            "variable": var_name,
                            "issue": f"Missing required security content: {required_content}",
                            "value": config_value,
                            "impact": "Security configuration incomplete"
                        })
            
            if "should_not_contain" in requirements:
                for forbidden_content in requirements["should_not_contain"]:
                    if forbidden_content in config_value:
                        security_config_failures.append({
                            "variable": var_name,
                            "issue": f"Contains forbidden security content: {forbidden_content}",
                            "value": config_value,
                            "impact": "Security configuration too permissive"
                        })
            
            if "expected" in requirements:
                if config_value.lower() != requirements["expected"]:
                    security_config_failures.append({
                        "variable": var_name,
                        "issue": f"Security setting incorrect",
                        "expected": requirements["expected"],
                        "actual": config_value,
                        "impact": "Security not properly enforced"
                    })
        
        # This test should FAIL - expecting security configuration issues
        assert len(security_config_failures) >= 2, (
            f"Expected security configuration issues in staging "
            f"(showing incomplete security setup), but only {len(security_config_failures)} "
            f"security issues found. Failures: {security_config_failures}. "
            f"Security configuration gaps are common in staging environments."
        )<|MERGE_RESOLUTION|>--- conflicted
+++ resolved
@@ -45,11 +45,6 @@
         missing_secrets = []
         
         for var_name, min_length in secret_env_vars.items():
-<<<<<<< HEAD
-            secret_value = get_env().get(var_name)
-=======
-            secret_value = env.get(var_name)
->>>>>>> 6b7b0403
             
             if not secret_value:
                 missing_secrets.append({
@@ -98,15 +93,6 @@
         This test should identify weak secret generation patterns.
         """
         secret_keys_to_test = {
-<<<<<<< HEAD
-            "SECRET_KEY": get_env().get("SECRET_KEY", ""),
-            "JWT_SECRET": get_env().get("JWT_SECRET", ""),
-            "SESSION_SECRET": get_env().get("SESSION_SECRET", "")
-=======
-            "SECRET_KEY": env.get("SECRET_KEY", ""),
-            "JWT_SECRET": env.get("JWT_SECRET", ""),
-            "SESSION_SECRET": env.get("SESSION_SECRET", "")
->>>>>>> 6b7b0403
         }
         
         entropy_quality_issues = []
@@ -193,11 +179,6 @@
         credential_format_failures = []
         
         for var_name, requirements in oauth_credentials.items():
-<<<<<<< HEAD
-            credential_value = get_env().get(var_name)
-=======
-            credential_value = env.get(var_name)
->>>>>>> 6b7b0403
             
             if not credential_value:
                 credential_format_failures.append({
@@ -289,11 +270,6 @@
         cross_validation_failures = []
         
         for rule in cross_validation_rules:
-<<<<<<< HEAD
-            primary_value = get_env().get(rule["primary_var"])
-=======
-            primary_value = env.get(rule["primary_var"])
->>>>>>> 6b7b0403
             
             if not primary_value:
                 cross_validation_failures.append({
@@ -305,13 +281,6 @@
             
             # Rule-specific validation
             if rule["name"] == "Environment consistency":
-<<<<<<< HEAD
-                staging_var = get_env().get("STAGING", "").lower()
-                production_var = get_env().get("PRODUCTION", "").lower()
-=======
-                staging_var = env.get("STAGING", "").lower()
-                production_var = env.get("PRODUCTION", "").lower()
->>>>>>> 6b7b0403
                 
                 if primary_value.lower() == "staging":
                     if staging_var not in ["true", "1", "yes"]:
@@ -332,11 +301,6 @@
             
             elif rule["name"] == "Service URL consistency":
                 backend_url = primary_value
-<<<<<<< HEAD
-                auth_url = get_env().get("AUTH_SERVICE_URL", "")
-=======
-                auth_url = env.get("AUTH_SERVICE_URL", "")
->>>>>>> 6b7b0403
                 
                 if backend_url and auth_url:
                     backend_staging = "staging" in backend_url.lower()
@@ -392,11 +356,6 @@
         security_config_failures = []
         
         for var_name, requirements in security_config_vars.items():
-<<<<<<< HEAD
-            config_value = get_env().get(var_name, "")
-=======
-            config_value = env.get(var_name, "")
->>>>>>> 6b7b0403
             
             if not config_value:
                 security_config_failures.append({
