--- conflicted
+++ resolved
@@ -5,11 +5,6 @@
 import logging
 from shared.isolated_environment import get_env
 
-<<<<<<< HEAD
-from shared.isolated_environment import get_env
-=======
-env = get_env()
->>>>>>> 6b7b0403
 logger = logging.getLogger(__name__)
 
 @pytest.mark.asyncio
@@ -17,15 +12,6 @@
     """Verify that staging auth config does not expose dev login endpoint"""
     
     # Simulate staging environment
-<<<<<<< HEAD
-    original_env = get_env().get("ENVIRONMENT")
-    try:
-        get_env().set("ENVIRONMENT",  )"staging"
-=======
-    original_env = env.get("ENVIRONMENT")
-    try:
-        env.set("ENVIRONMENT", "staging", "test")
->>>>>>> 6b7b0403
         
         # Import after setting environment to ensure proper initialization
         from auth_service.auth_core.routes.auth_routes import _detect_environment
@@ -83,11 +69,6 @@
     finally:
         # Restore original environment
         if original_env:
-<<<<<<< HEAD
-            get_env().set("ENVIRONMENT", original_env)
-=======
-            env.set("ENVIRONMENT", original_env, "test")
->>>>>>> 6b7b0403
         else:
             env.delete("ENVIRONMENT", "test")
 
@@ -96,15 +77,6 @@
     """Verify that dev login endpoint returns 403 in staging"""
     
     # Simulate staging environment
-<<<<<<< HEAD
-    original_env = get_env().get("ENVIRONMENT")
-    try:
-        get_env().set("ENVIRONMENT",  )"staging"
-=======
-    original_env = env.get("ENVIRONMENT")
-    try:
-        env.set("ENVIRONMENT", "staging", "test")
->>>>>>> 6b7b0403
         
         from auth_service.auth_core.routes.auth_routes import dev_login, get_client_info
         from fastapi import Request, HTTPException
@@ -136,11 +108,6 @@
     finally:
         # Restore original environment
         if original_env:
-<<<<<<< HEAD
-            get_env().set("ENVIRONMENT", original_env)
-=======
-            env.set("ENVIRONMENT", original_env, "test")
->>>>>>> 6b7b0403
         else:
             env.delete("ENVIRONMENT", "test")
 
@@ -149,15 +116,6 @@
     """Verify that production auth config does not expose dev login endpoint"""
     
     # Simulate production environment
-<<<<<<< HEAD
-    original_env = get_env().get("ENVIRONMENT")
-    try:
-        get_env().set("ENVIRONMENT",  )"production"
-=======
-    original_env = env.get("ENVIRONMENT")
-    try:
-        env.set("ENVIRONMENT", "production", "test")
->>>>>>> 6b7b0403
         
         # Import after setting environment
         from auth_service.auth_core.routes.auth_routes import _detect_environment
@@ -179,11 +137,6 @@
     finally:
         # Restore original environment
         if original_env:
-<<<<<<< HEAD
-            get_env().set("ENVIRONMENT", original_env)
-=======
-            env.set("ENVIRONMENT", original_env, "test")
->>>>>>> 6b7b0403
         else:
             env.delete("ENVIRONMENT", "test")
 
