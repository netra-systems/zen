from shared.isolated_environment import get_env
"""
<<<<<<< HEAD
from shared.isolated_environment import get_env
=======
env = get_env()
>>>>>>> 6b7b0403
CRITICAL E2E Test: Service Independence After Launcher Completion

This test addresses the critical service independence issue identified in iteration 7:
Services must remain operational after the dev launcher process terminates.

Business Value Justification (BVJ):
- Segment: Platform/Internal (Critical Infrastructure)
- Business Goal: Platform Stability - Prevent service cascade failures
- Value Impact: Ensures development environment reliability
- Strategic Impact: Critical - Service independence is required for production deployment patterns

CRITICAL ISSUE FROM ITERATION 7:
"Services not independent after launcher completion" - This test validates that all
services (auth, backend, frontend) continue running normally after the launcher
process terminates, which is required for production-like behavior.

Expected: ALL services remain running and responsive after launcher termination
"""

import pytest
import asyncio
import httpx
import psutil
import subprocess
import signal
import time
import json
import os
import tempfile
from pathlib import Path
from typing import Dict, List, Optional, Tuple
from dataclasses import dataclass
import logging

# Absolute imports per CLAUDE.md requirements
from test_framework.base_e2e_test import BaseE2ETest
from dev_launcher.service_discovery import ServiceDiscovery

logger = logging.getLogger(__name__)


@dataclass
class ServiceStatus:
    """Status information for a service."""
    name: str
    pid: Optional[int]
    port: int
    status: str  # running, stopped, error
    health_check_url: str
    responsive: bool = False
    independent: bool = False


@dataclass
class TestLauncherResult:
    """Result of launcher independence test."""
    launcher_pid: Optional[int]
    launcher_terminated: bool
    services_before_termination: Dict[str, ServiceStatus]
    services_after_termination: Dict[str, ServiceStatus]
    independence_validated: bool
    errors: List[str]


class ServiceIndependenceValidator:
    """Validates that services run independently after launcher termination."""
    
    def __init__(self, project_root: Path):
        self.project_root = project_root
        self.discovery = ServiceDiscovery(project_root)
        self.test_results = LauncherTestResult(
            launcher_pid=None,
            launcher_terminated=False,
            services_before_termination={},
            services_after_termination={},
            independence_validated=False,
            errors=[]
        )
    
    async def run_independence_test(self, timeout_seconds: int = 60) -> LauncherTestResult:
        """Run complete service independence test."""
        logger.info("Starting service independence validation test")
        
        try:
            # Phase 1: Start dev launcher and wait for services
            await self._start_launcher_and_wait()
            
            # Phase 2: Discover and validate services are running
            await self._discover_running_services()
            
            # Phase 3: Terminate launcher process
            await self._terminate_launcher()
            
            # Phase 4: Validate services remain independent
            await self._validate_service_independence()
            
            # Phase 5: Validate service responsiveness
            await self._validate_service_responsiveness()
            
            self.test_results.independence_validated = True
            logger.info("✅ Service independence validation PASSED")
            
        except Exception as e:
            logger.error(f"❌ Service independence validation FAILED: {e}")
            self.test_results.errors.append(str(e))
            
        return self.test_results
    
    async def _start_launcher_and_wait(self):
        """Start dev launcher and wait for services to be ready."""
        logger.info("Phase 1: Starting dev launcher and waiting for services")
        
        # Start dev launcher subprocess
        launcher_cmd = [
            "python", "-m", "dev_launcher",
            "--dynamic", "--no-browser", "--non-interactive", "--minimal"
        ]
        
<<<<<<< HEAD
        env = get_env().as_dict().copy()
=======
        env = env.get_all()
>>>>>>> 6b7b0403
        env["NETRA_TEST_MODE"] = "true"
        env["NETRA_STARTUP_MODE"] = "minimal"
        
        self.launcher_process = subprocess.Popen(
            launcher_cmd,
            cwd=str(self.project_root),
            env=env,
            stdout=subprocess.PIPE,
            stderr=subprocess.PIPE,
            shell=False,  # SECURE: No shell injection
            preexec_fn=None if os.name == 'nt' else os.setsid
        )
        
        self.test_results.launcher_pid = self.launcher_process.pid
        logger.info(f"Dev launcher started with PID: {self.launcher_process.pid}")
        
        # Wait for services to be ready (with timeout)
        startup_timeout = 45
        start_time = time.time()
        services_ready = False
        
        while time.time() - start_time < startup_timeout:
            if self.launcher_process.poll() is not None:
                stdout, stderr = self.launcher_process.communicate()
                raise RuntimeError(f"Launcher terminated early. Exit code: {self.launcher_process.returncode}, stderr: {stderr.decode()}")
            
            # Check if core services are responding
            try:
                auth_healthy = await self._check_service_health("auth", 8081)
                backend_healthy = await self._check_service_health("backend", 8001)
                
                if auth_healthy or backend_healthy:  # At least one core service ready
                    services_ready = True
                    break
                    
            except Exception as e:
                logger.debug(f"Services not ready yet: {e}")
            
            await asyncio.sleep(2)
        
        if not services_ready:
            raise TimeoutError("Services did not become ready within timeout")
        
        logger.info("✅ Services are ready")
    
    async def _discover_running_services(self):
        """Discover and catalog all running services."""
        logger.info("Phase 2: Discovering running services")
        
        # Expected services and their default ports
        expected_services = {
            "auth": 8081,
            "backend": 8001,  # Updated to match dev launcher
            "frontend": 3000
        }
        
        for service_name, default_port in expected_services.items():
            try:
                # Try to discover actual port from service discovery
                port = await self._discover_service_port(service_name, default_port)
                health_url = f"http://localhost:{port}/health" if service_name != "frontend" else f"http://localhost:{port}/"
                
                # Check if service is running and get PID
                pid = await self._find_service_pid(port)
                responsive = await self._check_service_health(service_name, port)
                
                service_status = ServiceStatus(
                    name=service_name,
                    pid=pid,
                    port=port,
                    status="running" if pid and responsive else "not_running",
                    health_check_url=health_url,
                    responsive=responsive
                )
                
                self.test_results.services_before_termination[service_name] = service_status
                
                if responsive:
                    logger.info(f"✅ {service_name} discovered: PID={pid}, port={port}, responsive={responsive}")
                else:
                    logger.warning(f"⚠️ {service_name} not responsive: PID={pid}, port={port}")
                    
            except Exception as e:
                logger.error(f"❌ Failed to discover {service_name}: {e}")
                self.test_results.errors.append(f"Service discovery failed for {service_name}: {e}")
        
        # Require at least one service to be running
        running_services = [s for s in self.test_results.services_before_termination.values() if s.status == "running"]
        if not running_services:
            raise RuntimeError("No services discovered as running before launcher termination")
    
    async def _terminate_launcher(self):
        """Terminate the launcher process gracefully."""
        logger.info("Phase 3: Terminating launcher process")
        
        if not self.launcher_process or self.launcher_process.poll() is not None:
            raise RuntimeError("Launcher process not running or already terminated")
        
        original_pid = self.launcher_process.pid
        
        try:
            # Attempt graceful termination
            if os.name == 'nt':
                # Windows
                self.launcher_process.terminate()
            else:
                # Unix - send SIGTERM to process group
                os.killpg(os.getpgid(self.launcher_process.pid), signal.SIGTERM)
            
            # Wait for graceful termination
            try:
                exit_code = self.launcher_process.wait(timeout=10)
                logger.info(f"✅ Launcher terminated gracefully with exit code: {exit_code}")
            except subprocess.TimeoutExpired:
                # Force termination if needed
                logger.warning("Launcher did not terminate gracefully, forcing termination")
                self.launcher_process.kill()
                exit_code = self.launcher_process.wait()
                logger.info(f"✅ Launcher force terminated with exit code: {exit_code}")
            
            self.test_results.launcher_terminated = True
            
            # Verify launcher process is actually gone
            try:
                os.kill(original_pid, 0)  # Test if process still exists
                logger.warning(f"⚠️ Launcher PID {original_pid} still exists after termination")
            except ProcessLookupError:
                logger.info(f"✅ Launcher PID {original_pid} successfully terminated")
                
        except Exception as e:
            logger.error(f"❌ Failed to terminate launcher: {e}")
            self.test_results.errors.append(f"Launcher termination failed: {e}")
            raise
    
    async def _validate_service_independence(self):
        """Validate that services remain running after launcher termination."""
        logger.info("Phase 4: Validating service independence")
        
        # Wait a moment for any cascade termination to occur
        await asyncio.sleep(5)
        
        for service_name, service_before in self.test_results.services_before_termination.items():
            if service_before.status != "running":
                continue  # Skip services that weren't running before
            
            try:
                # Check if service is still running
                current_pid = await self._find_service_pid(service_before.port)
                responsive = await self._check_service_health(service_name, service_before.port)
                
                # Determine independence status
                independent = bool(current_pid and responsive)
                
                # For true independence, PID should be the same (process didn't restart)
                # or different but still responsive (process restarted independently)
                if service_before.pid and current_pid:
                    if service_before.pid == current_pid:
                        independence_type = "same_process"  # Best case
                    else:
                        independence_type = "restarted_independently"  # Still good
                elif current_pid and responsive:
                    independence_type = "new_independent_process"
                else:
                    independence_type = "terminated_with_launcher"  # BAD
                    independent = False
                
                service_after = ServiceStatus(
                    name=service_name,
                    pid=current_pid,
                    port=service_before.port,
                    status="running" if current_pid and responsive else "terminated",
                    health_check_url=service_before.health_check_url,
                    responsive=responsive,
                    independent=independent
                )
                
                self.test_results.services_after_termination[service_name] = service_after
                
                if independent:
                    logger.info(f"✅ {service_name} is INDEPENDENT: {independence_type} (PID: {service_before.pid} → {current_pid})")
                else:
                    logger.error(f"❌ {service_name} is NOT INDEPENDENT: terminated with launcher")
                    self.test_results.errors.append(f"{service_name} terminated when launcher terminated")
                    
            except Exception as e:
                logger.error(f"❌ Failed to validate independence of {service_name}: {e}")
                self.test_results.errors.append(f"Independence validation failed for {service_name}: {e}")
    
    async def _validate_service_responsiveness(self):
        """Validate that independent services are still responsive."""
        logger.info("Phase 5: Validating service responsiveness")
        
        for service_name, service_after in self.test_results.services_after_termination.items():
            if not service_after.independent:
                continue  # Skip non-independent services
            
            try:
                # Test multiple requests to ensure stability
                response_times = []
                
                for attempt in range(3):
                    start_time = time.time()
                    responsive = await self._check_service_health(service_name, service_after.port)
                    response_time = time.time() - start_time
                    
                    if responsive:
                        response_times.append(response_time)
                    else:
                        logger.warning(f"⚠️ {service_name} not responsive on attempt {attempt + 1}")
                
                if response_times:
                    avg_response_time = sum(response_times) / len(response_times)
                    logger.info(f"✅ {service_name} responsive: {len(response_times)}/3 attempts, avg {avg_response_time:.3f}s")
                else:
                    logger.error(f"❌ {service_name} completely unresponsive after launcher termination")
                    self.test_results.errors.append(f"{service_name} unresponsive after independence test")
                    
            except Exception as e:
                logger.error(f"❌ Responsiveness test failed for {service_name}: {e}")
    
    async def _discover_service_port(self, service_name: str, default_port: int) -> int:
        """Discover actual service port from service discovery."""
        try:
            if service_name == "auth":
                info = self.discovery.read_auth_info()
            elif service_name == "backend":
                info = self.discovery.read_backend_info()
            elif service_name == "frontend":
                info = self.discovery.read_frontend_info()
            else:
                return default_port
            
            return info.get("port", default_port) if info else default_port
            
        except Exception:
            return default_port
    
    async def _find_service_pid(self, port: int) -> Optional[int]:
        """Find PID of process using a specific port."""
        try:
            for conn in psutil.net_connections(kind='inet'):
                if conn.laddr.port == port and conn.status == psutil.CONN_LISTEN:
                    return conn.pid
            return None
        except Exception as e:
            logger.debug(f"Could not find PID for port {port}: {e}")
            return None
    
    async def _check_service_health(self, service_name: str, port: int) -> bool:
        """Check if service is responding to health checks."""
        try:
            health_path = "/health" if service_name != "frontend" else "/"
            url = f"http://localhost:{port}{health_path}"
            
            async with httpx.AsyncClient(timeout=5.0, follow_redirects=True) as client:
                response = await client.get(url)
                return response.status_code == 200
                
        except Exception as e:
            logger.debug(f"Health check failed for {service_name}:{port}: {e}")
            return False
    
    async def cleanup(self):
        """Clean up test resources."""
        logger.info("Cleaning up service independence test")
        
        # Terminate launcher if still running
        if hasattr(self, 'launcher_process') and self.launcher_process.poll() is None:
            try:
                self.launcher_process.terminate()
                self.launcher_process.wait(timeout=5)
            except:
                try:
                    self.launcher_process.kill()
                    self.launcher_process.wait()
                except:
                    pass


@pytest.mark.e2e
class TestServiceIndependenceValidation(BaseE2ETest):
    """E2E test suite for validating service independence after launcher completion."""
    
    def test_services_remain_independent_after_launcher_termination(self):
        """
        CRITICAL TEST: Validate services remain operational after launcher termination
        
        This test addresses the critical issue from iteration 7 analysis:
        "Services not independent after launcher completion"
        
        Expected: Services continue running and responding after launcher exits
        """
        async def run_independence_test():
            project_root = self._get_project_root()
            validator = ServiceIndependenceValidator(project_root)
            
            try:
                # Run the complete independence validation test
                result = await validator.run_independence_test(timeout_seconds=60)
                
                # Validate results
                assert result.launcher_terminated, "Launcher was not successfully terminated"
                
                # Check service independence
                independent_services = [
                    service for service in result.services_after_termination.values()
                    if service.independent
                ]
                
                total_services = len(result.services_before_termination)
                independence_rate = len(independent_services) / max(total_services, 1)
                
                print(f"\n=== SERVICE INDEPENDENCE TEST RESULTS ===")
                print(f"Launcher PID: {result.launcher_pid}")
                print(f"Launcher terminated: {result.launcher_terminated}")
                print(f"Services before termination: {total_services}")
                print(f"Independent services after termination: {len(independent_services)}")
                print(f"Independence rate: {independence_rate:.1%}")
                
                if result.errors:
                    print(f"\nErrors encountered:")
                    for error in result.errors:
                        print(f"  - {error}")
                
                print(f"\nService Details:")
                for service_name, service_before in result.services_before_termination.items():
                    service_after = result.services_after_termination.get(service_name)
                    if service_after:
                        status = "✅ INDEPENDENT" if service_after.independent else "❌ DEPENDENT"
                        print(f"  {service_name}: {status} (PID: {service_before.pid} → {service_after.pid})")
                    else:
                        print(f"  {service_name}: ❌ NOT CHECKED AFTER TERMINATION")
                
                # CRITICAL ASSERTION: At least 80% of services must be independent
                assert independence_rate >= 0.8, (
                    f"CRITICAL FAILURE: Service independence too low ({independence_rate:.1%}). "
                    f"Services must remain operational after launcher termination. "
                    f"Errors: {result.errors}"
                )
                
                # CRITICAL ASSERTION: No cascade termination errors
                cascade_errors = [error for error in result.errors if "terminated when launcher terminated" in error]
                assert not cascade_errors, (
                    f"CRITICAL FAILURE: Service cascade termination detected: {cascade_errors}"
                )
                
                print("✅ SERVICE INDEPENDENCE VALIDATION PASSED")
                return result
                
            finally:
                await validator.cleanup()
        
        # Run the async test
        result = asyncio.run(run_independence_test())
        
        # Additional validation: Check final system state
        self._validate_final_system_state(result)
    
    def _get_project_root(self) -> Path:
        """SSOT: Get project root from centralized utils."""
        from netra_backend.app.core.project_utils import get_project_root
        return get_project_root()
    
    def _validate_final_system_state(self, result: LauncherTestResult):
        """Validate final system state after independence test."""
        print("\n=== FINAL SYSTEM STATE VALIDATION ===")
        
        # Check for zombie processes
        try:
            zombie_count = len([p for p in psutil.process_iter() if p.status() == psutil.STATUS_ZOMBIE])
            assert zombie_count == 0, f"Zombie processes detected: {zombie_count}"
            print("✅ No zombie processes detected")
        except Exception as e:
            logger.warning(f"Could not check for zombie processes: {e}")
        
        # Check that launcher PID is gone
        if result.launcher_pid:
            try:
                psutil.Process(result.launcher_pid)
                logger.warning(f"⚠️ Launcher PID {result.launcher_pid} still exists")
            except psutil.NoSuchProcess:
                print(f"✅ Launcher PID {result.launcher_pid} properly cleaned up")
        
        print("✅ FINAL SYSTEM STATE VALIDATION PASSED")


if __name__ == "__main__":
    # Run service independence test
    pytest.main([__file__, "-v", "--tb=short"])<|MERGE_RESOLUTION|>--- conflicted
+++ resolved
@@ -1,10 +1,5 @@
 from shared.isolated_environment import get_env
 """
-<<<<<<< HEAD
-from shared.isolated_environment import get_env
-=======
-env = get_env()
->>>>>>> 6b7b0403
 CRITICAL E2E Test: Service Independence After Launcher Completion
 
 This test addresses the critical service independence issue identified in iteration 7:
@@ -123,11 +118,6 @@
             "--dynamic", "--no-browser", "--non-interactive", "--minimal"
         ]
         
-<<<<<<< HEAD
-        env = get_env().as_dict().copy()
-=======
-        env = env.get_all()
->>>>>>> 6b7b0403
         env["NETRA_TEST_MODE"] = "true"
         env["NETRA_STARTUP_MODE"] = "minimal"
         
