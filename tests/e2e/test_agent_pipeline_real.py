--- conflicted
+++ resolved
@@ -59,11 +59,6 @@
 # Enable real services for this test module  
 # Skip this for now to debug other issues
 # pytestmark = pytest.mark.skipif(
-<<<<<<< HEAD
-#     get_env().get("USE_REAL_SERVICES", "false").lower() != "true",
-=======
-#     env.get("USE_REAL_SERVICES", "false").lower() != "true",
->>>>>>> 6b7b0403
 #     reason="Real services disabled (set USE_REAL_SERVICES=true)"
 # )
 
