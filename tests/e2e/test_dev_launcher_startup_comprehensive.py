--- conflicted
+++ resolved
@@ -1,10 +1,5 @@
 from shared.isolated_environment import get_env
 """
-<<<<<<< HEAD
-from shared.isolated_environment import get_env
-=======
-env = get_env()
->>>>>>> 6b7b0403
 Comprehensive Dev Launcher Startup Test Suite
 
 This test suite is designed to FAIL initially to expose current startup issues,
@@ -136,11 +131,6 @@
         ]
         
         for var in test_env_vars:
-<<<<<<< HEAD
-            self.original_env[var] = get_env().get(var)
-=======
-            self.original_env[var] = env.get(var)
->>>>>>> 6b7b0403
             
         # Set test-specific environment variables
         # NOTE: Using potentially problematic values to expose issues
@@ -554,11 +544,6 @@
         # Test 1: Missing database
         try:
             # Point to non-existent database
-<<<<<<< HEAD
-            get_env().set("DATABASE_URL",  )"postgresql+asyncpg://nonexistent:user@localhost:9999/nonexistent_db"
-=======
-            env.set("DATABASE_URL", "postgresql+asyncpg://nonexistent:user@localhost:9999/nonexistent_db", "test")
->>>>>>> 6b7b0403
             
             config = LauncherConfig(no_browser=True, non_interactive=True, verbose=True)
             self.launcher = DevLauncher(config)
@@ -802,11 +787,6 @@
             # This should use the potentially problematic test DATABASE_URL
             import asyncpg
             
-<<<<<<< HEAD
-            database_url = get_env().get("DATABASE_URL")
-=======
-            database_url = env.get("DATABASE_URL")
->>>>>>> 6b7b0403
             if not database_url:
                 return False
                 
@@ -825,11 +805,6 @@
         try:
             import redis.asyncio as redis
             
-<<<<<<< HEAD
-            redis_url = get_env().get("REDIS_URL") 
-=======
-            redis_url = env.get("REDIS_URL") 
->>>>>>> 6b7b0403
             if not redis_url:
                 return False
                 
@@ -848,11 +823,6 @@
         try:
             import httpx
             
-<<<<<<< HEAD
-            clickhouse_url = get_env().get("CLICKHOUSE_URL")
-=======
-            clickhouse_url = env.get("CLICKHOUSE_URL")
->>>>>>> 6b7b0403
             if not clickhouse_url:
                 return False
                 
