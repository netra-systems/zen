--- conflicted
+++ resolved
@@ -1,10 +1,5 @@
 from shared.isolated_environment import get_env
 """
-<<<<<<< HEAD
-from shared.isolated_environment import get_env
-=======
-env = get_env()
->>>>>>> 6b7b0403
 E2E Tests for Windows Subprocess Execution
 Tests Windows-specific subprocess handling for frontend and service management.
 
@@ -316,19 +311,6 @@
         Business Impact: Services can't find dependencies, configuration issues
         """
         # Test custom environment variable
-<<<<<<< HEAD
-        custom_env = get_env().as_dict().copy()
-        custom_env["TEST_VAR"] = "windows_test_value"
-        
-        result = subprocess.run(
-            [sys.executable, "-c", "import os; print(get_env().get('TEST_VAR', 'NOT_FOUND'))"],
-=======
-        custom_env = env.get_all()
-        custom_env["TEST_VAR"] = "windows_test_value"
-        
-        result = subprocess.run(
-            [sys.executable, "-c", "import os; print(env.get('TEST_VAR', 'NOT_FOUND'))"],
->>>>>>> 6b7b0403
             capture_output=True,
             text=True,
             timeout=5,
@@ -342,11 +324,6 @@
         
         # Test PATH variable preservation
         result = subprocess.run(
-<<<<<<< HEAD
-            [sys.executable, "-c", "import os; print(len(get_env().get('PATH', '').split(';')))"],
-=======
-            [sys.executable, "-c", "import os; print(len(env.get('PATH', '').split(';')))"],
->>>>>>> 6b7b0403
             capture_output=True,
             text=True,
             timeout=5,
