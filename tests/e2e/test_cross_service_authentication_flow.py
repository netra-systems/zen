"""
E2E Test: Cross-Service Authentication Flow

This test validates that authentication flows work correctly across all services
including token generation, validation, and propagation.

Business Value Justification (BVJ):
- Segment: All customer segments (Free, Early, Mid, Enterprise)
- Business Goal: Secure user authentication and authorization
- Value Impact: Ensures users can securely access all platform features
- Strategic/Revenue Impact: Authentication failures block user engagement and conversion
"""

# Setup test path for absolute imports following CLAUDE.md standards
import sys
from pathlib import Path
project_root = Path(__file__).parent.parent.parent
if str(project_root) not in sys.path:
    sys.path.insert(0, str(project_root))

# Absolute imports following CLAUDE.md standards
import asyncio
import aiohttp
import pytest
import json
import time
from typing import Dict, Any, Optional
import uuid
import logging

# Import IsolatedEnvironment for proper environment management as required by CLAUDE.md
from shared.isolated_environment import get_env
from tests.e2e.test_harness import UnifiedE2ETestHarness

logger = logging.getLogger(__name__)

async def check_service_availability(session: aiohttp.ClientSession, service_name: str, url: str) -> bool:
    """Check if a service is available by testing its health endpoint."""
    try:
        # First try health endpoint
        async with session.get(f"{url}/health", timeout=aiohttp.ClientTimeout(total=5)) as response:
            if response.status == 200:
                logger.info(f"[SERVICE-CHECK] {service_name} is available at {url}")
                return True
    except Exception:
        pass
    
    # If health endpoint fails, try root endpoint
    try:
        async with session.get(url, timeout=aiohttp.ClientTimeout(total=5)) as response:
            if response.status == 200:
                logger.info(f"[SERVICE-CHECK] {service_name} is available at {url} (via root)")
                return True
    except Exception:
        pass
    
    logger.warning(f"[SERVICE-CHECK] {service_name} is not available at {url}")
    return False

@pytest.mark.e2e
@pytest.mark.asyncio
async def test_cross_service_authentication_flow():
    """Test complete authentication flow across all services.
    
    This test should FAIL until cross-service authentication is properly implemented.
    """
    
    # Use IsolatedEnvironment for environment management as required by CLAUDE.md
    env = get_env()
    env.set("ENVIRONMENT", "test", "test_cross_service_authentication_flow")
    env.set("NETRA_ENVIRONMENT", "test", "test_cross_service_authentication_flow")
    
    # Set correct service ports for real running services BEFORE harness initialization
    import os
<<<<<<< HEAD
    get_env().set("TEST_AUTH_PORT",  )"8082"
    get_env().set("TEST_BACKEND_PORT",  )"8002"
=======
    env.set("TEST_AUTH_PORT", "8082", "test")
    env.set("TEST_BACKEND_PORT", "8002", "test")
>>>>>>> 6b7b0403
    env.set("TEST_AUTH_PORT", "8082", "test_cross_service_authentication_flow")
    env.set("TEST_BACKEND_PORT", "8002", "test_cross_service_authentication_flow")
    
    # Initialize test harness for real service integration
    harness = UnifiedE2ETestHarness()
    
    # Use properly running dev services on standard ports
    auth_service_url = "http://localhost:8081"  # Dev auth service on standard port
    backend_service_url = "http://localhost:8000"  # Dev backend service on standard port  
    frontend_service_url = "http://localhost:3000"
    
    # Debug: print actual URLs being used
    print(f"[FIXED] Auth service URL: {auth_service_url}")
    print(f"[FIXED] Backend service URL: {backend_service_url}")
    print(f"[FIXED] Frontend service URL: {frontend_service_url}")
    
    # Test user credentials
    test_user = {
        "email": f"test-{uuid.uuid4().hex[:8]}@example.com",
        "password": "TestPassword123!",
        "name": "Test User"
    }
    
    authentication_failures = []
    auth_token = None
    
    async with aiohttp.ClientSession() as session:
        # Pre-check: Verify service availability
        print("[SETUP] Checking service availability...")
        services_available = {
            "auth": await check_service_availability(session, "Auth Service", auth_service_url),
            "backend": await check_service_availability(session, "Backend Service", backend_service_url)
        }
        
        if not services_available["auth"]:
            pytest.skip(f"Auth service is not available at {auth_service_url}. Skipping authentication flow test.")
        
        if not services_available["backend"]:
            logger.warning(f"Backend service is not available at {backend_service_url}. Some tests may be skipped.")
        
        # Step 1: User Registration
        print("[AUTH] Testing user registration...")
        try:
            registration_data = {
                "email": test_user["email"],
                "password": test_user["password"],
                "confirm_password": test_user["password"],
                "full_name": test_user["name"]
            }
            
            async with session.post(
                f"{auth_service_url}/auth/register",
                json=registration_data,
                timeout=aiohttp.ClientTimeout(total=10)
            ) as response:
                if response.status != 201:
                    response_text = await response.text()
                    authentication_failures.append(f"Registration failed: {response.status} - {response_text}")
                else:
                    registration_result = await response.json()
                    print(f"[SUCCESS] User registration successful: {registration_result.get('user_id', 'N/A')}")
                    
        except Exception as e:
            authentication_failures.append(f"Registration request failed: {e}")
        
        # Step 2: User Login
        print("[AUTH] Testing user login...")
        try:
            login_data = {
                "email": test_user["email"],
                "password": test_user["password"]
            }
            
            async with session.post(
                f"{auth_service_url}/auth/login",
                json=login_data,
                timeout=aiohttp.ClientTimeout(total=10)
            ) as response:
                if response.status != 200:
                    response_text = await response.text()
                    authentication_failures.append(f"Login failed: {response.status} - {response_text}")
                else:
                    login_result = await response.json()
                    auth_token = login_result.get("access_token")
                    if not auth_token:
                        authentication_failures.append("Login response missing access_token")
                    else:
                        print(f"[SUCCESS] User login successful, token received")
                        
        except Exception as e:
            authentication_failures.append(f"Login request failed: {e}")
        
        # Step 3: Token Validation with Auth Service
        if auth_token:
            print("[AUTH] Testing token validation with auth service...")
            try:
                headers = {"Authorization": f"Bearer {auth_token}"}
                async with session.get(
                    f"{auth_service_url}/auth/me",
                    headers=headers,
                    timeout=aiohttp.ClientTimeout(total=10)
                ) as response:
                    if response.status != 200:
                        response_text = await response.text()
                        authentication_failures.append(f"Auth service token validation failed: {response.status} - {response_text}")
                    else:
                        user_info = await response.json()
                        if user_info.get("email") != test_user["email"]:
                            authentication_failures.append(f"Token validation returned wrong user: {user_info.get('email')}")
                        else:
                            print(f"[SUCCESS] Auth service token validation successful")
                            
            except Exception as e:
                authentication_failures.append(f"Auth service token validation failed: {e}")
        
        # Step 4: Cross-Service Token Propagation (Backend)
        if auth_token and services_available["backend"]:
            print("[AUTH] Testing token propagation to backend service...")
            try:
                headers = {"Authorization": f"Bearer {auth_token}"}
                async with session.get(
                    f"{backend_service_url}/api/user/profile",
                    headers=headers,
                    timeout=aiohttp.ClientTimeout(total=10)
                ) as response:
                    if response.status != 200:
                        response_text = await response.text()
                        authentication_failures.append(f"Backend token validation failed: {response.status} - {response_text}")
                    else:
                        profile_info = await response.json()
                        print(f"[SUCCESS] Backend service token validation successful")
                        
            except Exception as e:
                authentication_failures.append(f"Backend service token validation failed: {e}")
        elif auth_token and not services_available["backend"]:
            print("[SKIP] Backend service not available, skipping token propagation test")
        
        # Step 5: Protected Resource Access
        if auth_token and services_available["backend"]:
            print("[AUTH] Testing protected resource access...")
            protected_endpoints = [
                f"{backend_service_url}/api/threads",
                f"{backend_service_url}/api/user/settings",
                f"{backend_service_url}/api/agents"
            ]
            
            headers = {"Authorization": f"Bearer {auth_token}"}
            
            for endpoint in protected_endpoints:
                try:
                    async with session.get(
                        endpoint,
                        headers=headers,
                        timeout=aiohttp.ClientTimeout(total=10)
                    ) as response:
                        if response.status == 401:
                            authentication_failures.append(f"Unauthorized access to {endpoint}")
                        elif response.status == 404:
                            # Endpoint might not exist, which is acceptable
                            pass
                        elif response.status >= 400:
                            response_text = await response.text()
                            authentication_failures.append(f"Protected resource error {endpoint}: {response.status} - {response_text}")
                        else:
                            print(f"[SUCCESS] Protected resource accessible: {endpoint}")
                            
                except Exception as e:
                    authentication_failures.append(f"Protected resource access failed {endpoint}: {e}")
        elif auth_token and not services_available["backend"]:
            print("[SKIP] Backend service not available, skipping protected resource tests")
        
        # Step 6: Token Expiry Handling
        print("[AUTH] Testing token expiry handling...")
        if auth_token:
            # Test with malformed token
            malformed_token = auth_token[:-5] + "wrong"
            headers = {"Authorization": f"Bearer {malformed_token}"}
            
            try:
                async with session.get(
                    f"{auth_service_url}/auth/me",
                    headers=headers,
                    timeout=aiohttp.ClientTimeout(total=10)
                ) as response:
                    if response.status != 401:
                        authentication_failures.append(f"Malformed token should return 401, got {response.status}")
                    else:
                        print("[SUCCESS] Malformed token correctly rejected")
                        
            except Exception as e:
                authentication_failures.append(f"Token expiry test failed: {e}")
        
        # Step 7: User Logout
        if auth_token:
            print("[AUTH] Testing user logout...")
            try:
                headers = {"Authorization": f"Bearer {auth_token}"}
                async with session.post(
                    f"{auth_service_url}/auth/logout",
                    headers=headers,
                    timeout=aiohttp.ClientTimeout(total=10)
                ) as response:
                    if response.status not in [200, 204]:
                        response_text = await response.text()
                        authentication_failures.append(f"Logout failed: {response.status} - {response_text}")
                    else:
                        print("[SUCCESS] User logout successful")
                        
                        # Verify token is invalidated
                        await asyncio.sleep(1)  # Brief delay
                        async with session.get(
                            f"{auth_service_url}/auth/me",
                            headers=headers,
                            timeout=aiohttp.ClientTimeout(total=10)
                        ) as response:
                            if response.status != 401:
                                authentication_failures.append(f"Token should be invalid after logout, got {response.status}")
                            else:
                                print("[SUCCESS] Token correctly invalidated after logout")
                                
            except Exception as e:
                authentication_failures.append(f"Logout test failed: {e}")
        
        # Step 8: Cross-Origin Authentication (Frontend Integration)
        print("[AUTH] Testing cross-origin authentication...")
        try:
            # Test CORS headers for authentication endpoints
            cors_headers = {}
            cors_test_successful = False
            
            # Try OPTIONS request first (standard CORS preflight)
            try:
                async with session.options(
                    f"{auth_service_url}/auth/login",
                    headers={"Origin": "http://localhost:3000"},
                    timeout=aiohttp.ClientTimeout(total=5)
                ) as response:
                    cors_headers = dict(response.headers)
                    cors_test_successful = True
                    print(f"[CORS] OPTIONS request successful, status: {response.status}")
            except Exception as options_error:
                print(f"[CORS] OPTIONS request failed: {options_error}")
                
                # If OPTIONS fails, try a regular GET to check basic CORS headers
                try:
                    async with session.get(
                        f"{auth_service_url}/auth/config",
                        headers={"Origin": "http://localhost:3000"},
                        timeout=aiohttp.ClientTimeout(total=5)
                    ) as response:
                        cors_headers = dict(response.headers)
                        cors_test_successful = True
                        print(f"[CORS] GET request successful as fallback, status: {response.status}")
                except Exception as get_error:
                    print(f"[CORS] GET fallback also failed: {get_error}")
            
            if cors_test_successful:
                # Check for CORS headers (case-insensitive)
                cors_headers_lower = {k.lower(): v for k, v in cors_headers.items()}
                
                required_cors_headers = [
                    "access-control-allow-origin",
                    "access-control-allow-methods", 
                    "access-control-allow-headers"
                ]
                
                missing_cors = []
                present_cors = []
                
                for header in required_cors_headers:
                    if header in cors_headers_lower:
                        present_cors.append(f"{header}: {cors_headers_lower[header]}")
                    else:
                        missing_cors.append(header)

                if missing_cors:
                    # Only report as warning, not failure, since CORS might be configured differently
                    warning_msg = f"Some CORS headers missing: {missing_cors}. Present: {present_cors}"
                    print(f"[CORS-WARNING] {warning_msg}")
                    logger.warning(warning_msg)
                else:
                    print(f"[SUCCESS] CORS headers configured correctly: {present_cors}")
            else:
                # CORS test completely failed - this might indicate service issues
                warning_msg = "CORS test failed completely - service may not be configured for cross-origin requests"
                print(f"[CORS-WARNING] {warning_msg}")
                logger.warning(warning_msg)
                    
        except Exception as e:
            # Don't fail the test for CORS issues, just log them
            warning_msg = f"CORS test encountered error: {e}"
            print(f"[CORS-WARNING] {warning_msg}")
            logger.warning(warning_msg)
    
    # Cleanup test harness
    await harness.cleanup()
    
    # Analyze authentication flow results
    critical_failures = []
    warning_failures = []
    
    for failure in authentication_failures:
        if any(critical in failure.lower() for critical in ["registration failed", "login failed", "token validation failed"]):
            critical_failures.append(failure)
        else:
            warning_failures.append(failure)
    
    # Report results
    if critical_failures or warning_failures:
        failure_report = []
        
        if critical_failures:
            failure_report.append("[CRITICAL] Authentication Failures:")
            for failure in critical_failures:
                failure_report.append(f"  - {failure}")
        
        if warning_failures:
            failure_report.append("[WARNING] Authentication Issues:")
            for failure in warning_failures:
                failure_report.append(f"  - {failure}")
        
        failure_report.append(f"\n[SUMMARY] {len(critical_failures)} critical, {len(warning_failures)} warnings")
        
        pytest.fail(f"Cross-service authentication flow failed:\n" + "\n".join(failure_report))
    
    print("[SUCCESS] Complete cross-service authentication flow working correctly")


@pytest.mark.e2e
@pytest.mark.asyncio
async def test_authentication_rate_limiting():
    """Test that authentication endpoints have proper rate limiting.
    
    This test will WARN if rate limiting is not implemented but won't fail the test completely.
    """
    # Use IsolatedEnvironment for environment management as required by CLAUDE.md
    env = get_env()
    env.set("ENVIRONMENT", "test", "test_authentication_rate_limiting")
    env.set("NETRA_ENVIRONMENT", "test", "test_authentication_rate_limiting")
    
    # Set correct service ports for real running services BEFORE harness initialization
    import os
<<<<<<< HEAD
    get_env().set("TEST_AUTH_PORT",  )"8082"
    get_env().set("TEST_BACKEND_PORT",  )"8002"
=======
    env.set("TEST_AUTH_PORT", "8082", "test")
    env.set("TEST_BACKEND_PORT", "8002", "test")
>>>>>>> 6b7b0403
    env.set("TEST_AUTH_PORT", "8082", "test_authentication_rate_limiting")
    env.set("TEST_BACKEND_PORT", "8002", "test_authentication_rate_limiting")
    
    # Initialize test harness for real service integration
    harness = UnifiedE2ETestHarness()
    
    # Use properly running dev service on standard port  
    auth_service_url = "http://localhost:8081"  # Dev auth service on standard port
    
    # Test rapid login attempts
    rate_limit_warnings = []
    
    async with aiohttp.ClientSession() as session:
        # First check if auth service is available
        if not await check_service_availability(session, "Auth Service", auth_service_url):
            pytest.skip(f"Auth service is not available at {auth_service_url}. Skipping rate limiting test.")
        
        print("[RATE-LIMIT] Testing authentication rate limiting...")
        
        # Attempt many rapid login requests
        login_data = {
            "email": "nonexistent@example.com",
            "password": "wrongpassword"
        }
        
        start_time = time.time()
        responses = []
        
        # Make 10 rapid requests (reduced from 20 to be less aggressive)
        tasks = []
        for i in range(10):
            task = session.post(
                f"{auth_service_url}/auth/login",
                json=login_data,
                timeout=aiohttp.ClientTimeout(total=5)
            )
            tasks.append(task)
        
        try:
            # Execute all requests concurrently
            async_responses = await asyncio.gather(*tasks, return_exceptions=True)
            
            rate_limited_count = 0
            successful_count = 0
            error_count = 0
            
            for response in async_responses:
                if isinstance(response, Exception):
                    error_count += 1
                    continue
                
                try:
                    if response.status == 429:  # Too Many Requests
                        rate_limited_count += 1
                    elif response.status == 401:  # Unauthorized (normal failed login)
                        successful_count += 1
                    elif response.status >= 400:
                        error_count += 1
                    
                    await response.close()
                except Exception:
                    error_count += 1
            
            elapsed_time = time.time() - start_time
            
            # Analyze results more gracefully
            if rate_limited_count == 0 and successful_count > 5:
                rate_limit_warnings.append(f"No rate limiting detected - {successful_count} rapid login attempts processed")
            
            print(f"[RATE-LIMIT] {rate_limited_count} rate-limited, {successful_count} processed, {error_count} errors in {elapsed_time:.2f}s")
            
            if rate_limited_count > 0:
                print(f"[SUCCESS] Rate limiting is working - {rate_limited_count} requests were rate-limited")
            
        except Exception as e:
            rate_limit_warnings.append(f"Rate limiting test encountered error: {e}")
    
    # Only warn about rate limiting issues, don't fail the test
    if rate_limit_warnings:
        warning_report = ["[RATE-LIMIT] Warnings:"]
        for warning in rate_limit_warnings:
            warning_report.append(f"  - {warning}")
        warning_report.append("Note: Rate limiting may not be implemented yet. This is a warning, not a failure.")
        
        logger.warning("\n".join(warning_report))
        print("\n".join(warning_report))
    else:
        print("[SUCCESS] Authentication rate limiting working correctly")
    
    # Cleanup test harness
    await harness.cleanup()


if __name__ == "__main__":
    pytest.main([__file__, "-v", "--tb=short"])<|MERGE_RESOLUTION|>--- conflicted
+++ resolved
@@ -72,13 +72,6 @@
     
     # Set correct service ports for real running services BEFORE harness initialization
     import os
-<<<<<<< HEAD
-    get_env().set("TEST_AUTH_PORT",  )"8082"
-    get_env().set("TEST_BACKEND_PORT",  )"8002"
-=======
-    env.set("TEST_AUTH_PORT", "8082", "test")
-    env.set("TEST_BACKEND_PORT", "8002", "test")
->>>>>>> 6b7b0403
     env.set("TEST_AUTH_PORT", "8082", "test_cross_service_authentication_flow")
     env.set("TEST_BACKEND_PORT", "8002", "test_cross_service_authentication_flow")
     
@@ -421,13 +414,6 @@
     
     # Set correct service ports for real running services BEFORE harness initialization
     import os
-<<<<<<< HEAD
-    get_env().set("TEST_AUTH_PORT",  )"8082"
-    get_env().set("TEST_BACKEND_PORT",  )"8002"
-=======
-    env.set("TEST_AUTH_PORT", "8082", "test")
-    env.set("TEST_BACKEND_PORT", "8002", "test")
->>>>>>> 6b7b0403
     env.set("TEST_AUTH_PORT", "8082", "test_authentication_rate_limiting")
     env.set("TEST_BACKEND_PORT", "8002", "test_authentication_rate_limiting")
     
