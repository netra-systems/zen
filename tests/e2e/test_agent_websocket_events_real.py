--- conflicted
+++ resolved
@@ -273,11 +273,7 @@
         assert len(connection_ids) >= 1, "User should have at least 1 connection"
         
         # Test WebSocket notifier with REAL connection
-<<<<<<< HEAD
-        notifier = AgentWebSocketBridge(websocket_manager)
-=======
         notifier = WebSocketNotifier.create_for_user(websocket_manager)
->>>>>>> 3902fd31
         
         # Create execution context for REAL agent events
         context = AgentExecutionContext(
@@ -343,11 +339,7 @@
         
         # Create REAL WebSocket manager and notifier
         websocket_manager = UnifiedWebSocketManager()
-<<<<<<< HEAD
-        notifier = AgentWebSocketBridge(websocket_manager)
-=======
         notifier = WebSocketNotifier.create_for_user(websocket_manager)
->>>>>>> 3902fd31
         
         # Connect user to manager
         conn_id = f"mission_critical_{user_data.user_id}"
@@ -501,11 +493,7 @@
         
         # Create REAL WebSocket manager and connect all users
         websocket_manager = UnifiedWebSocketManager()
-<<<<<<< HEAD
-        notifier = AgentWebSocketBridge(websocket_manager)
-=======
         notifier = WebSocketNotifier.create_for_user(websocket_manager)
->>>>>>> 3902fd31
         
         # Connect all users to manager
         for i, user in enumerate(users):
