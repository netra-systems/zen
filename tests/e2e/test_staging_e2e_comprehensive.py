--- conflicted
+++ resolved
@@ -1,10 +1,5 @@
 from shared.isolated_environment import get_env
 """
-<<<<<<< HEAD
-from shared.isolated_environment import get_env
-=======
-env = get_env()
->>>>>>> 6b7b0403
 Comprehensive E2E Test Suite for Staging Environment
 
 This test suite validates the complete staging environment by making
@@ -381,11 +376,6 @@
     import subprocess
     
     # Set environment to staging
-<<<<<<< HEAD
-    get_env().set("ENVIRONMENT", "staging")
-=======
-    env.set("ENVIRONMENT", "staging", "test")
->>>>>>> 6b7b0403
     
     # Check for E2E bypass key
     if not get_env().get("E2E_OAUTH_SIMULATION_KEY"):
