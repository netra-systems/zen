--- conflicted
+++ resolved
@@ -1,10 +1,5 @@
 from shared.isolated_environment import get_env
 """
-<<<<<<< HEAD
-from shared.isolated_environment import get_env
-=======
-env = get_env()
->>>>>>> 6b7b0403
 Resource Isolation Test Suite Core
 
 Core test suite class for resource isolation testing.
@@ -120,11 +115,6 @@
         logger.warning("CPU isolation will be tested using process monitoring without WebSocket connections")
         
         # Set offline mode for the rest of the test suite
-<<<<<<< HEAD
-        get_env().set("CPU_ISOLATION_OFFLINE_MODE",  )"true"
-=======
-        env.set("CPU_ISOLATION_OFFLINE_MODE", "true", "test")
->>>>>>> 6b7b0403
         return True
 
     async def cleanup_test_environment(self):
