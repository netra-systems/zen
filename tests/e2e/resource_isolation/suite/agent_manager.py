from shared.isolated_environment import get_env
"""
<<<<<<< HEAD
from shared.isolated_environment import get_env
=======
env = get_env()
>>>>>>> 6b7b0403
Tenant Agent Manager for Resource Isolation Testing

Manages creation, connection, and cleanup of tenant agents.
"""

import asyncio
import json
import logging
import os
import secrets
import time
import uuid
from typing import Any, Dict, List, Optional

import warnings
with warnings.catch_warnings():
    warnings.simplefilter("ignore", DeprecationWarning)
    import websockets
    try:
        from websockets import WebSocketServerProtocol
    except ImportError:
        # Fallback for older versions
        from websockets.server import WebSocketServerProtocol

from tests.e2e.resource_isolation.test_infrastructure import TenantAgent

logger = logging.getLogger(__name__)

class TenantAgentManager:
    """Manages tenant agents for resource isolation testing."""
    
    def __init__(self, test_config: Dict[str, Any]):
        self.test_config = test_config
        self.tenant_agents: Dict[str, TenantAgent] = {}
        
    async def create_tenant_agents(self, count: int) -> List[TenantAgent]:
        """Create multiple tenant agents for testing."""
        agents = []
        
        for i in range(count):
            tenant_id = f"tenant-{uuid.uuid4().hex[:8]}"
            user_id = f"user-{uuid.uuid4().hex[:8]}"
            
            # Generate JWT token
            jwt_token = await self._generate_test_jwt(user_id, tenant_id)
            
            agent = TenantAgent(
                tenant_id=tenant_id,
                user_id=user_id,
                websocket_uri=self.test_config["websocket_url"],
                jwt_token=jwt_token
            )
            
            agents.append(agent)
            self.tenant_agents[tenant_id] = agent
            
        logger.info(f"Created {len(agents)} tenant agents")
        return agents

    async def _generate_test_jwt(self, user_id: str, tenant_id: str) -> str:
        """Generate a test JWT token that follows proper JWT structure."""
        import jwt
        import json
        
        # Create proper JWT payload
        payload = {
            "sub": user_id,  # Standard JWT subject claim
            "user_id": user_id,
            "tenant_id": tenant_id,
            "exp": int(time.time()) + 3600,  # 1 hour expiry
            "iat": int(time.time()),
            "test_mode": True,
            "test_user": True,  # Pattern expected by validation
            "permissions": ["user"]
        }
        
        # Use the same JWT secret as the backend service for consistency
        try:
            from netra_backend.app.core.configuration.unified_secrets import get_jwt_secret
            test_secret = get_jwt_secret()
        except Exception as e:
            logger.warning(f"Could not get unified JWT secret: {e}, using fallback")
            test_secret = get_env().get("JWT_SECRET_KEY", "dev-secret-key-DO-NOT-USE-IN-PRODUCTION")
        
        try:
            # Generate proper JWT token
            jwt_token = jwt.encode(payload, test_secret, algorithm="HS256")
            return jwt_token
        except Exception as e:
            logger.warning(f"Failed to create JWT token: {e}, falling back to simple token")
            # Fallback to a JWT-structured token if encoding fails
            import base64
            header = base64.b64encode(b'{"alg":"HS256","typ":"JWT"}').decode().rstrip('=')
            payload_b64 = base64.b64encode(json.dumps(payload).encode()).decode().rstrip('=')
            signature = "test_signature"
            return f"{header}.{payload_b64}.{signature}"

    async def establish_agent_connections(self, agents: List[TenantAgent]) -> List[TenantAgent]:
        """Establish WebSocket connections for tenant agents."""
        # Check if we're in offline mode
        offline_mode = get_env().get("CPU_ISOLATION_OFFLINE_MODE", "false").lower() == "true"
        
        if offline_mode:
            logger.info("CPU isolation test in offline mode - creating mock agent connections")
            return self._create_mock_connections(agents)
            
        connected_agents = []
        auth_failures = 0
        
        for agent in agents:
            try:
                connection = await self._establish_single_connection(agent)
                if connection:
                    agent.connection = connection
                    connected_agents.append(agent)
                else:
                    auth_failures += 1
                        
            except Exception as e:
                logger.error(f"Failed to establish connection for {agent.tenant_id}: {e}")
                auth_failures += 1
        
        # If all connections failed due to auth issues, fallback to offline mode
        if len(connected_agents) == 0 and auth_failures == len(agents):
            logger.warning("All WebSocket connections failed - falling back to CPU isolation offline mode")
<<<<<<< HEAD
            get_env().set("CPU_ISOLATION_OFFLINE_MODE",  )"true"
=======
            env.set("CPU_ISOLATION_OFFLINE_MODE", "true", "test")
>>>>>>> 6b7b0403
            return self._create_mock_connections(agents)
        
        logger.info(f"Established connections for {len(connected_agents)}/{len(agents)} agents")
        return connected_agents

    def _create_mock_connections(self, agents: List[TenantAgent]) -> List[TenantAgent]:
        """Create mock connections for offline mode testing."""
        import psutil
        
        # All agents are "connected" in offline mode
        connected_agents = []
        for agent in agents:
            # Create mock process info for CPU isolation monitoring
            agent.process_info = {
                "pid": psutil.Process().pid,  # Use current test process
                "mock_mode": True,
                "creation_time": time.time()
            }
            # Create a mock connection object that supports send/recv methods
            class MockConnection:
                def __init__(self, tenant_id):
                    self.tenant_id = tenant_id
                    self.closed = False
                
                async def send(self, data):
                    """Mock send method for offline testing"""
                    pass
                
                async def recv(self):
                    """Mock recv method for offline testing"""
                    raise asyncio.TimeoutError("Mock connection - no data available")
                
                def close(self):
                    """Mock close method"""
                    self.closed = True
            
            agent.connection = MockConnection(agent.tenant_id)
            connected_agents.append(agent)
            logger.info(f"Mock connection created for tenant {agent.tenant_id}")
            
        logger.info(f"Created {len(connected_agents)} mock agent connections for CPU isolation testing")
        return connected_agents

    async def _establish_single_connection(self, agent: TenantAgent) -> Optional[WebSocketServerProtocol]:
        """Establish a single WebSocket connection."""
        try:
            # Add authentication headers
            headers = {"Authorization": f"Bearer {agent.jwt_token}"}
            
            connection = await websockets.connect(
                agent.websocket_uri,
                additional_headers=headers,
                ping_interval=20,
                ping_timeout=10,
                close_timeout=10
            )
            
            # Send initial handshake
            handshake = {
                "type": "handshake",
                "tenant_id": agent.tenant_id,
                "user_id": agent.user_id,
                "timestamp": time.time()
            }
            
            await connection.send(json.dumps(handshake))
            
            # Wait for acknowledgment
            response = await asyncio.wait_for(connection.recv(), timeout=10.0)
            response_data = json.loads(response)
            
            if response_data.get("type") == "handshake_ack":
                logger.info(f"Connection established for tenant {agent.tenant_id}")
                return connection
            else:
                logger.error(f"Unexpected handshake response: {response_data}")
                await connection.close()
                return None
                
        except Exception as e:
            logger.error(f"Connection establishment failed for {agent.tenant_id}: {e}")
            return None

    async def cleanup_all_agents(self):
        """Clean up all tenant agents."""
        for tenant_agent in self.tenant_agents.values():
            try:
                if tenant_agent.connection:
                    # Check if it's a real connection (has close method)
                    if hasattr(tenant_agent.connection, 'close'):
                        if asyncio.iscoroutinefunction(tenant_agent.connection.close):
                            await tenant_agent.connection.close()
                        else:
                            tenant_agent.connection.close()
            except Exception as e:
                logger.warning(f"Error closing connection for {tenant_agent.tenant_id}: {e}")
        
        # Clear agent registry
        self.tenant_agents.clear()
        logger.info("All tenant agents cleaned up")<|MERGE_RESOLUTION|>--- conflicted
+++ resolved
@@ -1,10 +1,5 @@
 from shared.isolated_environment import get_env
 """
-<<<<<<< HEAD
-from shared.isolated_environment import get_env
-=======
-env = get_env()
->>>>>>> 6b7b0403
 Tenant Agent Manager for Resource Isolation Testing
 
 Manages creation, connection, and cleanup of tenant agents.
@@ -130,11 +125,6 @@
         # If all connections failed due to auth issues, fallback to offline mode
         if len(connected_agents) == 0 and auth_failures == len(agents):
             logger.warning("All WebSocket connections failed - falling back to CPU isolation offline mode")
-<<<<<<< HEAD
-            get_env().set("CPU_ISOLATION_OFFLINE_MODE",  )"true"
-=======
-            env.set("CPU_ISOLATION_OFFLINE_MODE", "true", "test")
->>>>>>> 6b7b0403
             return self._create_mock_connections(agents)
         
         logger.info(f"Established connections for {len(connected_agents)}/{len(agents)} agents")
