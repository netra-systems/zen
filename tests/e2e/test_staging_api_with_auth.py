from shared.isolated_environment import get_env
"""
env = get_env()
E2E Tests for Staging API with OAUTH SIMULATION

This test suite demonstrates how to use the OAUTH SIMULATION mechanism
to run E2E tests against the staging environment without OAuth.
Updated to use GCP staging service URLs and Secrets Manager integration.
"""

import pytest
import httpx
import os
from typing import AsyncGenerator
from tests.e2e.staging_auth_bypass import StagingAuthHelper
from shared.isolated_environment import get_env


# Get environment manager
env = get_env()

# Skip these tests if not running against staging
pytestmark = pytest.mark.skipif(
    env.get("ENVIRONMENT", "development") != "staging",
    reason="These tests only run against staging environment"
)


@pytest.fixture
async def auth_helper():
    """Provide auth helper for tests with GCP staging configuration."""
    # Use staging service URLs from task requirements
    auth_helper = StagingAuthHelper()
    auth_helper.staging_auth_url = "https://netra-auth-service-pnovr5vsba-uc.a.run.app"
    auth_helper.staging_backend_url = "https://netra-backend-staging-pnovr5vsba-uc.a.run.app"
    auth_helper.staging_frontend_url = "https://netra-frontend-staging-pnovr5vsba-uc.a.run.app"
    return auth_helper


@pytest.fixture
async def authenticated_client(auth_helper) -> AsyncGenerator[httpx.AsyncClient, None]:
    """Provide an authenticated HTTP client for tests with staging URLs."""
    client = await auth_helper.get_authenticated_client(
        base_url=auth_helper.staging_auth_url
    )
    try:
        yield client
    finally:
        await client.aclose()


@pytest.mark.asyncio
async def test_auth_bypass_works(auth_helper):
    """Test that OAUTH SIMULATION successfully generates tokens using GCP staging services."""
    try:
        token = await auth_helper.get_test_token()
        assert token is not None
        assert len(token) > 20  # Basic sanity check
        
        # Verify the token is valid with increased timeout for GCP services
        async with httpx.AsyncClient(timeout=30.0) as client:
            response = await client.post(
                f"{auth_helper.staging_auth_url}/auth/verify",
                headers={"Authorization": f"Bearer {token}"},
                timeout=30.0
            )
            assert response.status_code == 200
            data = response.json()
            assert data.get("valid") is True
            assert data.get("email") == "e2e-test@staging.netrasystems.ai"
    except Exception as e:
        if "GCP" in str(e) or "secret" in str(e).lower():
            pytest.skip(f"GCP service issue: {e}")
        else:
            raise


@pytest.mark.asyncio
async def test_authenticated_health_check(authenticated_client):
    """Test that authenticated client can access health endpoint on GCP staging."""
    try:
        response = await authenticated_client.get("/auth/health", timeout=30.0)
        assert response.status_code == 200
        data = response.json()
        assert data.get("status") in ["healthy", "degraded"]
    except httpx.TimeoutException:
        pytest.skip("GCP service timeout - may be starting up")
    except Exception as e:
        if "GCP" in str(e) or "run.app" in str(e):
            pytest.skip(f"GCP service issue: {e}")
        else:
            raise


@pytest.mark.asyncio
async def test_authenticated_user_info(authenticated_client):
    """Test that authenticated client can get user information from GCP staging."""
    try:
        response = await authenticated_client.get("/auth/me", timeout=30.0)
        assert response.status_code == 200
        data = response.json()
        assert data.get("email") == "e2e-test@staging.netrasystems.ai"
        assert data.get("id") is not None
    except httpx.TimeoutException:
        pytest.skip("GCP service timeout - may be starting up")
    except Exception as e:
        if "GCP" in str(e) or "run.app" in str(e):
            pytest.skip(f"GCP service issue: {e}")
        else:
            raise


@pytest.mark.asyncio
async def test_custom_test_user(auth_helper):
    """Test creating custom test user with specific permissions on GCP staging."""
    try:
        token = await auth_helper.get_test_token(
            email="custom-e2e@staging.netrasystems.ai",
            name="Custom E2E User",
            permissions=["read", "write", "admin"]
        )
        assert token is not None
        
        # Verify custom user details with GCP staging
        async with httpx.AsyncClient(timeout=30.0) as client:
            response = await client.post(
                f"{auth_helper.staging_auth_url}/auth/verify",
                headers={"Authorization": f"Bearer {token}"},
                timeout=30.0
            )
            assert response.status_code == 200
            data = response.json()
            assert data.get("email") == "custom-e2e@staging.netrasystems.ai"
    except Exception as e:
        if "GCP" in str(e) or "secret" in str(e).lower() or "run.app" in str(e):
            pytest.skip(f"GCP service issue: {e}")
        else:
            raise


@pytest.mark.asyncio
async def test_token_caching(auth_helper):
    """Test that auth helper properly caches tokens."""
    # Get first token
    token1 = await auth_helper.get_test_token()
    
    # Get second token (should be cached)
    token2 = await auth_helper.get_test_token()
    
    # Tokens should be identical due to caching
    assert token1 == token2
    
    # Clear cache and get new token
    auth_helper.token_cache = None
    auth_helper.token_expiry = None
    token3 = await auth_helper.get_test_token()
    
    # New token should be different
    assert token3 != token1


@pytest.mark.asyncio
async def test_invalid_bypass_key():
    """Test that invalid bypass key is rejected by GCP staging services."""
    auth = StagingAuthHelper(bypass_key="invalid-key-12345")
    auth.staging_auth_url = "https://netra-auth-service-pnovr5vsba-uc.a.run.app"
    
    with pytest.raises(Exception) as exc_info:
        await auth.get_test_token()
    
    assert "401" in str(exc_info.value) or "Invalid" in str(exc_info.value) or "Unauthorized" in str(exc_info.value)


@pytest.mark.asyncio 
async def test_api_endpoints_with_auth(authenticated_client):
    """Test various API endpoints with authenticated client on GCP staging."""
    try:
        # Test session endpoint
        response = await authenticated_client.get("/auth/session", timeout=30.0)
        assert response.status_code == 200
        data = response.json()
        assert "user_id" in data
        
        # Test token validation
        response = await authenticated_client.post(
            "/auth/validate",
            json={"token": "dummy-token", "token_type": "access"},
            timeout=30.0
        )
        # Should fail for invalid token
        assert response.status_code == 401
    except httpx.TimeoutException:
        pytest.skip("GCP service timeout - may be starting up")
    except Exception as e:
        if "GCP" in str(e) or "run.app" in str(e):
            pytest.skip(f"GCP service issue: {e}")
        else:
            raise


@pytest.mark.asyncio
async def test_refresh_token_flow(auth_helper):
    """Test that refresh tokens work with OAUTH SIMULATION on GCP staging."""
    try:
        # Get initial tokens
        async with httpx.AsyncClient(timeout=30.0) as client:
            response = await client.post(
                f"{auth_helper.staging_auth_url}/auth/e2e/test-auth",
                headers={
                    "X-E2E-Bypass-Key": auth_helper.bypass_key,
                    "Content-Type": "application/json"
                },
                json={
                    "email": "refresh-test@staging.netrasystems.ai",
                    "name": "Refresh Test User"
                },
                timeout=30.0
            )
            assert response.status_code == 200
            data = response.json()
            
            access_token = data.get("access_token")
            refresh_token = data.get("refresh_token")
            
            assert access_token is not None
            assert refresh_token is not None
            
            # Use refresh token to get new access token
            response = await client.post(
                f"{auth_helper.staging_auth_url}/auth/refresh",
                json={"refresh_token": refresh_token},
                timeout=30.0
            )
            assert response.status_code == 200
            new_data = response.json()
            
            new_access_token = new_data.get("access_token")
            assert new_access_token is not None
            assert new_access_token != access_token  # Should be different
    except Exception as e:
        if "GCP" in str(e) or "secret" in str(e).lower() or "run.app" in str(e):
            pytest.skip(f"GCP service issue: {e}")
        else:
            raise


# Run tests if executed directly
if __name__ == "__main__":
    import sys
    import subprocess
    
    # Set environment to staging for testing
<<<<<<< HEAD
    get_env().set("ENVIRONMENT",  )"staging"
=======
    env.set("ENVIRONMENT", "staging", "test")
>>>>>>> 6b7b0403
    
    # Run pytest on this file
    result = subprocess.run(
        [sys.executable, "-m", "pytest", __file__, "-v"],
        capture_output=True,
        text=True
    )
    
    print(result.stdout)
    if result.stderr:
        print(result.stderr, file=sys.stderr)
    
    sys.exit(result.returncode)<|MERGE_RESOLUTION|>--- conflicted
+++ resolved
@@ -250,11 +250,6 @@
     import subprocess
     
     # Set environment to staging for testing
-<<<<<<< HEAD
-    get_env().set("ENVIRONMENT",  )"staging"
-=======
-    env.set("ENVIRONMENT", "staging", "test")
->>>>>>> 6b7b0403
     
     # Run pytest on this file
     result = subprocess.run(
