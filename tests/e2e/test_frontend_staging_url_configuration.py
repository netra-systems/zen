from shared.isolated_environment import get_env
"""
Test suite to prevent frontend staging URL regression.
Validates that frontend builds contain correct environment-specific URLs.

CRITICAL: This prevents the localhost URL regression where frontend makes requests
to http://localhost:8081 instead of https://auth.staging.netrasystems.ai
"""

import pytest
import subprocess
import re
import os
import tempfile
from pathlib import Path
from typing import Dict, List, Optional

from shared.isolated_environment import get_env


env = get_env()
class TestFrontendStagingURLConfiguration:
    """Comprehensive tests to prevent frontend URL configuration regressions."""
    
    @pytest.fixture
    def project_root(self) -> Path:
        """Get project root directory."""
        return Path(__file__).parent.parent.parent
    
    @pytest.fixture
    def dockerfile_paths(self, project_root: Path) -> Dict[str, Path]:
        """Get paths to all frontend Dockerfiles."""
        return {
            'staging': project_root / 'deployment' / 'docker' / 'frontend.gcp.Dockerfile',
            'production': project_root / 'deployment' / 'docker' / 'frontend.prod.Dockerfile',
        }
    
    @pytest.mark.e2e
    def test_staging_dockerfile_has_next_public_environment_variables(
        self, 
        dockerfile_paths: Dict[str, Path]
    ):
        """
        Test that staging Dockerfile sets NEXT_PUBLIC_* environment variables before build.
        
        CRITICAL: Next.js bakes NEXT_PUBLIC_* variables into the build at BUILD TIME.
        Without these, frontend defaults to localhost URLs.
        """
        staging_dockerfile = dockerfile_paths['staging']
        assert staging_dockerfile.exists(), f"Staging Dockerfile not found at {staging_dockerfile}"
        
        content = staging_dockerfile.read_text()
        
        # Check for required environment variables
        required_env_vars = [
            ('NEXT_PUBLIC_ENVIRONMENT', 'staging'),
            ('NEXT_PUBLIC_API_URL', 'https://api.staging.netrasystems.ai'),
            ('NEXT_PUBLIC_WS_URL', 'wss://api.staging.netrasystems.ai'),
            ('NEXT_PUBLIC_AUTH_URL', 'https://auth.staging.netrasystems.ai'),
            ('NEXT_PUBLIC_FRONTEND_URL', 'https://staging.netrasystems.ai'),
        ]
        
        for var_name, expected_value in required_env_vars:
            # Check that ENV variable is set BEFORE npm run build
            pattern = rf'ENV\s+{var_name}={re.escape(expected_value)}'
            assert re.search(pattern, content), \
                f"Dockerfile must set {var_name}={expected_value} before build"
            
            # Verify it comes before the build command
            env_pos = content.find(f'ENV {var_name}')
            build_pos = content.find('RUN npm run build')
            assert env_pos > 0 and build_pos > 0, \
                f"Could not find ENV {var_name} or npm run build command"
            assert env_pos < build_pos, \
                f"ENV {var_name} must be set BEFORE npm run build"
    
    @pytest.mark.e2e
    def test_production_dockerfile_has_next_public_environment_variables(
        self, 
        dockerfile_paths: Dict[str, Path]
    ):
        """Test that production Dockerfile sets correct NEXT_PUBLIC_* variables."""
        prod_dockerfile = dockerfile_paths['production']
        assert prod_dockerfile.exists(), f"Production Dockerfile not found at {prod_dockerfile}"
        
        content = prod_dockerfile.read_text()
        
        required_env_vars = [
            ('NEXT_PUBLIC_ENVIRONMENT', 'production'),
            ('NEXT_PUBLIC_API_URL', 'https://api.netrasystems.ai'),
            ('NEXT_PUBLIC_WS_URL', 'wss://api.netrasystems.ai'),
            ('NEXT_PUBLIC_AUTH_URL', 'https://auth.netrasystems.ai'),
            ('NEXT_PUBLIC_FRONTEND_URL', 'https://app.netrasystems.ai'),
        ]
        
        for var_name, expected_value in required_env_vars:
            pattern = rf'ENV\s+{var_name}={re.escape(expected_value)}'
            assert re.search(pattern, content), \
                f"Production Dockerfile must set {var_name}={expected_value}"
    
    @pytest.mark.e2e
    def test_no_localhost_urls_in_staging_dockerfile(
        self, 
        dockerfile_paths: Dict[str, Path]
    ):
        """
        Test that staging Dockerfile contains NO localhost URLs.
        
        REGRESSION PREVENTION: Localhost URLs in staging cause complete auth failure.
        """
        staging_dockerfile = dockerfile_paths['staging']
        content = staging_dockerfile.read_text()
        
        # Check for localhost patterns
        localhost_patterns = [
            r'localhost:\d+',
            r'127\.0\.0\.1:\d+',
            r'http://localhost',
            r'ws://localhost',
        ]
        
        for pattern in localhost_patterns:
            matches = re.findall(pattern, content, re.IGNORECASE)
            assert not matches, \
                f"Staging Dockerfile must not contain localhost URLs. Found: {matches}"
    
    @pytest.mark.e2e
    def test_unified_api_config_environment_detection(self, project_root: Path):
        """Test that unified-api-config.ts properly detects environment."""
        config_file = project_root / 'frontend' / 'lib' / 'unified-api-config.ts'
        assert config_file.exists(), f"unified-api-config.ts not found at {config_file}"
        
        content = config_file.read_text()
        
        # Check for environment detection logic
        assert 'detectEnvironment' in content, \
            "unified-api-config must have detectEnvironment function"
        
        # Check for NEXT_PUBLIC_ENVIRONMENT check
        assert 'NEXT_PUBLIC_ENVIRONMENT' in content, \
            "detectEnvironment must check NEXT_PUBLIC_ENVIRONMENT"
        
        # Check for staging detection
        assert 'staging.netrasystems.ai' in content, \
            "detectEnvironment must detect staging by domain"
        
        # Check staging configuration has correct URLs
        assert 'https://auth.staging.netrasystems.ai' in content, \
            "Staging config must use auth.staging.netrasystems.ai"
        assert 'https://api.staging.netrasystems.ai' in content, \
            "Staging config must use api.staging.netrasystems.ai"
    
    @pytest.mark.e2e
    def test_auth_service_client_uses_unified_config(self, project_root: Path):
        """Test that auth-service-client.ts uses unified configuration."""
        client_file = project_root / 'frontend' / 'lib' / 'auth-service-client.ts'
        assert client_file.exists(), f"auth-service-client.ts not found at {client_file}"
        
        content = client_file.read_text()
        
        # Check imports unified config
        assert 'unifiedApiConfig' in content, \
            "auth-service-client must import unifiedApiConfig"
        
        # Check it uses endpoints from config
        assert 'this.endpoints.authConfig' in content, \
            "auth-service-client must use authConfig from unified endpoints"
        
        # Should NOT have hardcoded localhost URLs
        assert 'localhost:8081' not in content.replace('http://localhost:8081', ''), \
            "auth-service-client must not have hardcoded localhost URLs except in comments"
    
    @pytest.mark.skipif(
<<<<<<< HEAD
        not get_env().get('RUN_DOCKER_BUILD_TEST'),
=======
        not env.get('RUN_DOCKER_BUILD_TEST'),
>>>>>>> 6b7b0403
        reason="Docker build test is slow, set RUN_DOCKER_BUILD_TEST=1 to enable"
    )
    @pytest.mark.e2e
    def test_docker_build_contains_correct_urls(self, project_root: Path):
        """
        Test that actual Docker build produces image with correct URLs.
        
        NOTE: This test is slow as it builds the Docker image.
        Enable with: RUN_DOCKER_BUILD_TEST=1 pytest
        """
        dockerfile = project_root / 'deployment' / 'docker' / 'frontend.gcp.Dockerfile'
        
        # Build Docker image
        result = subprocess.run(
            [
                'docker', 'build',
                '-f', str(dockerfile),
                '-t', 'frontend-staging-test:latest',
                '.'
            ],
            cwd=str(project_root),
            capture_output=True,
            text=True,
            timeout=300  # 5 minute timeout for build
        )
        
        assert result.returncode == 0, \
            f"Docker build failed: {result.stderr}"
        
        # Extract built JavaScript to check for URLs
        with tempfile.TemporaryDirectory() as tmpdir:
            # Copy built files from image
            subprocess.run(
                [
                    'docker', 'create',
                    '--name', 'frontend-test-container',
                    'frontend-staging-test:latest'
                ],
                check=True
            )
            
            try:
                subprocess.run(
                    [
                        'docker', 'cp',
                        'frontend-test-container:/app/.next/static',
                        tmpdir
                    ],
                    check=True
                )
                
                # Search for URLs in built JavaScript
                static_dir = Path(tmpdir) / 'static'
                js_files = list(static_dir.rglob('*.js'))
                
                found_staging_urls = False
                found_localhost_urls = []
                
                for js_file in js_files:
                    content = js_file.read_text(errors='ignore')
                    
                    # Check for staging URLs
                    if 'auth.staging.netrasystems.ai' in content:
                        found_staging_urls = True
                    
                    # Check for localhost URLs (should not exist)
                    localhost_matches = re.findall(
                        r'localhost:808[01]', 
                        content
                    )
                    if localhost_matches:
                        found_localhost_urls.extend(localhost_matches)
                
                assert found_staging_urls, \
                    "Built JavaScript must contain auth.staging.netrasystems.ai"
                assert not found_localhost_urls, \
                    f"Built JavaScript must not contain localhost URLs. Found: {found_localhost_urls}"
                
            finally:
                # Cleanup
                subprocess.run(
                    ['docker', 'rm', 'frontend-test-container'],
                    capture_output=True
                )
    
    @pytest.mark.e2e
    def test_deployment_script_configuration(self, project_root: Path):
        """Test that deploy_to_gcp.py has correct frontend configuration."""
        deploy_script = project_root / 'scripts' / 'deploy_to_gcp.py'
        assert deploy_script.exists(), f"deploy_to_gcp.py not found at {deploy_script}"
        
        content = deploy_script.read_text(encoding='utf-8', errors='ignore')
        
        # Check frontend service configuration
        assert 'frontend.gcp.Dockerfile' in content, \
            "Deploy script must use frontend.gcp.Dockerfile for staging"
        
        # Check it doesn't try to override NEXT_PUBLIC vars at runtime
        # (they won't work, must be build-time)
        lines_with_next_public = [
            line for line in content.split('\n')
            if 'NEXT_PUBLIC_' in line and 'environment_vars' in line
        ]
        
        # It's OK to have NEXT_PUBLIC_API_URL in environment_vars as documentation,
        # but there should be a comment explaining it doesn't work
        for line in lines_with_next_public:
            # This is acceptable as it might be for documentation
            pass
    
    @pytest.mark.e2e
    def test_cloudbuild_uses_correct_dockerfile(self, project_root: Path):
        """Test that cloudbuild configuration uses correct Dockerfile."""
        cloudbuild_file = project_root / 'organized_root' / 'deployment' / 'cloudbuild-frontend.yaml'
        
        if cloudbuild_file.exists():
            content = cloudbuild_file.read_text()
            assert 'frontend.gcp.Dockerfile' in content, \
                "CloudBuild must use frontend.gcp.Dockerfile"
    
    @pytest.mark.e2e
    def test_no_runtime_environment_override_attempt(self, project_root: Path):
        """
        Test that we're not trying to override NEXT_PUBLIC_* at runtime.
        
        CRITICAL: Next.js NEXT_PUBLIC_* variables are compile-time constants.
        Runtime overrides don't work.
        """
        # Check Cloud Run service configurations if they exist
        service_files = list((project_root / 'deployment').rglob('*service*.yaml'))
        service_files.extend(list((project_root / 'terraform-gcp-staging').rglob('*.tf')))
        
        for service_file in service_files:
            if 'frontend' not in str(service_file).lower():
                continue
                
            content = service_file.read_text()
            
            # It's OK to have NEXT_PUBLIC_* in terraform/yaml for documentation,
            # but there should be comments explaining they don't work at runtime
            if 'NEXT_PUBLIC_' in content and 'frontend' in content.lower():
                # Check for warning comments
                lines = content.split('\n')
                for i, line in enumerate(lines):
                    if 'NEXT_PUBLIC_' in line:
                        # Check nearby lines for warning comments
                        context = '\n'.join(lines[max(0, i-2):min(len(lines), i+3)])
                        # This is just a warning, not an assertion
                        if 'build' not in context.lower() and 'compile' not in context.lower():
                            print(f"Warning: {service_file} sets NEXT_PUBLIC_* without mentioning build-time requirement")


class TestFrontendURLRegression:
    """Quick regression tests for the specific localhost URL issue."""
    
    @pytest.mark.e2e
    def test_auth_config_url_not_localhost(self):
        """
        Test that auth config URL is not pointing to localhost.
        
        This is the specific regression that was observed:
        Request URL http://localhost:8081/auth/config in staging
        """
        # This test would need to be run against a deployed staging environment
        # It's here as documentation of the specific issue
        pass
    
    @pytest.mark.e2e
    def test_frontend_dockerfile_exists_and_is_not_empty(self):
        """Test that frontend Dockerfiles exist and have content."""
        project_root = Path(__file__).parent.parent.parent
        
        dockerfiles = [
            project_root / 'deployment' / 'docker' / 'frontend.gcp.Dockerfile',
            project_root / 'deployment' / 'docker' / 'frontend.prod.Dockerfile',
        ]
        
        for dockerfile in dockerfiles:
            assert dockerfile.exists(), f"{dockerfile} must exist"
            content = dockerfile.read_text()
            assert len(content) > 100, f"{dockerfile} must not be empty"
            assert 'NEXT_PUBLIC_' in content, f"{dockerfile} must set NEXT_PUBLIC_* variables"<|MERGE_RESOLUTION|>--- conflicted
+++ resolved
@@ -171,11 +171,6 @@
             "auth-service-client must not have hardcoded localhost URLs except in comments"
     
     @pytest.mark.skipif(
-<<<<<<< HEAD
-        not get_env().get('RUN_DOCKER_BUILD_TEST'),
-=======
-        not env.get('RUN_DOCKER_BUILD_TEST'),
->>>>>>> 6b7b0403
         reason="Docker build test is slow, set RUN_DOCKER_BUILD_TEST=1 to enable"
     )
     @pytest.mark.e2e
