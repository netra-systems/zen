"""
E2E tests for WebSocketNotifier - Testing complete real-time agent event delivery in live environment.

Business Value Justification (BVJ):
- Segment: All (Free, Early, Mid, Enterprise) 
- Business Goal: Deliver seamless real-time chat experience
- Value Impact: Validates complete agent event flow reaches users in production-like environment
- Strategic Impact: Core value proposition - ensures users see AI thinking/working in real-time

This E2E test validates the deprecated WebSocketNotifier works end-to-end with real
WebSocket connections, authentication, and complete agent execution workflows.
CRITICAL: This test ensures the 5 critical agent events are delivered for chat UX.
"""

import asyncio
import pytest
import json
from datetime import datetime, timezone
from test_framework.ssot.base_test_case import BaseTestCase
from test_framework.ssot.e2e_auth_helper import E2EAuthHelper
from test_framework.ssot.websocket import WebSocketTestUtility, WebSocketEventType
from netra_backend.app.services.agent_websocket_bridge import WebSocketNotifier
from netra_backend.app.agents.supervisor.execution_context import AgentExecutionContext
from netra_backend.app.websocket_core.unified_manager import UnifiedWebSocketManager
from netra_backend.app.websocket_core.unified_manager import WebSocketConnection


class TestWebSocketNotifierE2EAgentFlow(BaseTestCase):
    """
    E2E test for complete agent execution flow with WebSocket event delivery.
    
    CRITICAL: This test validates the 5 essential WebSocket events that enable
    real-time chat feedback: agent_started, agent_thinking, tool_executing, 
    tool_completed, agent_completed.
    """
    
    @pytest.fixture
    async def auth_helper(self):
        """Create authenticated test user for E2E testing."""
        auth_helper = E2EAuthHelper()
        await auth_helper.initialize()
        yield auth_helper
        await auth_helper.cleanup()
    
    @pytest.fixture
    async def authenticated_user(self, auth_helper):
        """Create authenticated user context for WebSocket testing."""
        user_data = await auth_helper.create_test_user(
            email="websocket_notifier_e2e@netra.ai",
            name="WebSocket E2E Test User",
            user_type="enterprise"
        )
        return user_data
    
    @pytest.fixture
    async def websocket_test_utility(self):
        """Create WebSocket test utility for E2E testing."""
        utility = WebSocketTestUtility()
        await utility.initialize()
        yield utility
        await utility.cleanup()
    
    @pytest.fixture
    async def real_websocket_manager(self, authenticated_user):
        """Create real UnifiedWebSocketManager with authenticated user connection."""
        manager = UnifiedWebSocketManager()
        
        # Create mock WebSocket connection for testing
        class MockWebSocketForE2E:
            def __init__(self):
                self.messages_sent = []
                self.closed = False
            
            async def send_json(self, data):
                if not self.closed:
                    self.messages_sent.append(data)
                else:
                    raise ConnectionError("WebSocket closed")
            
            async def close(self):
                self.closed = True
        
        mock_websocket = MockWebSocketForE2E()
        
        # Add authenticated user connection to manager
        connection = WebSocketConnection(
            connection_id=f"test_conn_{authenticated_user['user_id']}",
            user_id=authenticated_user['user_id'],
            websocket=mock_websocket,
            connected_at=datetime.now(timezone.utc),
            metadata={"test": "e2e_websocket_notifier", "authenticated": True}
        )
        
        await manager.add_connection(connection)
        
        # Store mock websocket reference for verification
        manager._test_websocket = mock_websocket
        
        yield manager
        
        # Cleanup
        await manager.remove_connection(connection.connection_id)
    
    @pytest.fixture
    async def websocket_notifier_e2e(self, real_websocket_manager):
        """Create WebSocketNotifier with real WebSocket manager."""
        import warnings
        with warnings.catch_warnings():
            warnings.simplefilter("ignore", DeprecationWarning)
<<<<<<< HEAD
            notifier = AgentWebSocketBridge(real_websocket_manager)
=======
            notifier = WebSocketNotifier.create_for_user(real_websocket_manager)
>>>>>>> 3902fd31
            yield notifier
            await notifier.shutdown()
    
    @pytest.fixture
    def agent_execution_context(self, authenticated_user):
        """Create realistic agent execution context."""
        return AgentExecutionContext(
            agent_name="cost_optimizer",
            thread_id=f"thread_e2e_{authenticated_user['user_id']}",
            user_id=authenticated_user['user_id'],
            run_id=f"run_e2e_{int(datetime.now().timestamp())}",
            total_steps=4
        )
    
    @pytest.mark.e2e
    @pytest.mark.real_services
    @pytest.mark.asyncio
    async def test_complete_agent_execution_websocket_event_flow(
        self, 
        websocket_notifier_e2e, 
        agent_execution_context, 
        real_websocket_manager,
        authenticated_user
    ):
        """
        MISSION CRITICAL: Test complete agent execution produces all 5 critical WebSocket events.
        
        This test validates the core value proposition: users see real-time AI progress.
        Failure of this test indicates broken chat experience for all user segments.
        """
        # Arrange - Clear any existing messages
        mock_websocket = real_websocket_manager._test_websocket
        mock_websocket.messages_sent.clear()
        
        # Act - Execute complete agent lifecycle with WebSocket events
        start_time = datetime.now()
        
        # 1. Agent Started (CRITICAL - user must know agent began)
        await websocket_notifier_e2e.send_agent_started(agent_execution_context)
        
        # 2. Agent Thinking (CRITICAL - shows AI is working)
        await websocket_notifier_e2e.send_agent_thinking(
            agent_execution_context,
            "Analyzing your AWS cost data to identify optimization opportunities",
            step_number=1,
            progress_percentage=25.0,
            estimated_remaining_ms=30000,
            current_operation="cost_data_analysis"
        )
        
        # 3. Tool Executing (CRITICAL - shows what AI is doing)
        await websocket_notifier_e2e.send_tool_executing(
            agent_execution_context,
            "aws_cost_analyzer",
            tool_purpose="Extract and analyze AWS billing data",
            estimated_duration_ms=15000,
            parameters_summary="account_id: enterprise_account, timeframe: last_30_days"
        )
        
        # 4. Tool Completed (CRITICAL - shows tool finished with results)
        await websocket_notifier_e2e.send_tool_completed(
            agent_execution_context,
            "aws_cost_analyzer",
            result={
                "total_analyzed": 1247,
                "potential_savings": 2850.75,
                "categories": ["compute", "storage", "networking"],
                "recommendations_found": 8
            }
        )
        
        # 5. Agent Completed (CRITICAL - shows final results ready)
        await websocket_notifier_e2e.send_agent_completed(
            agent_execution_context,
            result={
                "optimization_complete": True,
                "total_potential_savings": 2850.75,
                "recommendations": [
                    {
                        "category": "compute",
                        "action": "resize_instances",
                        "monthly_savings": 1200.50
                    },
                    {
                        "category": "storage", 
                        "action": "lifecycle_policies",
                        "monthly_savings": 890.25
                    }
                ],
                "implementation_priority": ["high", "medium", "medium"],
                "user_friendly_summary": "Found $2,850 in monthly savings opportunities"
            },
            duration_ms=32500.0
        )
        
        execution_time = (datetime.now() - start_time).total_seconds()
        
        # Allow brief processing time
        await asyncio.sleep(0.2)
        
        # Assert - Verify all critical events were delivered via WebSocket
        messages_sent = mock_websocket.messages_sent
        
        # CRITICAL ASSERTION: All 5 events must be present for functional chat UX
        assert len(messages_sent) == 5, \
            f"CRITICAL FAILURE: Expected 5 WebSocket events for complete chat UX, got {len(messages_sent)}. " \
            f"This breaks real-time user feedback. Messages: {[msg.get('type') for msg in messages_sent]}"
        
        # Verify correct event sequence (order matters for UX)
        event_types = [msg.get("type") for msg in messages_sent]
        expected_sequence = ["agent_started", "agent_thinking", "tool_executing", "tool_completed", "agent_completed"]
        
        assert event_types == expected_sequence, \
            f"CRITICAL FAILURE: WebSocket events out of sequence. Expected: {expected_sequence}, " \
            f"Got: {event_types}. This causes confusing user experience."
        
        # Verify agent_started event structure
        agent_started = messages_sent[0]
        assert agent_started["type"] == "agent_started"
        assert agent_started["payload"]["agent_name"] == "cost_optimizer"
        assert agent_started["payload"]["run_id"] == agent_execution_context.run_id
        assert "timestamp" in agent_started["payload"]
        
        # Verify agent_thinking includes progress context (critical for UX)
        agent_thinking = messages_sent[1]
        assert agent_thinking["type"] == "agent_thinking"
        assert agent_thinking["payload"]["thought"] == "Analyzing your AWS cost data to identify optimization opportunities"
        assert agent_thinking["payload"]["progress_percentage"] == 25.0
        assert agent_thinking["payload"]["current_operation"] == "cost_data_analysis"
        assert agent_thinking["payload"]["urgency"] == "low_priority"  # 30000ms > 10s
        
        # Verify tool_executing includes tool context (shows what AI is doing)
        tool_executing = messages_sent[2]
        assert tool_executing["type"] == "tool_executing"
        assert tool_executing["payload"]["tool_name"] == "aws_cost_analyzer"
        assert tool_executing["payload"]["tool_purpose"] == "Extract and analyze AWS billing data"
        assert tool_executing["payload"]["estimated_duration_ms"] == 15000
        assert tool_executing["payload"]["parameters_summary"] == "account_id: enterprise_account, timeframe: last_30_days"
        assert "category" in tool_executing["payload"]  # Tool context hints
        assert tool_executing["payload"]["execution_phase"] == "starting"
        
        # Verify tool_completed includes results (critical for showing progress)
        tool_completed = messages_sent[3]
        assert tool_completed["type"] == "tool_completed"
        assert tool_completed["payload"]["tool_name"] == "aws_cost_analyzer"
        assert tool_completed["payload"]["result"]["total_analyzed"] == 1247
        assert tool_completed["payload"]["result"]["potential_savings"] == 2850.75
        assert len(tool_completed["payload"]["result"]["categories"]) == 3
        
        # Verify agent_completed includes final results (delivers business value)
        agent_completed = messages_sent[4]
        assert agent_completed["type"] == "agent_completed"
        assert agent_completed["payload"]["result"]["optimization_complete"] is True
        assert agent_completed["payload"]["result"]["total_potential_savings"] == 2850.75
        assert len(agent_completed["payload"]["result"]["recommendations"]) == 2
        assert agent_completed["payload"]["result"]["user_friendly_summary"] == "Found $2,850 in monthly savings opportunities"
        assert agent_completed["payload"]["duration_ms"] == 32500.0
        
        # Performance assertion - events should be delivered quickly for good UX
        assert execution_time < 5.0, \
            f"WebSocket event delivery took {execution_time:.2f}s, which may impact user experience. " \
            f"Target: <1s for optimal chat responsiveness."
    
    @pytest.mark.e2e
    @pytest.mark.real_services
    @pytest.mark.asyncio
    async def test_websocket_event_delivery_under_connection_stress(
        self,
        websocket_notifier_e2e,
        agent_execution_context,
        real_websocket_manager,
        authenticated_user
    ):
        """
        Test WebSocket event delivery remains reliable under connection stress.
        
        This test simulates challenging conditions like temporary connection issues,
        high message volume, and concurrent agent execution to ensure chat reliability.
        """
        # Arrange - Create multiple rapid-fire agent operations
        mock_websocket = real_websocket_manager._test_websocket
        mock_websocket.messages_sent.clear()
        
        # Create multiple execution contexts for concurrent testing
        contexts = []
        for i in range(3):
            context = AgentExecutionContext(
                agent_name=f"concurrent_agent_{i}",
                thread_id=f"thread_stress_{authenticated_user['user_id']}_{i}",
                user_id=authenticated_user['user_id'],
                run_id=f"run_stress_{i}_{int(datetime.now().timestamp())}",
                total_steps=3
            )
            contexts.append(context)
        
        # Act - Send rapid concurrent agent events (stress test)
        start_time = datetime.now()
        
        # Send events rapidly from multiple "agents" 
        tasks = []
        for i, context in enumerate(contexts):
            async def send_agent_sequence(ctx, delay_offset):
                await asyncio.sleep(delay_offset * 0.1)  # Stagger slightly
                await websocket_notifier_e2e.send_agent_started(ctx)
                await websocket_notifier_e2e.send_agent_thinking(ctx, f"Processing request {delay_offset}", 1)
                await websocket_notifier_e2e.send_tool_executing(ctx, f"tool_{delay_offset}")
                await websocket_notifier_e2e.send_tool_completed(ctx, f"tool_{delay_offset}", {"status": "success"})
                await websocket_notifier_e2e.send_agent_completed(ctx, {"result": f"completed_{delay_offset}"})
            
            task = asyncio.create_task(send_agent_sequence(context, i))
            tasks.append(task)
        
        # Wait for all concurrent agent sequences
        await asyncio.gather(*tasks)
        
        # Allow processing time
        await asyncio.sleep(0.5)
        
        execution_time = (datetime.now() - start_time).total_seconds()
        
        # Assert - Verify all events were delivered despite concurrent load
        messages_sent = mock_websocket.messages_sent
        
        # Should have 15 total messages (3 agents × 5 events each)
        expected_message_count = 15
        assert len(messages_sent) == expected_message_count, \
            f"STRESS TEST FAILURE: Expected {expected_message_count} messages under concurrent load, " \
            f"got {len(messages_sent)}. This indicates WebSocket delivery issues under stress."
        
        # Verify message integrity - all events should have proper structure
        agent_started_count = sum(1 for msg in messages_sent if msg.get("type") == "agent_started")
        agent_completed_count = sum(1 for msg in messages_sent if msg.get("type") == "agent_completed")
        
        assert agent_started_count == 3, f"Expected 3 agent_started events, got {agent_started_count}"
        assert agent_completed_count == 3, f"Expected 3 agent_completed events, got {agent_completed_count}"
        
        # Performance under stress - should still be reasonably fast
        assert execution_time < 10.0, \
            f"Concurrent WebSocket delivery took {execution_time:.2f}s, indicating performance issues under stress."
        
        # Verify no events were lost or corrupted
        for message in messages_sent:
            assert "type" in message, "Message missing type field"
            assert "payload" in message, "Message missing payload field"
            assert message["payload"].get("agent_name"), "Message missing agent_name"
            assert message["payload"].get("timestamp") or message["payload"].get("run_id"), \
                "Message missing temporal/identity information"
    
    @pytest.mark.e2e
    @pytest.mark.real_services
    @pytest.mark.asyncio
    async def test_websocket_notifier_authentication_integration(
        self,
        websocket_notifier_e2e,
        real_websocket_manager,
        auth_helper
    ):
        """
        Test WebSocketNotifier properly integrates with authentication system.
        
        Validates that WebSocket events are only delivered to authenticated users
        and that user isolation is maintained (no cross-user message leakage).
        """
        # Arrange - Create two different authenticated users
        user_a = await auth_helper.create_test_user(
            email="user_a_ws_notifier@netra.ai",
            name="WebSocket User A",
            user_type="enterprise"
        )
        
        user_b = await auth_helper.create_test_user(
            email="user_b_ws_notifier@netra.ai", 
            name="WebSocket User B",
            user_type="mid"
        )
        
        # Create separate WebSocket connections for each user
        class MockWebSocketForAuth:
            def __init__(self, user_id):
                self.user_id = user_id
                self.messages_sent = []
                self.closed = False
            
            async def send_json(self, data):
                if not self.closed:
                    self.messages_sent.append(data)
        
        websocket_a = MockWebSocketForAuth(user_a['user_id'])
        websocket_b = MockWebSocketForAuth(user_b['user_id'])
        
        # Add connections for both users
        conn_a = WebSocketConnection(
            connection_id=f"auth_test_a_{user_a['user_id']}",
            user_id=user_a['user_id'],
            websocket=websocket_a,
            connected_at=datetime.now(timezone.utc),
            metadata={"test": "auth_integration", "user": "A"}
        )
        
        conn_b = WebSocketConnection(
            connection_id=f"auth_test_b_{user_b['user_id']}",
            user_id=user_b['user_id'],
            websocket=websocket_b,
            connected_at=datetime.now(timezone.utc),
            metadata={"test": "auth_integration", "user": "B"}
        )
        
        await real_websocket_manager.add_connection(conn_a)
        await real_websocket_manager.add_connection(conn_b)
        
        # Create execution contexts for each user
        context_a = AgentExecutionContext(
            agent_name="user_a_agent",
            thread_id=f"thread_a_{user_a['user_id']}",
            user_id=user_a['user_id'],
            run_id=f"run_a_{int(datetime.now().timestamp())}"
        )
        
        context_b = AgentExecutionContext(
            agent_name="user_b_agent", 
            thread_id=f"thread_b_{user_b['user_id']}",
            user_id=user_b['user_id'],
            run_id=f"run_b_{int(datetime.now().timestamp())}"
        )
        
        try:
            # Act - Send events for both users
            await websocket_notifier_e2e.send_agent_started(context_a)
            await websocket_notifier_e2e.send_agent_thinking(context_a, "User A thinking", 1)
            await websocket_notifier_e2e.send_agent_completed(context_a, {"result": "User A result"})
            
            await websocket_notifier_e2e.send_agent_started(context_b)  
            await websocket_notifier_e2e.send_agent_thinking(context_b, "User B thinking", 1)
            await websocket_notifier_e2e.send_agent_completed(context_b, {"result": "User B result"})
            
            # Allow processing time
            await asyncio.sleep(0.3)
            
            # Assert - Verify user isolation (no cross-user message leakage)
            assert len(websocket_a.messages_sent) == 3, \
                f"User A should receive exactly 3 messages, got {len(websocket_a.messages_sent)}"
            assert len(websocket_b.messages_sent) == 3, \
                f"User B should receive exactly 3 messages, got {len(websocket_b.messages_sent)}"
            
            # Verify User A only receives their own messages
            for message in websocket_a.messages_sent:
                assert "user_a_agent" in message["payload"]["agent_name"], \
                    f"User A received message for wrong agent: {message['payload']['agent_name']}"
                assert context_a.run_id in message["payload"]["run_id"], \
                    f"User A received message for wrong run: {message['payload']['run_id']}"
            
            # Verify User B only receives their own messages  
            for message in websocket_b.messages_sent:
                assert "user_b_agent" in message["payload"]["agent_name"], \
                    f"User B received message for wrong agent: {message['payload']['agent_name']}"
                assert context_b.run_id in message["payload"]["run_id"], \
                    f"User B received message for wrong run: {message['payload']['run_id']}"
            
            # Verify message content is user-specific
            user_a_thinking = next(msg for msg in websocket_a.messages_sent if msg["type"] == "agent_thinking")
            assert user_a_thinking["payload"]["thought"] == "User A thinking"
            
            user_b_thinking = next(msg for msg in websocket_b.messages_sent if msg["type"] == "agent_thinking")  
            assert user_b_thinking["payload"]["thought"] == "User B thinking"
            
            user_a_result = next(msg for msg in websocket_a.messages_sent if msg["type"] == "agent_completed")
            assert user_a_result["payload"]["result"]["result"] == "User A result"
            
            user_b_result = next(msg for msg in websocket_b.messages_sent if msg["type"] == "agent_completed")
            assert user_b_result["payload"]["result"]["result"] == "User B result"
            
        finally:
            # Cleanup
            await real_websocket_manager.remove_connection(conn_a.connection_id)
            await real_websocket_manager.remove_connection(conn_b.connection_id)<|MERGE_RESOLUTION|>--- conflicted
+++ resolved
@@ -107,11 +107,7 @@
         import warnings
         with warnings.catch_warnings():
             warnings.simplefilter("ignore", DeprecationWarning)
-<<<<<<< HEAD
-            notifier = AgentWebSocketBridge(real_websocket_manager)
-=======
             notifier = WebSocketNotifier.create_for_user(real_websocket_manager)
->>>>>>> 3902fd31
             yield notifier
             await notifier.shutdown()
     
