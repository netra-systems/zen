--- conflicted
+++ resolved
@@ -1,10 +1,5 @@
 from shared.isolated_environment import get_env
 """
-<<<<<<< HEAD
-from shared.isolated_environment import get_env
-=======
-env = get_env()
->>>>>>> 6b7b0403
 CRITICAL E2E Unified Signup → Login → Chat Flow Test
 
 BVJ (Business Value Justification):
@@ -42,13 +37,9 @@
 import pytest
 
 # Set test environment for controlled execution
-<<<<<<< HEAD
-get_env().set("TESTING",  )"1"
-get_env().set("DATABASE_URL",  )"sqlite+aiosqlite:///:memory:"
-=======
+env = get_env()
 env.set("TESTING", "1", "test")
 env.set("DATABASE_URL", "sqlite+aiosqlite:///:memory:", "test")
->>>>>>> 6b7b0403
 
 from tests.e2e.helpers.core.unified_flow_helpers import (
     ChatFlowSimulationHelper,
