--- conflicted
+++ resolved
@@ -149,18 +149,7 @@
                 await conn.close()
             except Exception as e:
                 # Connection already closed or error during cleanup - acceptable
-<<<<<<< HEAD
-                print(f"Warning: Error closing connection: {e}")
-
-
-@pytest.mark.e2e
-@pytest.mark.frontend
-@pytest.mark.websocket
-class FrontendWebSocketReliabilityTests:
-    """Test WebSocket connection reliability and recovery"""
-=======
                 print(f"Warning: Error closing connection: {e}""""Test WebSocket connection reliability and recovery"""
->>>>>>> 5aba5b9f
     
     @pytest.fixture(autouse=True)
     async def setup_tester(self):
