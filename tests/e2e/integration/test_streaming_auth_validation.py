--- conflicted
+++ resolved
@@ -1,11 +1,6 @@
 from shared.isolated_environment import get_env
+
 """Real-time Streaming with Auth Validation Tests - P1 HIGH Priority
-
-<<<<<<< HEAD
-from shared.isolated_environment import get_env
-=======
-env = get_env()
->>>>>>> 6b7b0403
 Test #10 from CRITICAL_INTEGRATION_TEST_PLAN.md
 
 Business Value Justification (BVJ):
@@ -38,15 +33,11 @@
 import jwt
 import pytest
 
-<<<<<<< HEAD
-get_env().set("TESTING",  )"1" 
-get_env().set("ENVIRONMENT",  )"test"
-get_env().set("DATABASE_URL",  )"sqlite+aiosqlite:///:memory:"
-=======
-env.set("TESTING", "1", "test") 
-env.set("ENVIRONMENT", "test", "test")
-env.set("DATABASE_URL", "sqlite+aiosqlite:///:memory:", "test")
->>>>>>> 6b7b0403
+# Test environment setup
+env_vars = get_env()
+env_vars.set("TESTING", "1", "test") 
+env_vars.set("ENVIRONMENT", "test", "test")
+env_vars.set("DATABASE_URL", "sqlite+aiosqlite:///:memory:", "test")
 
 from tests.e2e.config import TEST_CONFIG, setup_test_environment
 from tests.e2e.harness_utils import UnifiedTestHarnessComplete
@@ -59,11 +50,11 @@
         self.auth_checks: List[Dict] = []
         self.rate_limits: Dict[str, List[float]] = {}
         self.resource_usage: Dict[str, int] = {"memory": 0, "connections": 0}
-        self.harness = UnifiedE2ETestHarness()
-#         self.test_mode = True  # Enable test mode for reliable testing # Possibly broken comprehension
+        self.harness = UnifiedTestHarnessComplete()
+        self.test_mode = True  # Enable test mode for reliable testing
         
     def create_valid_token(self, user_id: str, exp_minutes: int = 60) -> str:
-#         """Create valid JWT token for testing.""" # Possibly broken comprehension
+        """Create valid JWT token for testing."""
         exp_time = datetime.now(timezone.utc) + timedelta(minutes=exp_minutes)
         iat_time = datetime.now(timezone.utc)
         
@@ -77,12 +68,8 @@
         return jwt.encode(payload, TEST_CONFIG.secrets.jwt_secret, algorithm="HS256")
         
 
-@pytest.mark.e2e
-class TestSyntaxFix:
-    """Generated test class"""
-
     def create_expired_token(self, user_id: str) -> str:
-#         """Create expired token for testing.""" # Possibly broken comprehension
+        """Create expired token for testing."""
         exp_time = datetime.now(timezone.utc) - timedelta(hours=1)
         iat_time = datetime.now(timezone.utc) - timedelta(hours=2)
         
@@ -128,10 +115,6 @@
         return validation_result
         
 
-@pytest.mark.e2e
-class TestSyntaxFix:
-    """Generated test class"""
-
     def check_rate_limit(self, user_id: str, max_per_second: int = 10) -> bool:
         """Check if user is within rate limits."""
         if self.test_mode and user_id.startswith("no_limit_"):
@@ -155,12 +138,8 @@
         return True
         
 
-@pytest.mark.e2e
-class TestSyntaxFix:
-    """Generated test class"""
-
     def track_resource_usage(self, operation: str, delta: int = 1) -> Dict[str, int]:
-#         """Track resource usage for streaming operations.""" # Possibly broken comprehension
+        """Track resource usage for streaming operations."""
         if operation in self.resource_usage:
             self.resource_usage[operation] += delta
         else:
@@ -170,7 +149,7 @@
     async def start_authenticated_stream(self, user_id: str, token: str, 
                                        stream_type: str = "agent_response") -> Dict:
         """Start authenticated streaming session."""
-#         # Validate token before starting stream # Possibly broken comprehension
+        # Validate token before starting stream
         auth_result = await self.validate_token_periodically(token, user_id)
         if not auth_result["token_valid"]:
             return {
@@ -200,7 +179,7 @@
         return {"stream_started": True, "stream_id": stream_id, "stream_info": stream_info}
 
 class AuthenticatedWebSocketStreamer:
-    # """Handles authenticated WebSocket streaming with comprehensive validation."""
+    """Handles authenticated WebSocket streaming with comprehensive validation."""
     
     def __init__(self, auth_manager: StreamingAuthManager):
         self.auth_manager = auth_manager
@@ -336,10 +315,9 @@
     """WebSocket streamer fixture."""
     return AuthenticatedWebSocketStreamer(auth_manager)
 
-@pytest.mark.e2e
+@pytest.mark.e2e 
 class TestStreamingWithAuthValidation:
-    # """Test real-time streaming with comprehensive auth validation."""
-    pass
+    """Test real-time streaming with comprehensive auth validation."""
     
     # @pytest.mark.asyncio
     # async def test_successful_streaming_with_valid_token(, self, auth_manager, websocket_streamer):
