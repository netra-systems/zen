--- conflicted
+++ resolved
@@ -1,10 +1,6 @@
 from shared.isolated_environment import get_env
+
 """
-<<<<<<< HEAD
-from shared.isolated_environment import get_env
-=======
-env = get_env()
->>>>>>> 6b7b0403
 Comprehensive WebSocket JWT Authentication Test with Real Services
 
 CRITICAL E2E Test: Real JWT Token Authentication for WebSocket Connections
@@ -42,17 +38,14 @@
 from tests.e2e.jwt_token_helpers import JWTTestHelper
 
 # Enable real services for this test module
+env_vars = get_env()
 pytestmark = pytest.mark.skipif(
-<<<<<<< HEAD
-    get_env().get("USE_REAL_SERVICES", "false").lower() != "true",
-=======
-    env.get("USE_REAL_SERVICES", "false").lower() != "true",
->>>>>>> 6b7b0403
+    env_vars.get("USE_REAL_SERVICES", "false").lower() != "true",
     reason="Real services disabled (set USE_REAL_SERVICES=true)"
 )
 
 
-class TestWebSocketJWTAuther:
+class WebSocketJWTAuthTester:
     """Comprehensive WebSocket JWT authentication tester with real services."""
     
     def __init__(self, real_services):
@@ -196,7 +189,7 @@
             }
 
 
-class TestTokenSecurityer:
+class TokenSecurityTester:
     """Tests various token security scenarios."""
     
     def __init__(self, auth_tester: WebSocketJWTAuthTester):
