--- conflicted
+++ resolved
@@ -274,11 +274,7 @@
         
         try:
             # Create WebSocket notifier
-<<<<<<< HEAD
-            notifier = AgentWebSocketBridge(ws_manager)
-=======
             notifier = WebSocketNotifier.create_for_user(ws_manager)
->>>>>>> 3902fd31
             
             # Create execution context
             context = AgentExecutionContext(
@@ -392,11 +388,7 @@
             connections.append((user_id, ws_conn, conn_id))
         
         # Test broadcast functionality
-<<<<<<< HEAD
-        notifier = AgentWebSocketBridge(ws_manager)
-=======
         notifier = WebSocketNotifier.create_for_user(ws_manager)
->>>>>>> 3902fd31
         context = AgentExecutionContext(
             run_id="broadcast-test", thread_id="broadcast",
             user_id="broadcast-user",
