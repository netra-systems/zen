--- conflicted
+++ resolved
@@ -37,11 +37,7 @@
 
 from shared.isolated_environment import IsolatedEnvironment
 from tests.e2e.config import TEST_CONFIG, TestEnvironmentType
-<<<<<<< HEAD
 from tests.e2e.test_environment_config import EnvironmentConfigTests
-=======
-from tests.e2e.test_environment_config import EnvironmentConfigTests as TestEnvironmentConfig
->>>>>>> aaa675e4
 
 # CRITICAL INTEGRATION: Import UnifiedDockerManager for actual service startup
 try:
@@ -482,7 +478,7 @@
     - Error handling and recovery
     """
     
-    def __init__(self, 
+    def __init__(self,
                  project_root: Optional[Path] = None,
                  env_config: Optional[EnvironmentConfigTests] = None,
                  health_check_config: Optional[HealthCheckConfig] = None):
