--- conflicted
+++ resolved
@@ -40,11 +40,7 @@
 
 # WebSocket services
 try:
-<<<<<<< HEAD
-    from netra_backend.app.services.agent_websocket_bridge import AgentWebSocketBridge
-=======
     from netra_backend.app.services.agent_websocket_bridge import WebSocketNotifier
->>>>>>> 3902fd31
     from netra_backend.app.websocket_core.connection_manager import WebSocketConnectionManager
     WEBSOCKET_SERVICES_AVAILABLE = True
 except ImportError:
