--- conflicted
+++ resolved
@@ -1517,11 +1517,7 @@
                                     
 
                                     # Test WebSocket notifier integration
-<<<<<<< HEAD
-                                    # REMOVED_SYNTAX_ERROR: notifier = AgentWebSocketBridge(self.websocket_manager)
-=======
                                     # REMOVED_SYNTAX_ERROR: notifier = WebSocketNotifier.create_for_user(self.websocket_manager)
->>>>>>> 3902fd31
 
                                     # Test various notification methods based on message type
                                     # REMOVED_SYNTAX_ERROR: if "started" in test_case.message_type.value:
