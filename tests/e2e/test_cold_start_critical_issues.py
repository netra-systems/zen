--- conflicted
+++ resolved
@@ -1,10 +1,5 @@
 from shared.isolated_environment import get_env
 """
-<<<<<<< HEAD
-from shared.isolated_environment import get_env
-=======
-env = get_env()
->>>>>>> 6b7b0403
 Critical Cold Start Integration Tests
 Tests the most common and difficult initialization issues that occur during system startup.
 Tests real services with dev launcher (local DB, Redis, ClickHouse).
@@ -108,11 +103,6 @@
     async def test_environment_variable_mapping_mismatch(self):
         """Test 1.2: Critical services fail due to env var name conflicts."""
         # Set environment variable
-<<<<<<< HEAD
-        get_env().set("CLICKHOUSE_PASSWORD", "password1")
-=======
-        env.set("CLICKHOUSE_PASSWORD", "password1", "test")
->>>>>>> 6b7b0403
         
         # Attempt ClickHouse connection with mismatched passwords
         from netra_backend.app.db.clickhouse import ClickHouseService
@@ -180,13 +170,6 @@
     async def test_jwt_secret_environment_variable_mismatch(self):
         """Test 2.2: Auth service and backend use different JWT secret variables."""
         # Set different JWT secrets
-<<<<<<< HEAD
-        get_env().set("JWT_SECRET",  )"auth_secret_123"
-        get_env().set("JWT_SECRET_KEY",  )"backend_secret_456"
-=======
-        env.set("JWT_SECRET", "auth_secret_123", "test")
-        env.set("JWT_SECRET_KEY", "backend_secret_456", "test")
->>>>>>> 6b7b0403
         
         # Generate token with auth service secret
         session_mgr = SessionManager()
@@ -269,11 +252,6 @@
     async def test_cors_blocking_websocket_upgrade_requests(self):
         """Test 3.2: CORS policies prevent WebSocket handshake completion."""
         # Configure strict CORS without WebSocket support
-<<<<<<< HEAD
-        get_env().set("CORS_ALLOWED_ORIGINS",  )"http://localhost:3001"
-=======
-        env.set("CORS_ALLOWED_ORIGINS", "http://localhost:3001", "test")
->>>>>>> 6b7b0403
         
         # Attempt WebSocket from different origin
         headers = {
@@ -328,11 +306,6 @@
         """)
         
         # Start backend on different dynamic port
-<<<<<<< HEAD
-        get_env().set("BACKEND_PORT",  )"8888"
-=======
-        env.set("BACKEND_PORT", "8888", "test")
->>>>>>> 6b7b0403
         
         # Try frontend API call
         async with httpx.AsyncClient(follow_redirects=True) as client:
@@ -462,13 +435,6 @@
     @pytest.mark.e2e
     async def test_clickhouse_port_configuration_wrong_protocol(self):
         """Test 6.1: HTTPS port 8443 used instead of HTTP port 8123."""
-<<<<<<< HEAD
-        get_env().set("CLICKHOUSE_PORT",  )"8443"
-        get_env().set("CLICKHOUSE_PROTOCOL",  )"https"
-=======
-        env.set("CLICKHOUSE_PORT", "8443", "test")
-        env.set("CLICKHOUSE_PROTOCOL", "https", "test")
->>>>>>> 6b7b0403
         
         ch_conn = ClickHouseConnection()
         
@@ -483,11 +449,6 @@
     async def test_postgresql_connection_pool_exhaustion(self):
         """Test 6.2: Connection pool depleted during startup health checks."""
         # Set very small connection pool
-<<<<<<< HEAD
-        get_env().set("POSTGRES_MAX_CONNECTIONS",  )"1"
-=======
-        env.set("POSTGRES_MAX_CONNECTIONS", "1", "test")
->>>>>>> 6b7b0403
         
         db = Database()
         
@@ -537,13 +498,6 @@
     async def test_llm_api_key_missing_or_invalid(self):
         """Test 7.1: Agent execution fails due to missing GEMINI_API_KEY."""
         # Remove API key
-<<<<<<< HEAD
-        if get_env().get("GEMINI_API_KEY") is not None:
-            del get_env().get("GEMINI_API_KEY")
-=======
-        if "GEMINI_API_KEY" in os.environ:
-            env.delete("GEMINI_API_KEY", "test")
->>>>>>> 6b7b0403
             
         from netra_backend.app.agents.supervisor_consolidated import SupervisorAgent
         from netra_backend.app.llm.llm_manager import LLMManager
@@ -772,19 +726,6 @@
     async def test_startup_check_failure_in_staging(self):
         """Test 9.3: Non-critical failures treated as critical in staging."""
         # Set staging environment
-<<<<<<< HEAD
-        get_env().set("ENVIRONMENT",  )"staging"
-        get_env().set("ENV",  )"staging"
-        
-        # Trigger minor startup check failure
-        get_env().set("OPTIONAL_SERVICE_URL",  )"http://nonexistent:9999"
-=======
-        env.set("ENVIRONMENT", "staging", "test")
-        env.set("ENV", "staging", "test")
-        
-        # Trigger minor startup check failure
-        env.set("OPTIONAL_SERVICE_URL", "http://nonexistent:9999", "test")
->>>>>>> 6b7b0403
         
         # Start backend
         process = subprocess.Popen(
@@ -812,13 +753,6 @@
     async def test_redis_remote_connection_no_local_fallback(self):
         """Test 10.1: Attempts to connect to remote Redis with no fallback."""
         # Set remote Redis URL
-<<<<<<< HEAD
-        get_env().set("REDIS_URL",  )"redis://remote-redis.example.com:6379"
-        get_env().set("REDIS_MODE",  )"remote"
-=======
-        env.set("REDIS_URL", "redis://remote-redis.example.com:6379", "test")
-        env.set("REDIS_MODE", "remote", "test")
->>>>>>> 6b7b0403
         
         redis_mgr = RedisManager()
         
@@ -858,13 +792,6 @@
     async def test_redis_cluster_configuration_mismatch(self):
         """Test 10.3: Single Redis client used with cluster configuration."""
         # Configure Redis as cluster but use single-node client
-<<<<<<< HEAD
-        get_env().set("REDIS_CLUSTER_MODE",  )"true"
-        get_env().set("REDIS_NODES",  )"localhost:7000,localhost:7001,localhost:7002"
-=======
-        env.set("REDIS_CLUSTER_MODE", "true", "test")
-        env.set("REDIS_NODES", "localhost:7000,localhost:7001,localhost:7002", "test")
->>>>>>> 6b7b0403
         
         redis_mgr = RedisManager()
         
