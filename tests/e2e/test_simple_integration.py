--- conflicted
+++ resolved
@@ -34,11 +34,6 @@
             return
         
         auth_main = project_root / "auth_service" / "main.py"
-<<<<<<< HEAD
-        env = get_env().as_dict().copy()
-=======
-        env = env.get_all()
->>>>>>> 6b7b0403
         env["PORT"] = "8001"
         # Enable fast test mode to avoid database initialization issues
         env["AUTH_FAST_TEST_MODE"] = "true"
@@ -71,11 +66,6 @@
             print("Backend service already running")
             return
         
-<<<<<<< HEAD
-        env = get_env().as_dict().copy()
-=======
-        env = env.get_all()
->>>>>>> 6b7b0403
         env["ENVIRONMENT"] = "test"
         env["AUTH_FAST_TEST_MODE"] = "true"
         
