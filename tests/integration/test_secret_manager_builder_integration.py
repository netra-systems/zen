from shared.isolated_environment import get_env
"""
env = get_env()
Integration tests for SecretManagerBuilder.

Tests the unified secret management system across different environments
with REAL SERVICES - no mocks allowed per CLAUDE.md standards.

CRITICAL SECURITY TEST:
This test validates end-to-end secret management functionality including:
- Secure secret storage and retrieval
- JWT secret synchronization across services (SSOT principle)
- Real database and Redis connections
- Encryption/decryption of sensitive data
- Environment isolation and validation
- Cross-service secret consistency
"""

import pytest
import time
import threading
from datetime import datetime, timezone, timedelta
from pathlib import Path

# ABSOLUTE IMPORTS ONLY per CLAUDE.md
from shared.isolated_environment import IsolatedEnvironment
from shared.secret_manager_builder import (
    SecretManagerBuilder,
    SecretInfo,
    SecretValidationResult,
    get_secret_manager,
    load_secrets_for_service,
    get_jwt_secret
)

# Optional imports for real service testing
try:
    import psycopg2
    _PSYCOPG2_AVAILABLE = True
except ImportError:
    _PSYCOPG2_AVAILABLE = False

try:
    import redis
    _REDIS_AVAILABLE = True  
except ImportError:
    _REDIS_AVAILABLE = False

try:
    from test_framework.real_services import ServiceConfig
    _SERVICE_CONFIG_AVAILABLE = True
except ImportError:
    _SERVICE_CONFIG_AVAILABLE = False


class TestSecretManagerBuilderIntegration:
    """Integration tests for SecretManagerBuilder with REAL services."""
    
    @pytest.fixture(autouse=True)
    def setup(self):
<<<<<<< HEAD
        """Setup test environment with REAL services and IsolatedEnvironment."""
        # Create isolated test environment (NO direct os.environ access)
        self.env = IsolatedEnvironment()
        
        # Initialize service config if available
        if _SERVICE_CONFIG_AVAILABLE:
            self.real_services = ServiceConfig()
        else:
            # Fallback service configuration
            class FallbackServiceConfig:
                postgres_host = "localhost"
                postgres_port = 5434
                redis_host = "localhost"
                redis_port = 6381
                clickhouse_host = "localhost"
                clickhouse_port = 9002
            self.real_services = FallbackServiceConfig()
        
        # Set test environment variables through IsolatedEnvironment
        test_env_vars = {
            'ENVIRONMENT': 'development',
            'TEST_ENV': 'development',
            'JWT_SECRET_KEY': 'test-jwt-secret-key-32-chars-minimum-length-required',
            'POSTGRES_PASSWORD': 'test',
            'POSTGRES_USER': 'test',
            'POSTGRES_DB': 'netra_test',
            'POSTGRES_HOST': 'localhost',
            'POSTGRES_PORT': str(self.real_services.postgres_port),
            'REDIS_PASSWORD': '',  # Test Redis has no password
            'REDIS_HOST': 'localhost',
            'REDIS_PORT': str(self.real_services.redis_port),
            'REDIS_DB': '0',
            'FERNET_KEY': 'YXqyWl7T7vwLMjnYGk6QCzN4-ivKsaVqyb5L6DwGVoM=',  # Valid Fernet key
            'ANTHROPIC_API_KEY': 'sk-ant-test-key-for-integration-testing',
            'CLICKHOUSE_HOST': 'localhost',
            'CLICKHOUSE_PORT': str(getattr(self.real_services, 'clickhouse_port', 9002)),
            'CLICKHOUSE_USER': 'test',
            'CLICKHOUSE_PASSWORD': 'test',
            'CLICKHOUSE_DB': 'netra_test_analytics',
            # Test settings
            'TESTING': 'true',
            'ALLOW_DEVELOPMENT_FALLBACKS': 'true',
            'DISABLE_GCP_SECRET_MANAGER': 'true',  # For local testing
            'SKIP_E2E_ORCHESTRATION': 'true'  # Skip orchestration
        }
        
        # Set all test variables
        for key, value in test_env_vars.items():
            self.env.set(key, value)
        
        # Validate real services are running (gracefully)
        self._validate_real_services()
        
        yield
        
        # Cleanup: Clear test environment
        self.env.clear()
    
    def _validate_real_services(self):
        """Validate that required real services are running - gracefully handle missing services."""
        # Test PostgreSQL connection if psycopg2 is available
        self._postgres_available = False
        if _PSYCOPG2_AVAILABLE:
            postgres_creds = [
                ('test', 'test', 'netra_test'),
                ('test_user', 'test_pass', 'netra_test')
            ]
            
            for user, password, database in postgres_creds:
                try:
                    conn = psycopg2.connect(
                        host='localhost',
                        port=self.real_services.postgres_port,
                        user=user,
                        password=password,
                        database=database,
                        connect_timeout=5
                    )
                    conn.close()
                    self._postgres_available = True
                    # Update env with working credentials
                    self.env.set('POSTGRES_USER', user)
                    self.env.set('POSTGRES_PASSWORD', password)
                    self.env.set('POSTGRES_DB', database)
                    break
                except Exception:
                    continue
        
        if not self._postgres_available:
            self.env.set('SKIP_POSTGRES_TESTS', 'true')
        
        # Test Redis connection if redis is available
        self._redis_available = False
        if _REDIS_AVAILABLE:
            try:
                redis_client = redis.Redis(
                    host='localhost',
                    port=self.real_services.redis_port,
                    db=0,
                    socket_timeout=5
                )
                redis_client.ping()
                redis_client.close()
                self._redis_available = True
            except Exception:
                pass
        
        if not self._redis_available:
            self.env.set('SKIP_REDIS_TESTS', 'true')
    
    def test_development_environment_detection(self):
        """Test that development environment is properly detected."""
        # Use IsolatedEnvironment instead of direct os.environ
        builder = SecretManagerBuilder(env_vars=self.env.get_all())
=======
        """Setup test environment."""
        # Save original environment
        self.original_env = env.get_all()
        
        # Set test environment variables
        env.set('JWT_SECRET_KEY', 'test-jwt-secret-key-32-chars-min', "test")
        env.set('POSTGRES_PASSWORD', 'test-postgres-password', "test")
        env.set('REDIS_PASSWORD', 'test-redis-password', "test")
        env.set('FERNET_KEY', 'test-fernet-key-32-chars-exactly-required', "test")
        env.set('ANTHROPIC_API_KEY', 'sk-ant-test-key', "test")
        
        yield
        
        # Restore environment
        env.clear()
        env.update(self.original_env, "test")
    
    def test_development_environment_detection(self):
        """Test that development environment is properly detected."""
        env.set('ENVIRONMENT', 'development', "test")
        
        builder = SecretManagerBuilder()
>>>>>>> 6b7b0403
        assert builder._environment == 'development'
        assert builder.development.should_allow_fallback() is True
    
    def test_staging_environment_detection(self):
        """Test that staging environment is properly detected."""
<<<<<<< HEAD
        # Create staging environment through IsolatedEnvironment
        staging_env = self.env.get_all()
        staging_env['ENVIRONMENT'] = 'staging'
        staging_env['K_SERVICE'] = 'netra-staging-service'
=======
        env.set('ENVIRONMENT', 'staging', "test")
        env.set('K_SERVICE', 'netra-staging-service', "test")
>>>>>>> 6b7b0403
        
        builder = SecretManagerBuilder(env_vars=staging_env)
        assert builder._environment == 'staging'
        assert builder.development.should_allow_fallback() is False
    
    def test_production_environment_detection(self):
        """Test that production environment is properly detected."""
<<<<<<< HEAD
        # Create production environment through IsolatedEnvironment
        prod_env = self.env.get_all()
        prod_env['ENVIRONMENT'] = 'production'
        prod_env['K_SERVICE'] = 'netra-production-service'
=======
        env.set('ENVIRONMENT', 'production', "test")
        env.set('K_SERVICE', 'netra-production-service', "test")
>>>>>>> 6b7b0403
        
        builder = SecretManagerBuilder(env_vars=prod_env)
        assert builder._environment == 'production'
        assert builder.development.should_allow_fallback() is False
    
<<<<<<< HEAD
    def test_load_all_secrets_development_with_real_validation(self):
        """Test loading all secrets in development environment with real validation."""
        builder = SecretManagerBuilder(env_vars=self.env.get_all())
=======
    def test_load_all_secrets_development(self):
        """Test loading all secrets in development environment."""
        env.set('ENVIRONMENT', 'development', "test")
        
        builder = SecretManagerBuilder()
>>>>>>> 6b7b0403
        secrets = builder.load_all_secrets()
        
        # Check critical secrets are loaded
        assert 'JWT_SECRET_KEY' in secrets
        assert secrets['JWT_SECRET_KEY'] == 'test-jwt-secret-key-32-chars-minimum-length-required'
        assert 'POSTGRES_PASSWORD' in secrets
        assert 'REDIS_PASSWORD' in secrets
        assert 'FERNET_KEY' in secrets
        assert 'ANTHROPIC_API_KEY' in secrets
<<<<<<< HEAD
=======
    
    def test_get_individual_secret(self):
        """Test getting individual secrets with caching."""
        env.set('ENVIRONMENT', 'development', "test")
>>>>>>> 6b7b0403
        
        # Validate secrets meet security requirements
        assert len(secrets['JWT_SECRET_KEY']) >= 32
        assert 'test-jwt-secret-key' in secrets['JWT_SECRET_KEY']
        assert secrets['FERNET_KEY'].endswith('=')
    
    def test_get_individual_secret_with_real_caching(self):
        """Test getting individual secrets with real caching performance."""
        builder = SecretManagerBuilder(env_vars=self.env.get_all())
        
        # Get secret (should cache it)
        jwt_secret = builder.get_secret('JWT_SECRET_KEY')
        assert jwt_secret == 'test-jwt-secret-key-32-chars-minimum-length-required'
        
        # Get from cache (should be faster)
        start_time = time.time()
        cached_secret = builder.get_secret('JWT_SECRET_KEY', use_cache=True)
        cache_time = time.time() - start_time
        
        assert cached_secret == jwt_secret
        assert cache_time < 0.01  # Should be very fast from cache (< 10ms)
<<<<<<< HEAD
=======
    
    def test_secret_validation_development(self):
        """Test secret validation in development."""
        env.set('ENVIRONMENT', 'development', "test")
>>>>>>> 6b7b0403
        
        # Test cache invalidation
        builder.cache.invalidate_cache('JWT_SECRET_KEY')
        
        # Should fetch again (slower)
        start_time = time.time()
        fresh_secret = builder.get_secret('JWT_SECRET_KEY', use_cache=False)
        fresh_time = time.time() - start_time
        
        assert fresh_secret == jwt_secret
        assert fresh_time > cache_time  # Should be slower than cache
    
    def test_secret_validation_development_with_real_secrets(self):
        """Test secret validation in development with real secrets."""
        builder = SecretManagerBuilder(env_vars=self.env.get_all())
        validation_result = builder.validate_configuration()
        
        # Should be valid in development even with test values
        assert validation_result.is_valid is True
        assert validation_result.placeholder_count == 0
        
        # Check that critical secrets pass validation
        secrets = builder.load_all_secrets()
        critical_validation = builder.validation.validate_critical_secrets(secrets)
        
        assert critical_validation.is_valid is True
        assert len(critical_validation.critical_failures) == 0
    
    def test_secret_validation_production_strict(self):
        """Test strict validation for production environment."""
<<<<<<< HEAD
        # Create production environment with invalid secret
        prod_env = self.env.get_all()
        prod_env['ENVIRONMENT'] = 'production'
        prod_env['JWT_SECRET_KEY'] = 'placeholder'  # Invalid for production
=======
        env.set('ENVIRONMENT', 'production', "test")
        env.set('JWT_SECRET_KEY', 'placeholder', "test")  # Invalid for production
>>>>>>> 6b7b0403
        
        builder = SecretManagerBuilder(env_vars=prod_env)
        secrets = {'JWT_SECRET_KEY': 'placeholder'}
        
        validation_result = builder.validation.validate_critical_secrets(secrets)
        
        assert validation_result.is_valid is False
        assert validation_result.placeholder_count > 0
        assert 'JWT_SECRET_KEY' in validation_result.critical_failures
    
<<<<<<< HEAD
    def test_cache_builder_functionality_with_real_performance(self):
        """Test the cache builder's TTL and invalidation with real performance metrics."""
        builder = SecretManagerBuilder(env_vars=self.env.get_all())
=======
    def test_cache_builder_functionality(self):
        """Test the cache builder's TTL and invalidation."""
        env.set('ENVIRONMENT', 'development', "test")
        
        builder = SecretManagerBuilder()
>>>>>>> 6b7b0403
        
        # Cache a secret with short TTL
        builder.cache.cache_secret('TEST_SECRET', 'test_value', ttl_minutes=0.01)  # 0.6 seconds
        
        # Should be available immediately
        assert builder.cache.get_cached_secret('TEST_SECRET') == 'test_value'
        
        # Test thread safety of cache
        results = []
        
        def cache_reader():
            """Read from cache in thread."""
            results.append(builder.cache.get_cached_secret('TEST_SECRET'))
        
        # Multiple threads should get the same cached value
        threads = [threading.Thread(target=cache_reader) for _ in range(5)]
        for t in threads:
            t.start()
        for t in threads:
            t.join()
        
        assert all(result == 'test_value' for result in results)
        
        # Wait for expiration
        time.sleep(1)
        
        # Should be expired
        assert builder.cache.get_cached_secret('TEST_SECRET') is None
        
        # Test invalidation
        builder.cache.cache_secret('TEST_SECRET_2', 'test_value_2', ttl_minutes=60)
        assert builder.cache.get_cached_secret('TEST_SECRET_2') == 'test_value_2'
        
        builder.cache.invalidate_cache('TEST_SECRET_2')
        assert builder.cache.get_cached_secret('TEST_SECRET_2') is None
    
<<<<<<< HEAD
    def test_auth_builder_jwt_secret_ssot(self):
        """Test auth builder JWT secret retrieval following SSOT principle."""
        builder = SecretManagerBuilder(env_vars=self.env.get_all())
=======
    def test_auth_builder_jwt_secret(self):
        """Test auth builder JWT secret retrieval."""
        env.set('ENVIRONMENT', 'development', "test")
        
        builder = SecretManagerBuilder()
>>>>>>> 6b7b0403
        jwt_secret = builder.auth.get_jwt_secret()
        
        assert jwt_secret == 'test-jwt-secret-key-32-chars-minimum-length-required'
        assert len(jwt_secret) >= 32  # Minimum security requirement
<<<<<<< HEAD
=======
    
    def test_encryption_builder(self):
        """Test encryption/decryption functionality."""
        env.set('ENVIRONMENT', 'development', "test")
        env.set('FERNET_KEY', 'YXqyWl7T7vwLMjnYGk6QCzN4-ivKsaVqyb5L6DwGVoM=', "test")  # Valid Fernet key
        
        builder = SecretManagerBuilder()
>>>>>>> 6b7b0403
        
        # Test SSOT: Multiple services should get the SAME JWT secret
        auth_builder = SecretManagerBuilder(env_vars=self.env.get_all(), service='auth_service')
        backend_builder = SecretManagerBuilder(env_vars=self.env.get_all(), service='netra_backend')
        
        auth_jwt = auth_builder.auth.get_jwt_secret()
        backend_jwt = backend_builder.auth.get_jwt_secret()
        
<<<<<<< HEAD
        # CRITICAL: JWT secrets MUST be identical across services (SSOT)
        assert auth_jwt == backend_jwt == jwt_secret
        
        # Test secret is cached consistently
        cached_auth_jwt = auth_builder.cache.get_cached_secret('JWT_SECRET_KEY')
        cached_backend_jwt = backend_builder.cache.get_cached_secret('JWT_SECRET_KEY')
=======
        decrypted = builder.encryption.decrypt_secret(encrypted)
        assert decrypted == original_value  # Should decrypt correctly
    
    def test_development_fallbacks(self):
        """Test development fallback mechanisms."""
        env.set('ENVIRONMENT', 'development', "test")
        
        # Remove JWT_SECRET_KEY from environment
        if 'JWT_SECRET_KEY' in os.environ:
            env.delete('JWT_SECRET_KEY', "test")
>>>>>>> 6b7b0403
        
        assert cached_auth_jwt == cached_backend_jwt == jwt_secret
    
<<<<<<< HEAD
    def test_encryption_builder_real_crypto(self):
        """Test encryption/decryption functionality with real cryptographic operations."""
        builder = SecretManagerBuilder(env_vars=self.env.get_all())
        
        # Test encryption and decryption with sensitive data
        sensitive_secrets = [
            'my-secret-database-password-123',
            'jwt-signing-key-very-secret',
            'api-key-sk-1234567890abcdef',
            'redis-auth-token-sensitive'
        ]
        
        for original_value in sensitive_secrets:
            encrypted = builder.encryption.encrypt_secret(original_value)
            
            # Verify encryption worked
            assert encrypted != original_value  # Should be encrypted
            assert len(encrypted) > len(original_value)  # Encrypted is longer
            assert 'gAAAAA' in encrypted  # Fernet token prefix
            
            # Verify decryption works
            decrypted = builder.encryption.decrypt_secret(encrypted)
            assert decrypted == original_value  # Should decrypt correctly
        
        # Test with real database password
        db_password = self.env.get('POSTGRES_PASSWORD')
        if db_password:
            encrypted_db_pass = builder.encryption.encrypt_secret(db_password)
            decrypted_db_pass = builder.encryption.decrypt_secret(encrypted_db_pass)
            assert decrypted_db_pass == db_password
    
    def test_development_fallbacks_with_real_validation(self):
        """Test development fallback mechanisms with real validation."""
        # Create environment without JWT secret
        fallback_env = self.env.get_all()
        if 'JWT_SECRET_KEY' in fallback_env:
            del fallback_env['JWT_SECRET_KEY']
        
        # Test that SecretManagerBuilder handles missing secrets gracefully
        with pytest.raises(ValueError, match="JWT secret not configured"):
            builder = SecretManagerBuilder(env_vars=fallback_env)
            builder.auth.get_jwt_secret()
        
        # Test with fallback enabled
        fallback_env['ALLOW_DEVELOPMENT_FALLBACKS'] = 'true'
        builder = SecretManagerBuilder(env_vars=fallback_env)
        
        # Should still fail because we don't allow JWT fallbacks for security
        with pytest.raises(ValueError):
            builder.auth.get_jwt_secret()
    
    def test_gcp_secret_manager_disabled_validation(self):
        """Test GCP Secret Manager when disabled (real behavior, no mocks)."""
        # GCP is disabled in test environment
        staging_env = self.env.get_all()
        staging_env['ENVIRONMENT'] = 'staging'
        staging_env['DISABLE_GCP_SECRET_MANAGER'] = 'true'
        
        builder = SecretManagerBuilder(env_vars=staging_env)
        
        # Should use DisabledGCPBuilder
        assert isinstance(builder.gcp, SecretManagerBuilder.DisabledGCPBuilder)
        
        # Should return None for all secret requests
        assert builder.gcp.get_secret('jwt-secret-key') is None
        assert builder.gcp.get_database_password() is None
        assert builder.gcp.get_redis_password() is None
        assert builder.gcp.get_jwt_secret() is None
        
        # Connectivity should be false
        is_valid, error = builder.gcp.validate_gcp_connectivity()
        assert is_valid is False
        assert 'disabled' in error.lower()
        
        # Should return empty secrets list
        assert builder.gcp.list_available_secrets() == []
    
    def test_service_specific_configuration_real_consistency(self):
        """Test service-specific secret loading with real cross-service consistency."""
=======
    @patch('shared.secret_manager_builder.SecretManagerBuilder.GCPSecretBuilder._get_secret_client')
    def test_gcp_secret_retrieval(self, mock_client):
        """Test GCP secret retrieval with mocked client."""
        env.set('ENVIRONMENT', 'staging', "test")
        
        # Mock GCP client
        mock_secret_client = MagicMock()
        mock_client.return_value = mock_secret_client
        
        # Mock secret response
        mock_response = Mock()
        mock_response.payload.data.decode.return_value = 'gcp-jwt-secret-value'
        mock_secret_client.access_secret_version.return_value = mock_response
        
        builder = SecretManagerBuilder()
        secret = builder.gcp.get_secret('jwt-secret-key')
        
        assert secret == 'gcp-jwt-secret-value'
    
    def test_service_specific_configuration(self):
        """Test service-specific secret loading."""
        env.set('ENVIRONMENT', 'development', "test")
        
>>>>>>> 6b7b0403
        # Test for netra_backend
        backend_builder = SecretManagerBuilder(env_vars=self.env.get_all(), service='netra_backend')
        assert backend_builder.service == 'netra_backend'
        
        backend_secrets = backend_builder.load_all_secrets()
        assert 'JWT_SECRET_KEY' in backend_secrets
        
        # Test for auth_service  
        auth_builder = SecretManagerBuilder(env_vars=self.env.get_all(), service='auth_service')
        assert auth_builder.service == 'auth_service'
        
        auth_secrets = auth_builder.load_all_secrets()
        assert 'JWT_SECRET_KEY' in auth_secrets
<<<<<<< HEAD
=======
    
    def test_backward_compatibility_functions(self):
        """Test backward compatibility wrapper functions."""
        env.set('ENVIRONMENT', 'development', "test")
>>>>>>> 6b7b0403
        
        # CRITICAL: Test cross-service JWT secret consistency (SSOT)
        backend_jwt = backend_secrets['JWT_SECRET_KEY']
        auth_jwt = auth_secrets['JWT_SECRET_KEY']
        
        assert backend_jwt == auth_jwt, "JWT secrets MUST be identical across services"
        
        # Test that both services can authenticate with same JWT
        assert len(backend_jwt) >= 32
        assert len(auth_jwt) >= 32
        
        # Test service isolation for non-shared secrets
        backend_debug = backend_builder.get_debug_info()
        auth_debug = auth_builder.get_debug_info()
        
        assert backend_debug['service'] == 'netra_backend'
        assert auth_debug['service'] == 'auth_service'
        assert backend_debug['environment'] == auth_debug['environment']
    
    def test_backward_compatibility_functions_real_integration(self):
        """Test backward compatibility wrapper functions with real integration."""
        # Test get_secret_manager
        manager = get_secret_manager('shared')
        assert isinstance(manager, SecretManagerBuilder)
        
        # Test load_secrets_for_service
        secrets = load_secrets_for_service('shared')
        assert isinstance(secrets, dict)
        assert len(secrets) > 0
        assert 'JWT_SECRET_KEY' in secrets
        
        # Test get_jwt_secret with environment isolation
        # Save current environment
        original_env = self.env.get_all()
        
        try:
            # This should use the global os.environ, but in test it will use test values
            jwt = get_jwt_secret('auth_service')
            assert jwt is not None
            assert len(jwt) >= 32
        finally:
            # Environment should remain isolated
            current_env = self.env.get_all()
            assert current_env == original_env
    
<<<<<<< HEAD
    def test_debug_info_comprehensive_real_metrics(self):
        """Test comprehensive debug information with real metrics."""
        builder = SecretManagerBuilder(env_vars=self.env.get_all())
=======
    def test_debug_info_comprehensive(self):
        """Test comprehensive debug information."""
        env.set('ENVIRONMENT', 'development', "test")
        
        builder = SecretManagerBuilder()
>>>>>>> 6b7b0403
        debug_info = builder.get_debug_info()
        
        # Basic info
        assert 'environment' in debug_info
        assert debug_info['environment'] == 'development'
        assert 'service' in debug_info
        
        # GCP connectivity
        assert 'gcp_connectivity' in debug_info
        assert debug_info['gcp_connectivity']['is_valid'] is False  # Disabled in test
        assert 'disabled' in debug_info['gcp_connectivity']['error'].lower()
        
        # Validation
        assert 'validation' in debug_info
        assert debug_info['validation']['is_valid'] is True  # Should be valid in dev
        assert debug_info['validation']['error_count'] == 0
        assert debug_info['validation']['placeholder_count'] == 0
        
        # Cache stats
        assert 'cache_stats' in debug_info
        assert debug_info['cache_stats']['cache_enabled'] is True
        assert 'cached_secrets' in debug_info['cache_stats']
        
        # Features
        assert 'features' in debug_info
        assert debug_info['features']['gcp_enabled'] is False  # Development env
        assert debug_info['features']['fallbacks_allowed'] is True  # Development
        
        # Test after loading secrets (cache should have entries)
        builder.load_all_secrets()
        updated_debug = builder.get_debug_info()
        assert updated_debug['cache_stats']['cached_secrets'] > 0
    
<<<<<<< HEAD
    def test_multi_environment_consistency_real_scenarios(self):
        """Test that secrets are consistent across environment switches with real scenarios."""
        # Development environment
        dev_env = self.env.get_all()
        dev_builder = SecretManagerBuilder(env_vars=dev_env)
        dev_jwt = dev_builder.auth.get_jwt_secret()
        
        # Staging environment (simulated with same test secrets)
        staging_env = dev_env.copy()
        staging_env['ENVIRONMENT'] = 'staging'
        staging_env['DISABLE_GCP_SECRET_MANAGER'] = 'true'  # For test
=======
    def test_multi_environment_consistency(self):
        """Test that secrets are consistent across environment switches."""
        # Start in development
        env.set('ENVIRONMENT', 'development', "test")
        dev_builder = SecretManagerBuilder()
        dev_jwt = dev_builder.auth.get_jwt_secret()
        
        # Switch to staging (simulated)
        env.set('ENVIRONMENT', 'staging', "test")
        staging_builder = SecretManagerBuilder()
>>>>>>> 6b7b0403
        
        staging_builder = SecretManagerBuilder(env_vars=staging_env)
        staging_jwt = staging_builder.auth.get_jwt_secret()
        
        # Both should have valid JWT secrets
        assert len(dev_jwt) >= 32
        assert len(staging_jwt) >= 32
        
        # In this test setup, they should be the same (from same test env)
        assert dev_jwt == staging_jwt
        
        # Test environment detection works correctly
        assert dev_builder._environment == 'development'
        assert staging_builder._environment == 'staging'
        
        # Test feature differences
        assert dev_builder.development.should_allow_fallback() is True
        assert staging_builder.development.should_allow_fallback() is False
    
    def test_secret_info_dataclass_with_real_timestamps(self):
        """Test SecretInfo dataclass functionality with real timestamps."""
        current_time = datetime.now(timezone.utc)
        
        secret_info = SecretInfo(
            name='TEST_SECRET',
            value='test_value_sensitive_data',
            source='environment',
            environment='development',
            cached_at=current_time,
            ttl_minutes=60,
            encrypted=False,
            audit_logged=True
        )
        
        assert secret_info.name == 'TEST_SECRET'
        assert secret_info.value == 'test_value_sensitive_data'
        assert secret_info.source == 'environment'
        assert secret_info.environment == 'development'
        assert secret_info.ttl_minutes == 60
        assert secret_info.encrypted is False
        assert secret_info.audit_logged is True
        
        # Test timestamp accuracy
        time_diff = abs((secret_info.cached_at - current_time).total_seconds())
        assert time_diff < 1  # Should be within 1 second
        
        # Test with real builder cache
        builder = SecretManagerBuilder(env_vars=self.env.get_all())
        builder.cache.cache_secret_info(secret_info)
        
        # Should be retrievable from cache
        cached_value = builder.cache.get_cached_secret('TEST_SECRET')
        assert cached_value == 'test_value_sensitive_data'
    
<<<<<<< HEAD
    def test_performance_load_time_with_real_services(self):
        """Test that secret loading meets performance requirements with real services."""
        # Test multiple runs for consistent performance
        load_times = []
        
        for _ in range(5):
            start_time = time.time()
            builder = SecretManagerBuilder(env_vars=self.env.get_all())
            secrets = builder.load_all_secrets()
            load_time_ms = (time.time() - start_time) * 1000
            load_times.append(load_time_ms)
        
        avg_load_time = sum(load_times) / len(load_times)
        max_load_time = max(load_times)
        
        # Should load in under 200ms for development (higher limit due to real services)
        assert avg_load_time < 200, f"Average load time {avg_load_time}ms exceeds 200ms target"
        assert max_load_time < 500, f"Max load time {max_load_time}ms exceeds 500ms limit"
        assert len(secrets) > 0
=======
    def test_performance_load_time(self):
        """Test that secret loading meets performance requirements."""
        env.set('ENVIRONMENT', 'development', "test")
>>>>>>> 6b7b0403
        
        # Test caching improves performance
        start_time = time.time()
        cached_secrets = builder.load_all_secrets()  # Should use cache
        cached_time_ms = (time.time() - start_time) * 1000
        
        # Cached load should be faster
        assert cached_time_ms < avg_load_time
        assert cached_secrets == secrets
    
    def test_real_database_connection_with_secrets(self):
        """Test that secrets enable real database connections."""
        if not _PSYCOPG2_AVAILABLE:
            pytest.skip("psycopg2 not available for testing")
        if not getattr(self, '_postgres_available', False):
            pytest.skip("PostgreSQL not available for testing")
            
        builder = SecretManagerBuilder(env_vars=self.env.get_all())
        secrets = builder.load_all_secrets()
        
        # Extract database connection info
        db_host = secrets.get('POSTGRES_HOST', 'localhost')
        db_port = int(secrets.get('POSTGRES_PORT', self.real_services.postgres_port))
        db_user = secrets.get('POSTGRES_USER', 'test')
        db_password = secrets.get('POSTGRES_PASSWORD', 'test')
        db_name = secrets.get('POSTGRES_DB', 'netra_test')
        
        # Test actual database connection with retrieved secrets
        conn = psycopg2.connect(
            host=db_host,
            port=db_port,
            user=db_user,
            password=db_password,
            database=db_name,
            connect_timeout=10
        )
        
        # Execute a test query to verify connection works
        cursor = conn.cursor()
        cursor.execute("SELECT version();")
        version = cursor.fetchone()
        
        assert version is not None
        assert 'PostgreSQL' in version[0]
        
        cursor.close()
        conn.close()
    
    def test_real_redis_connection_with_secrets(self):
        """Test that secrets enable real Redis connections."""
        if not _REDIS_AVAILABLE:
            pytest.skip("redis library not available for testing")
        if not getattr(self, '_redis_available', False):
            pytest.skip("Redis service not available for testing")
            
        builder = SecretManagerBuilder(env_vars=self.env.get_all())
        secrets = builder.load_all_secrets()
        
        # Extract Redis connection info
        redis_host = secrets.get('REDIS_HOST', 'localhost')
        redis_port = int(secrets.get('REDIS_PORT', self.real_services.redis_port))
        redis_db = int(secrets.get('REDIS_DB', '0'))
        redis_password = secrets.get('REDIS_PASSWORD')  # May be None
        
        # Test actual Redis connection with retrieved secrets
        redis_client = redis.Redis(
            host=redis_host,
            port=redis_port,
            db=redis_db,
            password=redis_password if redis_password else None,
            socket_timeout=10,
            decode_responses=True
        )
        
        # Test Redis operations
        test_key = 'secret_manager_test'
        test_value = 'integration_test_value'
        
        redis_client.set(test_key, test_value, ex=60)  # Expire in 60s
        retrieved_value = redis_client.get(test_key)
        
        assert retrieved_value == test_value
        
        # Test Redis info
        info = redis_client.info()
        assert 'redis_version' in info
        
        # Cleanup
        redis_client.delete(test_key)
        redis_client.close()
    
    def test_cross_service_jwt_consistency_critical(self):
        """CRITICAL TEST: Ensure JWT secrets are identical across ALL services (SSOT)."""
        services = ['shared', 'auth_service', 'netra_backend']
        jwt_secrets = {}
        
        for service in services:
            builder = SecretManagerBuilder(env_vars=self.env.get_all(), service=service)
            jwt_secrets[service] = builder.auth.get_jwt_secret()
        
        # CRITICAL: All services MUST have identical JWT secrets
        first_jwt = list(jwt_secrets.values())[0]
        
        for service, jwt_secret in jwt_secrets.items():
            assert jwt_secret == first_jwt, (
                f"JWT secret mismatch for {service}: got {jwt_secret[:10]}..., "
                f"expected {first_jwt[:10]}... (SSOT violation)"
            )
        
        # Validate JWT format and security
        assert len(first_jwt) >= 32
        assert first_jwt != 'placeholder'
        assert 'test-jwt-secret-key' in first_jwt
    
    def test_secret_encryption_end_to_end(self):
        """Test end-to-end secret encryption with real sensitive data."""
        builder = SecretManagerBuilder(env_vars=self.env.get_all())
        
        # Test with real sensitive secrets
        sensitive_data = {
            'database_password': builder.env.get('POSTGRES_PASSWORD'),
            'jwt_secret': builder.auth.get_jwt_secret(),
            'api_key': builder.env.get('ANTHROPIC_API_KEY')
        }
        
        encrypted_data = {}
        
        # Encrypt all sensitive data
        for key, value in sensitive_data.items():
            if value:  # Only encrypt non-empty values
                encrypted_data[key] = builder.encryption.encrypt_secret(value)
                
                # Verify encryption
                assert encrypted_data[key] != value
                assert len(encrypted_data[key]) > len(value)
                
                # Verify decryption
                decrypted = builder.encryption.decrypt_secret(encrypted_data[key])
                assert decrypted == value
        
        # Test secure wipe
        for key in encrypted_data.keys():
            builder.encryption.secure_wipe(f"encrypted_{key}")
    
    def test_audit_logging_and_security_validation(self):
        """Test audit logging and security validation features."""
        builder = SecretManagerBuilder(env_vars=self.env.get_all())
        
        # Test audit logging
        builder.validation.audit_secret_access('JWT_SECRET_KEY', 'test_component', True)
        builder.validation.audit_secret_access('INVALID_SECRET', 'test_component', False)
        
        # Test password strength validation
        weak_passwords = ['password', '123456', 'admin', 'test']
        strong_password = 'complex-password-with-special-chars-123!@#'
        
        for weak_pass in weak_passwords:
            is_valid, error = builder.validation.validate_password_strength('test_pass', weak_pass)
            assert is_valid is False  # Should reject weak passwords
            assert 'weak' in error.lower() or 'short' in error.lower()
        
        # Strong password should pass in development
        is_valid, error = builder.validation.validate_password_strength('strong_pass', strong_password)
        assert is_valid is True
        assert error == ""
    
    def test_environment_specific_behavior(self):
        """Test environment-specific behavior differences."""
        environments = ['development', 'staging', 'production']
        
        for env_name in environments:
            test_env = self.env.get_all()
            test_env['ENVIRONMENT'] = env_name
            test_env['DISABLE_GCP_SECRET_MANAGER'] = 'true'  # For testing
            
            builder = SecretManagerBuilder(env_vars=test_env)
            
            assert builder._environment == env_name
            
            # Test environment-specific validation
            validation_result = builder.validate_configuration()
            
            if env_name == 'development':
                # Development should be more permissive
                assert builder.development.should_allow_fallback() is True
            else:
                # Staging/production should be stricter
                assert builder.development.should_allow_fallback() is False
            
            # Test debug info for each environment
            debug_info = builder.get_debug_info()
            assert debug_info['environment'] == env_name<|MERGE_RESOLUTION|>--- conflicted
+++ resolved
@@ -58,159 +58,11 @@
     
     @pytest.fixture(autouse=True)
     def setup(self):
-<<<<<<< HEAD
-        """Setup test environment with REAL services and IsolatedEnvironment."""
-        # Create isolated test environment (NO direct os.environ access)
-        self.env = IsolatedEnvironment()
-        
-        # Initialize service config if available
-        if _SERVICE_CONFIG_AVAILABLE:
-            self.real_services = ServiceConfig()
-        else:
-            # Fallback service configuration
-            class FallbackServiceConfig:
-                postgres_host = "localhost"
-                postgres_port = 5434
-                redis_host = "localhost"
-                redis_port = 6381
-                clickhouse_host = "localhost"
-                clickhouse_port = 9002
-            self.real_services = FallbackServiceConfig()
-        
-        # Set test environment variables through IsolatedEnvironment
-        test_env_vars = {
-            'ENVIRONMENT': 'development',
-            'TEST_ENV': 'development',
-            'JWT_SECRET_KEY': 'test-jwt-secret-key-32-chars-minimum-length-required',
-            'POSTGRES_PASSWORD': 'test',
-            'POSTGRES_USER': 'test',
-            'POSTGRES_DB': 'netra_test',
-            'POSTGRES_HOST': 'localhost',
-            'POSTGRES_PORT': str(self.real_services.postgres_port),
-            'REDIS_PASSWORD': '',  # Test Redis has no password
-            'REDIS_HOST': 'localhost',
-            'REDIS_PORT': str(self.real_services.redis_port),
-            'REDIS_DB': '0',
-            'FERNET_KEY': 'YXqyWl7T7vwLMjnYGk6QCzN4-ivKsaVqyb5L6DwGVoM=',  # Valid Fernet key
-            'ANTHROPIC_API_KEY': 'sk-ant-test-key-for-integration-testing',
-            'CLICKHOUSE_HOST': 'localhost',
-            'CLICKHOUSE_PORT': str(getattr(self.real_services, 'clickhouse_port', 9002)),
-            'CLICKHOUSE_USER': 'test',
-            'CLICKHOUSE_PASSWORD': 'test',
-            'CLICKHOUSE_DB': 'netra_test_analytics',
-            # Test settings
-            'TESTING': 'true',
-            'ALLOW_DEVELOPMENT_FALLBACKS': 'true',
-            'DISABLE_GCP_SECRET_MANAGER': 'true',  # For local testing
-            'SKIP_E2E_ORCHESTRATION': 'true'  # Skip orchestration
-        }
-        
-        # Set all test variables
-        for key, value in test_env_vars.items():
-            self.env.set(key, value)
-        
-        # Validate real services are running (gracefully)
-        self._validate_real_services()
-        
-        yield
-        
-        # Cleanup: Clear test environment
-        self.env.clear()
-    
-    def _validate_real_services(self):
-        """Validate that required real services are running - gracefully handle missing services."""
-        # Test PostgreSQL connection if psycopg2 is available
-        self._postgres_available = False
-        if _PSYCOPG2_AVAILABLE:
-            postgres_creds = [
-                ('test', 'test', 'netra_test'),
-                ('test_user', 'test_pass', 'netra_test')
-            ]
-            
-            for user, password, database in postgres_creds:
-                try:
-                    conn = psycopg2.connect(
-                        host='localhost',
-                        port=self.real_services.postgres_port,
-                        user=user,
-                        password=password,
-                        database=database,
-                        connect_timeout=5
-                    )
-                    conn.close()
-                    self._postgres_available = True
-                    # Update env with working credentials
-                    self.env.set('POSTGRES_USER', user)
-                    self.env.set('POSTGRES_PASSWORD', password)
-                    self.env.set('POSTGRES_DB', database)
-                    break
-                except Exception:
-                    continue
-        
-        if not self._postgres_available:
-            self.env.set('SKIP_POSTGRES_TESTS', 'true')
-        
-        # Test Redis connection if redis is available
-        self._redis_available = False
-        if _REDIS_AVAILABLE:
-            try:
-                redis_client = redis.Redis(
-                    host='localhost',
-                    port=self.real_services.redis_port,
-                    db=0,
-                    socket_timeout=5
-                )
-                redis_client.ping()
-                redis_client.close()
-                self._redis_available = True
-            except Exception:
-                pass
-        
-        if not self._redis_available:
-            self.env.set('SKIP_REDIS_TESTS', 'true')
-    
-    def test_development_environment_detection(self):
-        """Test that development environment is properly detected."""
-        # Use IsolatedEnvironment instead of direct os.environ
-        builder = SecretManagerBuilder(env_vars=self.env.get_all())
-=======
-        """Setup test environment."""
-        # Save original environment
-        self.original_env = env.get_all()
-        
-        # Set test environment variables
-        env.set('JWT_SECRET_KEY', 'test-jwt-secret-key-32-chars-min', "test")
-        env.set('POSTGRES_PASSWORD', 'test-postgres-password', "test")
-        env.set('REDIS_PASSWORD', 'test-redis-password', "test")
-        env.set('FERNET_KEY', 'test-fernet-key-32-chars-exactly-required', "test")
-        env.set('ANTHROPIC_API_KEY', 'sk-ant-test-key', "test")
-        
-        yield
-        
-        # Restore environment
-        env.clear()
-        env.update(self.original_env, "test")
-    
-    def test_development_environment_detection(self):
-        """Test that development environment is properly detected."""
-        env.set('ENVIRONMENT', 'development', "test")
-        
-        builder = SecretManagerBuilder()
->>>>>>> 6b7b0403
         assert builder._environment == 'development'
         assert builder.development.should_allow_fallback() is True
     
     def test_staging_environment_detection(self):
         """Test that staging environment is properly detected."""
-<<<<<<< HEAD
-        # Create staging environment through IsolatedEnvironment
-        staging_env = self.env.get_all()
-        staging_env['ENVIRONMENT'] = 'staging'
-        staging_env['K_SERVICE'] = 'netra-staging-service'
-=======
-        env.set('ENVIRONMENT', 'staging', "test")
-        env.set('K_SERVICE', 'netra-staging-service', "test")
->>>>>>> 6b7b0403
         
         builder = SecretManagerBuilder(env_vars=staging_env)
         assert builder._environment == 'staging'
@@ -218,31 +70,11 @@
     
     def test_production_environment_detection(self):
         """Test that production environment is properly detected."""
-<<<<<<< HEAD
-        # Create production environment through IsolatedEnvironment
-        prod_env = self.env.get_all()
-        prod_env['ENVIRONMENT'] = 'production'
-        prod_env['K_SERVICE'] = 'netra-production-service'
-=======
-        env.set('ENVIRONMENT', 'production', "test")
-        env.set('K_SERVICE', 'netra-production-service', "test")
->>>>>>> 6b7b0403
         
         builder = SecretManagerBuilder(env_vars=prod_env)
         assert builder._environment == 'production'
         assert builder.development.should_allow_fallback() is False
     
-<<<<<<< HEAD
-    def test_load_all_secrets_development_with_real_validation(self):
-        """Test loading all secrets in development environment with real validation."""
-        builder = SecretManagerBuilder(env_vars=self.env.get_all())
-=======
-    def test_load_all_secrets_development(self):
-        """Test loading all secrets in development environment."""
-        env.set('ENVIRONMENT', 'development', "test")
-        
-        builder = SecretManagerBuilder()
->>>>>>> 6b7b0403
         secrets = builder.load_all_secrets()
         
         # Check critical secrets are loaded
@@ -252,13 +84,6 @@
         assert 'REDIS_PASSWORD' in secrets
         assert 'FERNET_KEY' in secrets
         assert 'ANTHROPIC_API_KEY' in secrets
-<<<<<<< HEAD
-=======
-    
-    def test_get_individual_secret(self):
-        """Test getting individual secrets with caching."""
-        env.set('ENVIRONMENT', 'development', "test")
->>>>>>> 6b7b0403
         
         # Validate secrets meet security requirements
         assert len(secrets['JWT_SECRET_KEY']) >= 32
@@ -280,13 +105,6 @@
         
         assert cached_secret == jwt_secret
         assert cache_time < 0.01  # Should be very fast from cache (< 10ms)
-<<<<<<< HEAD
-=======
-    
-    def test_secret_validation_development(self):
-        """Test secret validation in development."""
-        env.set('ENVIRONMENT', 'development', "test")
->>>>>>> 6b7b0403
         
         # Test cache invalidation
         builder.cache.invalidate_cache('JWT_SECRET_KEY')
@@ -317,15 +135,6 @@
     
     def test_secret_validation_production_strict(self):
         """Test strict validation for production environment."""
-<<<<<<< HEAD
-        # Create production environment with invalid secret
-        prod_env = self.env.get_all()
-        prod_env['ENVIRONMENT'] = 'production'
-        prod_env['JWT_SECRET_KEY'] = 'placeholder'  # Invalid for production
-=======
-        env.set('ENVIRONMENT', 'production', "test")
-        env.set('JWT_SECRET_KEY', 'placeholder', "test")  # Invalid for production
->>>>>>> 6b7b0403
         
         builder = SecretManagerBuilder(env_vars=prod_env)
         secrets = {'JWT_SECRET_KEY': 'placeholder'}
@@ -336,17 +145,6 @@
         assert validation_result.placeholder_count > 0
         assert 'JWT_SECRET_KEY' in validation_result.critical_failures
     
-<<<<<<< HEAD
-    def test_cache_builder_functionality_with_real_performance(self):
-        """Test the cache builder's TTL and invalidation with real performance metrics."""
-        builder = SecretManagerBuilder(env_vars=self.env.get_all())
-=======
-    def test_cache_builder_functionality(self):
-        """Test the cache builder's TTL and invalidation."""
-        env.set('ENVIRONMENT', 'development', "test")
-        
-        builder = SecretManagerBuilder()
->>>>>>> 6b7b0403
         
         # Cache a secret with short TTL
         builder.cache.cache_secret('TEST_SECRET', 'test_value', ttl_minutes=0.01)  # 0.6 seconds
@@ -383,31 +181,10 @@
         builder.cache.invalidate_cache('TEST_SECRET_2')
         assert builder.cache.get_cached_secret('TEST_SECRET_2') is None
     
-<<<<<<< HEAD
-    def test_auth_builder_jwt_secret_ssot(self):
-        """Test auth builder JWT secret retrieval following SSOT principle."""
-        builder = SecretManagerBuilder(env_vars=self.env.get_all())
-=======
-    def test_auth_builder_jwt_secret(self):
-        """Test auth builder JWT secret retrieval."""
-        env.set('ENVIRONMENT', 'development', "test")
-        
-        builder = SecretManagerBuilder()
->>>>>>> 6b7b0403
         jwt_secret = builder.auth.get_jwt_secret()
         
         assert jwt_secret == 'test-jwt-secret-key-32-chars-minimum-length-required'
         assert len(jwt_secret) >= 32  # Minimum security requirement
-<<<<<<< HEAD
-=======
-    
-    def test_encryption_builder(self):
-        """Test encryption/decryption functionality."""
-        env.set('ENVIRONMENT', 'development', "test")
-        env.set('FERNET_KEY', 'YXqyWl7T7vwLMjnYGk6QCzN4-ivKsaVqyb5L6DwGVoM=', "test")  # Valid Fernet key
-        
-        builder = SecretManagerBuilder()
->>>>>>> 6b7b0403
         
         # Test SSOT: Multiple services should get the SAME JWT secret
         auth_builder = SecretManagerBuilder(env_vars=self.env.get_all(), service='auth_service')
@@ -416,32 +193,15 @@
         auth_jwt = auth_builder.auth.get_jwt_secret()
         backend_jwt = backend_builder.auth.get_jwt_secret()
         
-<<<<<<< HEAD
         # CRITICAL: JWT secrets MUST be identical across services (SSOT)
         assert auth_jwt == backend_jwt == jwt_secret
         
         # Test secret is cached consistently
         cached_auth_jwt = auth_builder.cache.get_cached_secret('JWT_SECRET_KEY')
         cached_backend_jwt = backend_builder.cache.get_cached_secret('JWT_SECRET_KEY')
-=======
-        decrypted = builder.encryption.decrypt_secret(encrypted)
-        assert decrypted == original_value  # Should decrypt correctly
-    
-    def test_development_fallbacks(self):
-        """Test development fallback mechanisms."""
-        env.set('ENVIRONMENT', 'development', "test")
-        
-        # Remove JWT_SECRET_KEY from environment
-        if 'JWT_SECRET_KEY' in os.environ:
-            env.delete('JWT_SECRET_KEY', "test")
->>>>>>> 6b7b0403
         
         assert cached_auth_jwt == cached_backend_jwt == jwt_secret
     
-<<<<<<< HEAD
-    def test_encryption_builder_real_crypto(self):
-        """Test encryption/decryption functionality with real cryptographic operations."""
-        builder = SecretManagerBuilder(env_vars=self.env.get_all())
         
         # Test encryption and decryption with sensitive data
         sensitive_secrets = [
@@ -470,17 +230,6 @@
             decrypted_db_pass = builder.encryption.decrypt_secret(encrypted_db_pass)
             assert decrypted_db_pass == db_password
     
-    def test_development_fallbacks_with_real_validation(self):
-        """Test development fallback mechanisms with real validation."""
-        # Create environment without JWT secret
-        fallback_env = self.env.get_all()
-        if 'JWT_SECRET_KEY' in fallback_env:
-            del fallback_env['JWT_SECRET_KEY']
-        
-        # Test that SecretManagerBuilder handles missing secrets gracefully
-        with pytest.raises(ValueError, match="JWT secret not configured"):
-            builder = SecretManagerBuilder(env_vars=fallback_env)
-            builder.auth.get_jwt_secret()
         
         # Test with fallback enabled
         fallback_env['ALLOW_DEVELOPMENT_FALLBACKS'] = 'true'
@@ -490,12 +239,6 @@
         with pytest.raises(ValueError):
             builder.auth.get_jwt_secret()
     
-    def test_gcp_secret_manager_disabled_validation(self):
-        """Test GCP Secret Manager when disabled (real behavior, no mocks)."""
-        # GCP is disabled in test environment
-        staging_env = self.env.get_all()
-        staging_env['ENVIRONMENT'] = 'staging'
-        staging_env['DISABLE_GCP_SECRET_MANAGER'] = 'true'
         
         builder = SecretManagerBuilder(env_vars=staging_env)
         
@@ -516,33 +259,6 @@
         # Should return empty secrets list
         assert builder.gcp.list_available_secrets() == []
     
-    def test_service_specific_configuration_real_consistency(self):
-        """Test service-specific secret loading with real cross-service consistency."""
-=======
-    @patch('shared.secret_manager_builder.SecretManagerBuilder.GCPSecretBuilder._get_secret_client')
-    def test_gcp_secret_retrieval(self, mock_client):
-        """Test GCP secret retrieval with mocked client."""
-        env.set('ENVIRONMENT', 'staging', "test")
-        
-        # Mock GCP client
-        mock_secret_client = MagicMock()
-        mock_client.return_value = mock_secret_client
-        
-        # Mock secret response
-        mock_response = Mock()
-        mock_response.payload.data.decode.return_value = 'gcp-jwt-secret-value'
-        mock_secret_client.access_secret_version.return_value = mock_response
-        
-        builder = SecretManagerBuilder()
-        secret = builder.gcp.get_secret('jwt-secret-key')
-        
-        assert secret == 'gcp-jwt-secret-value'
-    
-    def test_service_specific_configuration(self):
-        """Test service-specific secret loading."""
-        env.set('ENVIRONMENT', 'development', "test")
-        
->>>>>>> 6b7b0403
         # Test for netra_backend
         backend_builder = SecretManagerBuilder(env_vars=self.env.get_all(), service='netra_backend')
         assert backend_builder.service == 'netra_backend'
@@ -556,13 +272,6 @@
         
         auth_secrets = auth_builder.load_all_secrets()
         assert 'JWT_SECRET_KEY' in auth_secrets
-<<<<<<< HEAD
-=======
-    
-    def test_backward_compatibility_functions(self):
-        """Test backward compatibility wrapper functions."""
-        env.set('ENVIRONMENT', 'development', "test")
->>>>>>> 6b7b0403
         
         # CRITICAL: Test cross-service JWT secret consistency (SSOT)
         backend_jwt = backend_secrets['JWT_SECRET_KEY']
@@ -608,17 +317,6 @@
             current_env = self.env.get_all()
             assert current_env == original_env
     
-<<<<<<< HEAD
-    def test_debug_info_comprehensive_real_metrics(self):
-        """Test comprehensive debug information with real metrics."""
-        builder = SecretManagerBuilder(env_vars=self.env.get_all())
-=======
-    def test_debug_info_comprehensive(self):
-        """Test comprehensive debug information."""
-        env.set('ENVIRONMENT', 'development', "test")
-        
-        builder = SecretManagerBuilder()
->>>>>>> 6b7b0403
         debug_info = builder.get_debug_info()
         
         # Basic info
@@ -652,30 +350,6 @@
         updated_debug = builder.get_debug_info()
         assert updated_debug['cache_stats']['cached_secrets'] > 0
     
-<<<<<<< HEAD
-    def test_multi_environment_consistency_real_scenarios(self):
-        """Test that secrets are consistent across environment switches with real scenarios."""
-        # Development environment
-        dev_env = self.env.get_all()
-        dev_builder = SecretManagerBuilder(env_vars=dev_env)
-        dev_jwt = dev_builder.auth.get_jwt_secret()
-        
-        # Staging environment (simulated with same test secrets)
-        staging_env = dev_env.copy()
-        staging_env['ENVIRONMENT'] = 'staging'
-        staging_env['DISABLE_GCP_SECRET_MANAGER'] = 'true'  # For test
-=======
-    def test_multi_environment_consistency(self):
-        """Test that secrets are consistent across environment switches."""
-        # Start in development
-        env.set('ENVIRONMENT', 'development', "test")
-        dev_builder = SecretManagerBuilder()
-        dev_jwt = dev_builder.auth.get_jwt_secret()
-        
-        # Switch to staging (simulated)
-        env.set('ENVIRONMENT', 'staging', "test")
-        staging_builder = SecretManagerBuilder()
->>>>>>> 6b7b0403
         
         staging_builder = SecretManagerBuilder(env_vars=staging_env)
         staging_jwt = staging_builder.auth.get_jwt_secret()
@@ -730,11 +404,6 @@
         cached_value = builder.cache.get_cached_secret('TEST_SECRET')
         assert cached_value == 'test_value_sensitive_data'
     
-<<<<<<< HEAD
-    def test_performance_load_time_with_real_services(self):
-        """Test that secret loading meets performance requirements with real services."""
-        # Test multiple runs for consistent performance
-        load_times = []
         
         for _ in range(5):
             start_time = time.time()
@@ -750,11 +419,6 @@
         assert avg_load_time < 200, f"Average load time {avg_load_time}ms exceeds 200ms target"
         assert max_load_time < 500, f"Max load time {max_load_time}ms exceeds 500ms limit"
         assert len(secrets) > 0
-=======
-    def test_performance_load_time(self):
-        """Test that secret loading meets performance requirements."""
-        env.set('ENVIRONMENT', 'development', "test")
->>>>>>> 6b7b0403
         
         # Test caching improves performance
         start_time = time.time()
