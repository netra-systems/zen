--- conflicted
+++ resolved
@@ -215,15 +215,9 @@
                 llm_manager=self.mock_llm_manager, 
                 tool_dispatcher=None
             )
-<<<<<<< HEAD
-            logger.info('✅ AgentInstanceFactory configured successfully for tests')
-        except Exception as e:
-            logger.error(f'❌ Failed to configure AgentInstanceFactory: {e}')
-=======
             logger.info('CHECK AgentInstanceFactory configured successfully for tests')
         except Exception as e:
             logger.error(f'X Failed to configure AgentInstanceFactory: {e}')
->>>>>>> 5aba5b9f
             raise
             
     async def _ensure_agent_factory_configured(self):
