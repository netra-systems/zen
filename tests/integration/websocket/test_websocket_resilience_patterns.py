--- conflicted
+++ resolved
@@ -510,11 +510,7 @@
         )
         
         # Setup resilient WebSocket notifier
-<<<<<<< HEAD
-        websocket_notifier = AgentWebSocketBridge(user_context=user_context)
-=======
         websocket_notifier = WebSocketNotifier.create_for_user(user_context=user_context)
->>>>>>> 3902fd31
         
         # Track WebSocket events during resilience testing
         events_sent = []
