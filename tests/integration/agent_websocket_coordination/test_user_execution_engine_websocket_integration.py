--- conflicted
+++ resolved
@@ -413,11 +413,7 @@
                     result = AgentExecutionResult(
                         success=True,
                         agent_name="triage_agent",
-<<<<<<< HEAD
-                        execution_time=0.5,
-=======
                         duration=0.5,
->>>>>>> 44244ced
                         data=None
                     )
                     await engine._send_user_agent_completed(context, result)
