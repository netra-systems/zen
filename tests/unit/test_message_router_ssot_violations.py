--- conflicted
+++ resolved
@@ -14,113 +14,11 @@
 from test_framework.ssot.base_test_case import SSotBaseTestCase
 
 
-<<<<<<< HEAD
-@pytest.mark.unit
-class MessageRouterSSOTViolationsTests(SSotBaseTestCase):
-    """Unit tests to detect MessageRouter SSOT violations."""
-    
-    def setup_method(self, method):
-        """Set up test environment."""
-        super().setup_method(method)
-        self.project_root = Path(__file__).parent.parent.parent
-        self.python_files = list(self.project_root.rglob("*.py"))
-        self.message_router_files = []
-        self.interface_methods = set()
-        self.message_router_implementations = []
-        
-    def test_discover_all_message_router_implementations(self):
-        """
-        Test that finds ALL MessageRouter class implementations.
-        This test should FAIL initially, revealing 14+ implementations.
-        """
-        message_router_classes = []
-        
-        # Search through all Python files for MessageRouter class definitions
-        for py_file in self.python_files:
-            try:
-                with open(py_file, 'r', encoding='utf-8') as f:
-                    content = f.read()
-                    
-                # Parse AST to find class definitions
-                try:
-                    tree = ast.parse(content)
-                    for node in ast.walk(tree):
-                        if isinstance(node, ast.ClassDef) and 'MessageRouter' in node.name:
-                            message_router_classes.append({
-                                'file': str(py_file.relative_to(self.project_root)),
-                                'class_name': node.name,
-                                'line_number': node.lineno,
-                                'methods': [method.name for method in node.body 
-                                          if isinstance(method, ast.FunctionDef)]
-                            })
-                except SyntaxError:
-                    # Skip files with syntax errors
-                    continue
-                    
-            except (UnicodeDecodeError, FileNotFoundError):
-                continue
-        
-        # Store findings for other tests
-        self.message_router_implementations = message_router_classes
-        
-        # This assertion should FAIL, revealing the actual count
-        self.assertLessEqual(
-            len(message_router_classes), 1,
-            f"SSOT VIOLATION: Found {len(message_router_classes)} MessageRouter implementations. "
-            f"Should be exactly 1. Found in: {[impl['file'] for impl in message_router_classes]}"
-        )
-        
-    def test_interface_consistency_violations(self):
-        """
-        Test that detects interface method inconsistencies.
-        This should FAIL, revealing register_handler vs add_handler conflicts.
-        """
-        interface_violations = []
-        
-        # Check for conflicting method names across MessageRouter implementations
-        register_handler_files = []
-        add_handler_files = []
-        
-        for py_file in self.python_files:
-            try:
-                with open(py_file, 'r', encoding='utf-8') as f:
-                    content = f.read()
-                    
-                if 'MessageRouter' in content:
-                    if 'def register_handler' in content:
-                        register_handler_files.append(str(py_file.relative_to(self.project_root)))
-                    if 'def add_handler' in content:
-                        add_handler_files.append(str(py_file.relative_to(self.project_root)))
-                        
-            except (UnicodeDecodeError, FileNotFoundError):
-                continue
-        
-        # Check for interface conflicts
-        if register_handler_files and add_handler_files:
-            interface_violations.append({
-                'conflict': 'register_handler vs add_handler',
-                'register_handler_files': register_handler_files,
-                'add_handler_files': add_handler_files
-            })
-        
-        # This assertion should FAIL, revealing interface inconsistencies
-        self.assertEqual(
-            len(interface_violations), 0,
-            f"INTERFACE VIOLATION: Found conflicting method names. "
-            f"Violations: {interface_violations}"
-        )
-        
-    def test_removed_syntax_error_comments_detection(self):
-        """
-        Test that detects REMOVED_SYNTAX_ERROR comments.
-        This should FAIL, revealing broken/disabled code.
-=======
 class TestMessagerouterssotviolations(SSotBaseTestCase):
     """Test class for message router ssot violations."""
 
     @pytest.mark.asyncio
     async def test_placeholder(self):
->>>>>>> 5aba5b9f
         """
         Placeholder test - original functionality was corrupted.
         
