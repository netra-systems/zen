--- conflicted
+++ resolved
@@ -51,11 +51,7 @@
         # REMOVED_SYNTAX_ERROR: mock_ws_manager = Magic    mock_ws_manager.websocket = TestWebSocketConnection()
 
         # Create notifier
-<<<<<<< HEAD
-        # REMOVED_SYNTAX_ERROR: notifier = AgentWebSocketBridge(mock_ws_manager)
-=======
         # REMOVED_SYNTAX_ERROR: notifier = WebSocketNotifier.create_for_user(mock_ws_manager)
->>>>>>> 3902fd31
 
         # Create test context
         # REMOVED_SYNTAX_ERROR: context = AgentExecutionContext( )
@@ -121,11 +117,7 @@
             # REMOVED_SYNTAX_ERROR: """Test that notifier handles missing WebSocket manager gracefully."""
             # REMOVED_SYNTAX_ERROR: pass
             # Create notifier without manager
-<<<<<<< HEAD
-            # REMOVED_SYNTAX_ERROR: notifier = AgentWebSocketBridge(None)
-=======
             # REMOVED_SYNTAX_ERROR: notifier = WebSocketNotifier.create_for_user(None)
->>>>>>> 3902fd31
 
             # REMOVED_SYNTAX_ERROR: context = AgentExecutionContext( )
             # REMOVED_SYNTAX_ERROR: agent_name="TestAgent", # REMOVED_SYNTAX_ERROR: run_id="test_run",
