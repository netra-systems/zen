--- conflicted
+++ resolved
@@ -139,11 +139,7 @@
             # Removed problematic line: async def test_enhanced_execution_engine_sends_notifications():
                 # REMOVED_SYNTAX_ERROR: """Test that enhanced execution engine sends proper notifications."""
                 # REMOVED_SYNTAX_ERROR: from netra_backend.app.agents.supervisor.user_execution_engine import UserExecutionEngine as ExecutionEngine
-<<<<<<< HEAD
-                # REMOVED_SYNTAX_ERROR: from netra_backend.app.agents.state import DeepAgentState
-=======
                 # REMOVED_SYNTAX_ERROR: from netra_backend.app.schemas.agent_models import DeepAgentState
->>>>>>> dbad8c6f
 
                 # Create mocks
                 # REMOVED_SYNTAX_ERROR: mock_registry = Magic    mock_ws_manager = Magic    mock_ws_manager.websocket = TestWebSocketConnection()
