--- conflicted
+++ resolved
@@ -153,11 +153,7 @@
                     try:
                         with open(file_path, 'r', encoding='utf-8') as f:
                             content = f.read()
-<<<<<<< HEAD
-                            if 'AgentWebSocketBridge(' in content:
-=======
                             if 'WebSocketNotifier.create_for_user(' in content:
->>>>>>> 3902fd31
                                 initialization_patterns.append(f"{file_path}:direct_init")
                             if 'create_websocket_notifier' in content:
                                 initialization_patterns.append(f"{file_path}:factory_create")
@@ -213,11 +209,7 @@
             from netra_backend.app.services.agent_websocket_bridge import WebSocketNotifier
             
             # This should fail in proper SSOT implementation
-<<<<<<< HEAD
-            notifier = AgentWebSocketBridge(user_id="test_user")
-=======
             notifier = WebSocketNotifier.create_for_user(user_id="test_user")
->>>>>>> 3902fd31
             
             # This test FAILS because direct instantiation is allowed
             self.assertIsNotNone(notifier)
@@ -236,13 +228,8 @@
             from netra_backend.app.services.agent_websocket_bridge import WebSocketNotifier
             
             # Test if singleton pattern exists
-<<<<<<< HEAD
-            notifier1 = AgentWebSocketBridge(user_id="user1")
-            notifier2 = AgentWebSocketBridge(user_id="user2")
-=======
             notifier1 = WebSocketNotifier.create_for_user(user_id="user1")
             notifier2 = WebSocketNotifier.create_for_user(user_id="user2", None)  # MANUAL_REVIEW: Validate exec_context
->>>>>>> 3902fd31
             
             # This test FAILS if singleton pattern exists (shared instance)
             if notifier1 is notifier2:
@@ -488,11 +475,7 @@
                         with open(file_path, 'r', encoding='utf-8') as f:
                             content = f.read()
                             # Look for old patterns
-<<<<<<< HEAD
-                            if 'AgentWebSocketBridge()' in content:
-=======
                             if 'WebSocketNotifier.create_for_user()' in content:
->>>>>>> 3902fd31
                                 old_patterns.append(f"{file_path}:bare_init")
                             if 'notifier = WebSocketNotifier' in content:
                                 old_patterns.append(f"{file_path}:direct_assignment")
