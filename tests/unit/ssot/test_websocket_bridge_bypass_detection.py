#!/usr/bin/env python3
"""
SSOT WebSocket Bridge Bypass Detection Tests for Issue #1070

Tests designed to FAIL initially to detect current WebSocket bridge bypass
violations and PASS after remediation. These tests enforce SSOT compliance by
detecting agents that directly import WebSocketManager instead of using the
AgentRegistry bridge pattern.

Created for GitHub Issue #1070: WebSocket bridge bypass violations - 20+ agent files
Part of: SSOT violation detection and prevention system

Business Value: Platform/Internal - System Stability & SSOT Compliance
Prevents direct WebSocket access, enforces proper bridge patterns for user isolation.

DESIGN CRITERIA:
- Tests FAIL initially to prove violations exist (20+ agent files bypassing bridge)
- Tests PASS after agents use AgentRegistry bridge exclusively
- Provides clear remediation guidance in failure messages
- Uses SSOT test infrastructure patterns
- No mocks or dependencies, pure codebase analysis

TEST CATEGORIES:
- Bridge bypass violation detection
- Direct WebSocketManager import analysis
- AgentRegistry bridge pattern enforcement
- Agent-specific violation identification

EXPECTED BEHAVIOR:
- INITIAL STATE: All primary tests FAIL (detecting 20+ violations)
- POST-REMEDIATION: All tests PASS (bridge pattern enforced)
"""

import ast
import os
import re
from pathlib import Path
from typing import Dict, List, Optional, Set, Tuple
from collections import defaultdict

import pytest

# SSOT Test Infrastructure
from test_framework.ssot.base_test_case import SSotBaseTestCase
from shared.isolated_environment import IsolatedEnvironment


@pytest.mark.unit
class WebSocketBridgeBypassDetectionTests(SSotBaseTestCase):
    """
    SSOT violation detection tests for WebSocket bridge bypass patterns.

    These tests are designed to FAIL initially to detect current violations,
    then PASS after remediation. They enforce AgentRegistry bridge compliance.
    """

    def setup_method(self, method=None):
        """Setup WebSocket bridge bypass detection test environment."""
        super().setup_method(method)

        # Project paths
        self.project_root = Path(__file__).parent.parent.parent.parent
        self.netra_backend_root = self.project_root / "netra_backend"
        self.agents_path = self.netra_backend_root / "app" / "agents"

        # Bridge bypass violation patterns (SHOULD BE ELIMINATED)
        self.direct_websocket_import_patterns = [
            r"from\s+netra_backend\.app\.websocket_core\.websocket_manager\s+import\s+WebSocketManager",
            r"from\s+netra_backend\.app\.websocket_core\.websocket_manager\s+import.*WebSocketManager",
            r"from\s+.*websocket_manager.*\s+import.*WebSocketManager",
            r"import\s+.*websocket_manager",
        ]

        # Direct WebSocket usage patterns (SHOULD BE ELIMINATED)
        self.direct_websocket_usage_patterns = [
            r"websocket_manager\.send_",
            r"self\.websocket_manager\.send_",
            r"context\.websocket_manager\.send_",
            r"WebSocketManager\s*\(",
        ]

        # Canonical bridge patterns (SHOULD BE USED)
        self.canonical_bridge_patterns = [
            r"from\s+netra_backend\.app\.agents\.supervisor\.agent_registry\s+import.*AgentRegistry",
            r"registry\.websocket_bridge",
            r"agent_registry\.get_websocket_bridge",
            r"bridge\.send_",
        ]

        # Known violation locations (from Issue #1070 analysis)
        self.known_violation_files = [
            "netra_backend/app/agents/supervisor/mcp_execution_engine.py",
            "netra_backend/app/agents/supervisor/pipeline_executor.py",
            "netra_backend/app/agents/supervisor/agent_instance_factory.py",
            "netra_backend/app/agents/tool_dispatcher.py",
            "netra_backend/app/agents/tool_executor_factory.py",
            "netra_backend/app/agents/github_analyzer/agent.py",
            "netra_backend/app/agents/optimizations_core_sub_agent.py",
            "netra_backend/app/agents/chat_orchestrator/trace_logger.py",
            "netra_backend/app/agents/synthetic_data_progress_tracker.py",
            "netra_backend/app/agents/supervisor/workflow_execution.py",
            "netra_backend/app/agents/base/executor.py",
        ]

        # Record test start metrics
        self.record_metric("test_category", "unit")
        self.record_metric("ssot_focus", "websocket_bridge_bypass")
        self.record_metric("violation_patterns_count", len(self.direct_websocket_import_patterns))
        self.record_metric("expected_violations", 20)  # From issue #1070

    def _scan_file_for_patterns(self, file_path: Path, patterns: List[str]) -> List[Tuple[int, str]]:
        """
        Scan file for matching patterns and return line numbers and matches.

        Args:
            file_path: Path to file to scan
            patterns: List of regex patterns to search for

        Returns:
            List of (line_number, match_text) tuples
        """
        matches = []
        if not file_path.exists() or not file_path.is_file():
            return matches

        try:
            with open(file_path, 'r', encoding='utf-8') as f:
                for line_num, line in enumerate(f, 1):
                    for pattern in patterns:
                        if re.search(pattern, line):
                            matches.append((line_num, line.strip()))
        except Exception as e:
            # Skip files that can't be read (binary, encoding issues, etc.)
            pass

        return matches

    def _scan_directory_for_patterns(self, directory: Path, patterns: List[str],
                                   file_extensions: Set[str] = {'.py'}) -> Dict[str, List[Tuple[int, str]]]:
        """
        Recursively scan directory for pattern matches.

        Args:
            directory: Directory to scan recursively
            patterns: List of regex patterns to search for
            file_extensions: Set of file extensions to include

        Returns:
            Dictionary mapping relative file paths to list of (line_number, match) tuples
        """
        matches = {}

        if not directory.exists():
            return matches

        for file_path in directory.rglob('*'):
            if file_path.suffix in file_extensions and file_path.is_file():
                # Skip test files and deprecated backups
                relative_path = str(file_path.relative_to(self.project_root))
                if any(skip in relative_path for skip in ['test_', 'tests/', '.deprecated_backup']):
                    continue

                file_matches = self._scan_file_for_patterns(file_path, patterns)
                if file_matches:
                    matches[relative_path] = file_matches

        return matches

    def _analyze_ast_for_websocket_imports(self, file_path: Path) -> List[str]:
        """
        Use AST analysis to find WebSocket-related imports.

        Args:
            file_path: Path to Python file to analyze

        Returns:
            List of import statements found
        """
        if not file_path.exists() or not file_path.suffix == '.py':
            return []

        try:
            with open(file_path, 'r', encoding='utf-8') as f:
                content = f.read()
            tree = ast.parse(content)
        except:
            return []

        websocket_imports = []
        for node in ast.walk(tree):
            if isinstance(node, ast.ImportFrom):
                if node.module and 'websocket' in node.module.lower():
                    for alias in node.names:
                        if 'websocket' in alias.name.lower() or alias.name == 'WebSocketManager':
                            websocket_imports.append(f"from {node.module} import {alias.name}")
            elif isinstance(node, ast.Import):
                for alias in node.names:
                    if 'websocket' in alias.name.lower():
                        websocket_imports.append(f"import {alias.name}")

        return websocket_imports

    def test_agents_must_use_bridge_pattern_not_direct_websocket(self):
        """
        Test that agents use AgentRegistry bridge pattern instead of direct WebSocket imports.

        **EXPECTED TO FAIL INITIALLY** - Should detect 20+ violations from Issue #1070
        **EXPECTED TO PASS AFTER REMEDIATION** - All agents use bridge pattern

        This test scans agent files for direct WebSocketManager imports and
        provides detailed remediation guidance for each violation found.
        """
        self.record_metric("test_method", "agents_must_use_bridge_pattern")
        self.record_metric("expected_initial_result", "FAIL")
        self.record_metric("expected_post_remediation_result", "PASS")

        # Scan agents directory for direct WebSocket imports
        direct_import_violations = self._scan_directory_for_patterns(
            self.agents_path,
            self.direct_websocket_import_patterns
        )

        # Use AST analysis for more precise detection
        ast_violations = {}
        if self.agents_path.exists():
            for file_path in self.agents_path.rglob('*.py'):
                # Skip test files and backups
                relative_path = str(file_path.relative_to(self.project_root))
                if any(skip in relative_path for skip in ['test_', 'tests/', '.deprecated_backup']):
                    continue

                websocket_imports = self._analyze_ast_for_websocket_imports(file_path)
                if websocket_imports:
                    ast_violations[relative_path] = [(0, imp) for imp in websocket_imports]

        # Combine violations from both methods
        all_violations = {}
        all_violations.update(direct_import_violations)
        for file_path, imports in ast_violations.items():
            if file_path not in all_violations:
                all_violations[file_path] = imports
            else:
                all_violations[file_path].extend(imports)

        # Calculate violation statistics
        total_violation_files = len(all_violations)
        total_violation_instances = sum(len(matches) for matches in all_violations.values())

        self.record_metric("violation_files_found", total_violation_files)
        self.record_metric("violation_instances_found", total_violation_instances)

        # Verify known violations are detected
        detected_known_violations = 0
        for known_file in self.known_violation_files:
            if known_file in all_violations:
                detected_known_violations += 1
                self.record_metric(f"known_violation_{known_file.replace('/', '_')}", "DETECTED")
            else:
                self.record_metric(f"known_violation_{known_file.replace('/', '_')}", "NOT_FOUND")

        self.record_metric("detected_known_violations", detected_known_violations)

        # Generate detailed failure message for remediation guidance
        if all_violations:
            failure_message = [
                f"X WEBSOCKET BRIDGE BYPASS VIOLATIONS DETECTED X",
                f"",
                f"Found {total_violation_instances} direct WebSocketManager imports across {total_violation_files} agent files.",
                f"These violations must be eliminated to enforce SSOT bridge pattern compliance.",
                f"",
                f"🚨 P0 CRITICAL: Issue #1070 WebSocket bridge bypass violations",
                f"Detected {detected_known_violations}/{len(self.known_violation_files)} known violation files",
                f"",
                f"BRIDGE BYPASS VIOLATIONS FOUND:",
            ]

            for file_path, matches in all_violations.items():
                failure_message.append(f"")
                failure_message.append(f"📁 File: {file_path}")
                for line_num, match_text in matches[:3]:  # Show first 3 matches
                    if line_num == 0:  # AST-detected import
                        failure_message.append(f"   AST: {match_text}")
                    else:
                        failure_message.append(f"   Line {line_num}: {match_text}")
                if len(matches) > 3:
                    failure_message.append(f"   ... and {len(matches) - 3} more violations")

            failure_message.extend([
                f"",
                f"🔧 BRIDGE PATTERN REMEDIATION GUIDE:",
                f"",
                f"1. Remove direct WebSocket imports:",
<<<<<<< HEAD
                f"   ❌ from netra_backend.app.websocket_core.canonical_import_patterns import WebSocketManager",
                f"   ✅ # No direct WebSocket imports needed in agents",
=======
                f"   X from netra_backend.app.websocket_core.canonical_import_patterns import WebSocketManager",
                f"   CHECK # No direct WebSocket imports needed in agents",
>>>>>>> 5aba5b9f
                f"",
                f"2. Use AgentRegistry bridge pattern:",
                f"   X websocket_manager.send_agent_started(...)",
                f"   CHECK registry.websocket_bridge.send_agent_started(...)",
                f"",
                f"3. Update agent initialization:",
                f"   X def __init__(self, websocket_manager: WebSocketManager)""   CHECK def __init__(self, registry: AgentRegistry)",
                f"",
                f"4. Access bridge through registry:",
                f"   CHECK bridge = await registry.get_websocket_bridge(user_id)",
                f"   CHECK await bridge.send_agent_thinking(...)",
                f"",
                f"5. Update constructor calls in factories and executors:",
                f"   X Agent(websocket_manager=manager)",
                f"   CHECK Agent(registry=agent_registry)",
                f"",
                f"🎯 SUCCESS CRITERIA:",
                f"• Zero direct WebSocketManager imports in agents",
                f"• All WebSocket events through AgentRegistry bridge",
                f"• Proper user isolation via bridge pattern",
                f"• This test PASSES after remediation",
            ])

            pytest.fail("\n".join(failure_message))

        # If we reach here, no violations were found (POST-REMEDIATION STATE)
        self.record_metric("remediation_status", "COMPLETE")
        self.record_metric("test_result", "PASS")

        # Success message
        print("CHECK WEBSOCKET BRIDGE PATTERN COMPLIANCE ACHIEVED")
        print("CHECK Zero direct WebSocketManager imports in agents")
        print("CHECK All agents use AgentRegistry bridge pattern")

    def test_no_direct_websocket_usage_in_agent_methods(self):
        """
        Test that agent methods don't use direct websocket_manager.send_* patterns.

        **EXPECTED TO FAIL INITIALLY** - Should detect direct usage patterns
        **EXPECTED TO PASS AFTER REMEDIATION** - All usage through bridge

        Validates that agents use bridge.send_* instead of websocket_manager.send_*.
        """
        self.record_metric("test_method", "no_direct_websocket_usage_in_agent_methods")
        self.record_metric("expected_initial_result", "FAIL")

        # Scan for direct WebSocket usage patterns in agents
        direct_usage_violations = self._scan_directory_for_patterns(
            self.agents_path,
            self.direct_websocket_usage_patterns
        )

        # Also scan for canonical bridge usage (should be present)
        bridge_usage = self._scan_directory_for_patterns(
            self.agents_path,
            self.canonical_bridge_patterns
        )

        usage_files = len(direct_usage_violations)
        usage_instances = sum(len(matches) for matches in direct_usage_violations.values())
        bridge_files = len(bridge_usage)
        bridge_instances = sum(len(matches) for matches in bridge_usage.values())

        self.record_metric("direct_usage_files", usage_files)
        self.record_metric("direct_usage_instances", usage_instances)
        self.record_metric("bridge_usage_files", bridge_files)
        self.record_metric("bridge_usage_instances", bridge_instances)

        # Analyze specific violation patterns
        violation_patterns = defaultdict(int)
        for file_path, matches in direct_usage_violations.items():
            for line_num, match_text in matches:
                if "websocket_manager.send_" in match_text:
                    violation_patterns["websocket_manager.send_*"] += 1
                elif "self.websocket_manager.send_" in match_text:
                    violation_patterns["self.websocket_manager.send_*"] += 1
                elif "context.websocket_manager.send_" in match_text:
                    violation_patterns["context.websocket_manager.send_*"] += 1

        for pattern, count in violation_patterns.items():
            self.record_metric(f"violation_pattern_{pattern.replace('.', '_').replace('*', 'star')}", count)

        # Bridge pattern enforcement requires zero direct usage
        if usage_instances > 0:
            failure_message = [
                f"X DIRECT WEBSOCKET USAGE PATTERN VIOLATIONS X",
                f"",
                f"Direct Usage: {usage_instances} instances across {usage_files} files",
                f"Bridge Usage: {bridge_instances} instances across {bridge_files} files",
                f"",
                f"🚨 BRIDGE PATTERN VIOLATION: {usage_instances} direct websocket_manager.send_* usages detected",
                f"",
                f"VIOLATION PATTERN BREAKDOWN:",
            ]

            for pattern, count in violation_patterns.items():
                failure_message.append(f"• {pattern}: {count} instances")

            failure_message.append(f"")
            failure_message.append(f"DIRECT USAGE VIOLATIONS FOUND:")

            for file_path, matches in direct_usage_violations.items():
                failure_message.append(f"")
                failure_message.append(f"📁 File: {file_path}")
                for line_num, match_text in matches:
                    failure_message.append(f"   Line {line_num}: {match_text}")

            failure_message.extend([
                f"",
                f"🔧 BRIDGE PATTERN CONVERSION:",
                f"",
                f"X ELIMINATE DIRECT PATTERNS:",
                f"   websocket_manager.send_agent_started(...)",
                f"   self.websocket_manager.send_agent_thinking(...)",
                f"   context.websocket_manager.send_tool_executing(...)",
                f"",
                f"CHECK USE BRIDGE PATTERNS:",
                f"   bridge.send_agent_started(...)",
                f"   await registry.websocket_bridge.send_agent_thinking(...)",
                f"   user_bridge.send_tool_executing(...)",
                f"",
                f"🔄 CONVERSION STEPS:",
                f"• Replace websocket_manager parameter with registry",
                f"• Access bridge: bridge = await registry.get_websocket_bridge(user_id)",
                f"• Convert all send_* calls to use bridge instance",
                f"• Ensure proper user isolation via bridge pattern",
            ])

            pytest.fail("\n".join(failure_message))

        # Success state (POST-REMEDIATION)
        self.record_metric("direct_usage_eliminated", True)
        print(f"CHECK DIRECT WEBSOCKET USAGE ELIMINATED")
        print(f"CHECK Bridge Usage: {bridge_instances} instances")
        print(f"CHECK Direct Usage: {usage_instances} instances")

    def test_agent_registry_bridge_pattern_coverage(self):
        """
        Test that agents properly integrate with AgentRegistry bridge pattern.

        **EXPECTED TO FAIL INITIALLY** - Should detect missing bridge integration
        **EXPECTED TO PASS AFTER REMEDIATION** - All agents use registry bridge

        Validates that agents access WebSocket functionality only through registry.
        """
        self.record_metric("test_method", "agent_registry_bridge_pattern_coverage")
        self.record_metric("expected_initial_result", "FAIL")

        # Scan for AgentRegistry usage in agents
        registry_patterns = [
            r"from\s+.*agent_registry.*\s+import.*AgentRegistry",
            r"registry\s*:\s*AgentRegistry",
            r"agent_registry\s*=",
            r"registry\.get_websocket_bridge",
            r"registry\.websocket_bridge",
        ]

        registry_usage = self._scan_directory_for_patterns(
            self.agents_path,
            registry_patterns
        )

        # Identify agents that should use bridge pattern
        agent_files = []
        if self.agents_path.exists():
            for file_path in self.agents_path.rglob('*.py'):
                relative_path = str(file_path.relative_to(self.project_root))
                # Skip test files, __init__.py, and deprecated backups
                if any(skip in relative_path for skip in ['test_', 'tests/', '__init__.py', '.deprecated_backup']):
                    continue
                # Include files that are actual agent implementations
                if any(include in file_path.name for include in ['agent', 'executor', 'orchestrator', 'dispatcher']):
                    agent_files.append(relative_path)

        total_agent_files = len(agent_files)
        registry_using_files = len(registry_usage)
        registry_instances = sum(len(matches) for matches in registry_usage.values())

        # Calculate bridge pattern coverage
        if total_agent_files > 0:
            bridge_coverage_ratio = registry_using_files / total_agent_files
        else:
            bridge_coverage_ratio = 0.0

        self.record_metric("total_agent_files", total_agent_files)
        self.record_metric("registry_using_files", registry_using_files)
        self.record_metric("registry_instances", registry_instances)
        self.record_metric("bridge_coverage_ratio", bridge_coverage_ratio)

        # Identify agents missing bridge integration
        missing_bridge_files = []
        for agent_file in agent_files:
            if agent_file not in registry_usage:
                missing_bridge_files.append(agent_file)

        # Target coverage: 80%+ of agent files should use bridge pattern
        target_coverage = 0.8

        if bridge_coverage_ratio < target_coverage or len(missing_bridge_files) > 5:
            failure_message = [
                f"X INSUFFICIENT AGENT REGISTRY BRIDGE PATTERN COVERAGE X",
                f"",
                f"Bridge Coverage: {bridge_coverage_ratio:.1%} (Target: {target_coverage:.0%})",
                f"Registry Usage: {registry_using_files}/{total_agent_files} agent files",
                f"Bridge Instances: {registry_instances} total usages",
                f"Missing Bridge: {len(missing_bridge_files)} agent files",
                f"",
                f"🚨 BRIDGE PATTERN ADOPTION REQUIRED",
                f"",
                f"AGENTS USING BRIDGE PATTERN:",
            ]

            for file_path, matches in registry_usage.items():
                failure_message.append(f"CHECK {file_path} ({len(matches)} usages)")

            if missing_bridge_files:
                failure_message.append(f"")
                failure_message.append(f"AGENTS MISSING BRIDGE PATTERN:")
                for file_path in missing_bridge_files[:10]:  # Show first 10
                    failure_message.append(f"X {file_path}")
                if len(missing_bridge_files) > 10:
                    failure_message.append(f"X ... and {len(missing_bridge_files) - 10} more files")

            failure_message.extend([
                f"",
                f"🔧 BRIDGE PATTERN INTEGRATION GUIDE:",
                f"",
                f"1. Import AgentRegistry:",
                f"   from netra_backend.app.agents.supervisor.agent_registry import AgentRegistry",
                f"",
                f"2. Update constructor to accept registry:",
                f"   def __init__(self, registry: AgentRegistry, ...):",
                f"       self.registry = registry",
                f"",
                f"3. Get bridge for user:",
                f"   bridge = await self.registry.get_websocket_bridge(user_id)",
                f"",
                f"4. Use bridge for WebSocket events:",
                f"   await bridge.send_agent_started(...)",
                f"   await bridge.send_tool_executing(...)",
                f"",
                f"📈 TARGET METRICS:",
                f"• Achieve {target_coverage:.0%}+ bridge pattern coverage",
                f"• Update all major agent files to use registry",
                f"• Eliminate direct WebSocket dependencies",
            ])

            pytest.fail("\n".join(failure_message))

        # Success state
        self.record_metric("bridge_pattern_coverage_achieved", True)
        print(f"CHECK AGENT REGISTRY BRIDGE PATTERN COVERAGE: {bridge_coverage_ratio:.1%}")
        print(f"CHECK Registry Usage: {registry_using_files}/{total_agent_files} agent files")
        print(f"CHECK Bridge Instances: {registry_instances} total usages")

    def test_websocket_ssot_bridge_architecture_validation(self):
        """
        Comprehensive validation of WebSocket SSOT bridge architecture.

        **EXPECTED TO PASS AFTER REMEDIATION** - Overall architecture validation

        Validates that the WebSocket bridge system follows SSOT architectural principles:
        - No direct WebSocket imports in agents
        - All WebSocket usage through AgentRegistry bridge
        - Proper user isolation via bridge pattern
        - Consistent bridge usage patterns
        """
        self.record_metric("test_method", "websocket_ssot_bridge_architecture_validation")
        self.record_metric("test_type", "comprehensive_validation")

        # Collect comprehensive architecture metrics
        direct_imports = self._scan_directory_for_patterns(
            self.agents_path,
            self.direct_websocket_import_patterns
        )

        direct_usage = self._scan_directory_for_patterns(
            self.agents_path,
            self.direct_websocket_usage_patterns
        )

        bridge_usage = self._scan_directory_for_patterns(
            self.agents_path,
            self.canonical_bridge_patterns
        )

        architecture_metrics = {
            "direct_websocket_imports": sum(len(matches) for matches in direct_imports.values()),
            "direct_websocket_usage": sum(len(matches) for matches in direct_usage.values()),
            "bridge_pattern_usage": sum(len(matches) for matches in bridge_usage.values()),
            "violating_files": len(set(list(direct_imports.keys()) + list(direct_usage.keys()))),
            "compliant_files": len(bridge_usage),
        }

        # Record comprehensive metrics
        for metric, value in architecture_metrics.items():
            self.record_metric(f"architecture_{metric}", value)

        # Calculate overall SSOT bridge compliance score
        total_websocket_related = (architecture_metrics["direct_websocket_imports"] +
                                 architecture_metrics["direct_websocket_usage"] +
                                 architecture_metrics["bridge_pattern_usage"])

        if total_websocket_related > 0:
            bridge_compliance_score = (architecture_metrics["bridge_pattern_usage"] / total_websocket_related) * 100
        else:
            bridge_compliance_score = 0.0

        self.record_metric("overall_bridge_compliance_score", bridge_compliance_score)

        # SSOT bridge architecture requirements
        architecture_requirements = {
            "Zero direct WebSocket imports": architecture_metrics["direct_websocket_imports"] == 0,
            "Zero direct WebSocket usage": architecture_metrics["direct_websocket_usage"] == 0,
            "Bridge pattern usage present": architecture_metrics["bridge_pattern_usage"] > 0,
            "100% bridge compliance": bridge_compliance_score == 100.0,
            "No violating files": architecture_metrics["violating_files"] == 0,
        }

        failed_requirements = [req for req, passed in architecture_requirements.items() if not passed]

        if failed_requirements:
            failure_message = [
                f"X WEBSOCKET SSOT BRIDGE ARCHITECTURE VALIDATION FAILED X",
                f"",
                f"Bridge Compliance Score: {bridge_compliance_score:.1f}% (Target: 100%)",
                f"",
                f"ARCHITECTURE METRICS:",
                f"• Direct WebSocket Imports: {architecture_metrics['direct_websocket_imports']} instances",
                f"• Direct WebSocket Usage: {architecture_metrics['direct_websocket_usage']} instances",
                f"• Bridge Pattern Usage: {architecture_metrics['bridge_pattern_usage']} instances",
                f"• Violating Files: {architecture_metrics['violating_files']}",
                f"• Compliant Files: {architecture_metrics['compliant_files']}",
                f"",
                f"FAILED REQUIREMENTS:",
            ]

            for requirement in failed_requirements:
                failure_message.append(f"X {requirement}")

            failure_message.extend([
                f"",
                f"🎯 COMPLETE SSOT BRIDGE ARCHITECTURE REMEDIATION:",
                f"• Run all WebSocket bridge bypass detection tests",
                f"• Eliminate ALL direct WebSocket imports and usage",
                f"• Migrate all agents to AgentRegistry bridge pattern",
                f"• Achieve 100% bridge compliance score",
                f"• Validate all requirements pass",
                f"",
                f"📋 SYSTEMATIC REMEDIATION:",
                f"1. Fix direct import violations in agents",
                f"2. Convert direct usage to bridge patterns",
                f"3. Ensure proper user isolation via bridge",
                f"4. Validate bridge pattern coverage across agents",
                f"5. Confirm SSOT architecture compliance",
            ])

            pytest.fail("\n".join(failure_message))

        # Success - Full SSOT bridge architecture compliance achieved
        self.record_metric("websocket_bridge_architecture_compliant", True)

        print("🏆 WEBSOCKET SSOT BRIDGE ARCHITECTURE VALIDATION COMPLETE")
        print(f"CHECK Bridge Compliance Score: {bridge_compliance_score:.1f}%")
        print("CHECK All architecture requirements satisfied")
        print("CHECK WebSocket bridge bypass remediation COMPLETE")

    def teardown_method(self, method=None):
        """Clean up after WebSocket bridge bypass detection tests."""
        # Record final test metrics
        self.record_metric("test_completed", True)

        super().teardown_method(method)<|MERGE_RESOLUTION|>--- conflicted
+++ resolved
@@ -290,13 +290,8 @@
                 f"🔧 BRIDGE PATTERN REMEDIATION GUIDE:",
                 f"",
                 f"1. Remove direct WebSocket imports:",
-<<<<<<< HEAD
-                f"   ❌ from netra_backend.app.websocket_core.canonical_import_patterns import WebSocketManager",
-                f"   ✅ # No direct WebSocket imports needed in agents",
-=======
                 f"   X from netra_backend.app.websocket_core.canonical_import_patterns import WebSocketManager",
                 f"   CHECK # No direct WebSocket imports needed in agents",
->>>>>>> 5aba5b9f
                 f"",
                 f"2. Use AgentRegistry bridge pattern:",
                 f"   X websocket_manager.send_agent_started(...)",
