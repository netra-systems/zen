"""
SSOT Compliance Unit Tests

<<<<<<< HEAD
**PURPOSE**: Critical SSOT compliance validation tests protecting $500K+ ARR
Golden Path functionality from duplicate implementations and silent failures.

**TEST MODULES**:
- test_ssot_test_runner_compliance_suite.py: Comprehensive SSOT validation
- test_golden_path_test_runner_protection.py: Golden Path revenue protection

**BUSINESS IMPACT**: These tests validate SSOT compliance patterns that protect
business-critical Golden Path user flows representing 90% of platform value.

Created: 2025-09-10
GitHub Issue: #299 - UnifiedTestRunner SSOT violation
"""

# Export main test classes for easier importing
from .test_ssot_test_runner_compliance_suite import SSOTTestRunnerComplianceTests
from .test_golden_path_test_runner_protection import GoldenPathTestRunnerProtectionTests

__all__ = [
    "SSOTTestRunnerComplianceTests",
    "GoldenPathTestRunnerProtectionTests"
]
=======
Unit tests for validating SSOT compliance without external dependencies.
These tests scan production code and validate SSOT patterns.
"""
>>>>>>> 5aba5b9f
<|MERGE_RESOLUTION|>--- conflicted
+++ resolved
@@ -1,31 +1,6 @@
 """
 SSOT Compliance Unit Tests
 
-<<<<<<< HEAD
-**PURPOSE**: Critical SSOT compliance validation tests protecting $500K+ ARR
-Golden Path functionality from duplicate implementations and silent failures.
-
-**TEST MODULES**:
-- test_ssot_test_runner_compliance_suite.py: Comprehensive SSOT validation
-- test_golden_path_test_runner_protection.py: Golden Path revenue protection
-
-**BUSINESS IMPACT**: These tests validate SSOT compliance patterns that protect
-business-critical Golden Path user flows representing 90% of platform value.
-
-Created: 2025-09-10
-GitHub Issue: #299 - UnifiedTestRunner SSOT violation
-"""
-
-# Export main test classes for easier importing
-from .test_ssot_test_runner_compliance_suite import SSOTTestRunnerComplianceTests
-from .test_golden_path_test_runner_protection import GoldenPathTestRunnerProtectionTests
-
-__all__ = [
-    "SSOTTestRunnerComplianceTests",
-    "GoldenPathTestRunnerProtectionTests"
-]
-=======
 Unit tests for validating SSOT compliance without external dependencies.
 These tests scan production code and validate SSOT patterns.
-"""
->>>>>>> 5aba5b9f
+"""