"""Test Circular Reference Prevention - Issue #824 Phase 1

Test for import circular references that caused production failures.
Verify clean import paths between WebSocket components.
Ensure no dependency loops in SSOT structure.

Business Value: Prevents import failures that block WebSocket initialization ($500K+ ARR protection).
"""

import pytest
import sys
import importlib
import ast
import inspect
from typing import Set, Dict, List, Optional, Tuple
from pathlib import Path

from test_framework.ssot.base_test_case import SSotAsyncTestCase
from shared.logging.unified_logging_ssot import get_logger

logger = get_logger(__name__)


@pytest.mark.unit
class CircularReferencePreventionValidationTests(SSotAsyncTestCase):
    """Test circular reference prevention for WebSocket Manager SSOT."""

    def setUp(self):
        """Set up test environment."""
        super().setUp()
        self.websocket_modules = [
            "netra_backend.app.websocket_core.unified_manager",
            "netra_backend.app.websocket_core.websocket_manager_factory",
            "netra_backend.app.websocket_core.protocols",
            "netra_backend.app.websocket_core.ssot_validation_enhancer",
            "netra_backend.app.websocket_core.migration_adapter",
            "netra_backend.app.routes.websocket",
            "netra_backend.app.routes.websocket_factory",
        ]
        self.import_graph: Dict[str, Set[str]] = {}

    def _extract_imports_from_module(self, module_name: str) -> Set[str]:
        """Extract import statements from a module."""
        try:
            # Get the module file path
            module = importlib.import_module(module_name)
            module_file = getattr(module, '__file__', None)

            if not module_file or not Path(module_file).exists():
                return set()

            # Read and parse the module source
            with open(module_file, 'r', encoding='utf-8') as f:
                source = f.read()

            tree = ast.parse(source)
            imports = set()

            for node in ast.walk(tree):
                if isinstance(node, ast.Import):
                    for alias in node.names:
                        imports.add(alias.name)
                elif isinstance(node, ast.ImportFrom):
                    if node.module:
                        imports.add(node.module)

            return imports

        except Exception as e:
            logger.warning(f"Could not analyze imports for {module_name}: {e}")
            return set()

    def _build_import_graph(self) -> None:
        """Build import dependency graph for WebSocket modules."""
        for module_name in self.websocket_modules:
            try:
                imports = self._extract_imports_from_module(module_name)
                # Filter to only WebSocket-related imports
                websocket_imports = {
                    imp for imp in imports
                    if any(ws_mod in imp for ws_mod in ['websocket', 'unified_manager'])
                    and imp.startswith('netra_backend.app')
                }
                self.import_graph[module_name] = websocket_imports
            except Exception as e:
                logger.warning(f"Failed to build import graph for {module_name}: {e}")
                self.import_graph[module_name] = set()

    def _detect_circular_dependencies(self) -> List[List[str]]:
        """Detect circular dependencies in the import graph using DFS."""
        def dfs(node: str, path: List[str], visited: Set[str], rec_stack: Set[str]) -> List[List[str]]:
            cycles = []

            if node in rec_stack:
                # Found a cycle
                cycle_start = path.index(node)
                cycle = path[cycle_start:] + [node]
                cycles.append(cycle)
                return cycles

            if node in visited:
                return cycles

            visited.add(node)
            rec_stack.add(node)
            path.append(node)

            # Visit all dependencies
            for dependency in self.import_graph.get(node, set()):
                if dependency in self.import_graph:  # Only check modules we're tracking
                    cycles.extend(dfs(dependency, path.copy(), visited, rec_stack))

            rec_stack.remove(node)
            return cycles

        all_cycles = []
        visited = set()

        for module in self.import_graph:
            if module not in visited:
                cycles = dfs(module, [], visited, set())
                all_cycles.extend(cycles)

        return all_cycles

    def test_no_circular_imports_in_websocket_core(self):
        """Test that WebSocket core modules have no circular import dependencies."""
        self._build_import_graph()

        # Log the import graph for debugging
        logger.info("WebSocket module import graph:")
        for module, imports in self.import_graph.items():
            if imports:
                logger.info(f"  {module} imports: {', '.join(sorted(imports))}")

        # Detect circular dependencies
        cycles = self._detect_circular_dependencies()

        if cycles:
            cycle_descriptions = []
            for cycle in cycles:
                cycle_desc = " -> ".join(cycle)
                cycle_descriptions.append(cycle_desc)

            self.fail(f"CIRCULAR IMPORT DETECTED: Found {len(cycles)} circular dependencies:\n" +
                     "\n".join(f"  {cycle}" for cycle in cycle_descriptions))

        logger.info("CHECK No circular import dependencies detected")

    def test_websocket_manager_import_safety(self):
        """Test that WebSocket Manager can be imported without circular reference issues."""
        # Clear any cached modules to test fresh imports
        modules_to_clear = [mod for mod in sys.modules.keys()
                           if 'websocket' in mod.lower() and mod.startswith('netra_backend')]

        cleared_modules = []
        for module_name in modules_to_clear:
            if module_name in sys.modules:
                del sys.modules[module_name]
                cleared_modules.append(module_name)

        logger.info(f"Cleared {len(cleared_modules)} cached WebSocket modules for fresh import test")

        try:
            # Test importing the canonical WebSocket Manager
            from netra_backend.app.websocket_core.canonical_import_patterns import WebSocketManager
<<<<<<< HEAD
            logger.info("✓ WebSocketManager imported successfully")
=======
            logger.info("CHECK WebSocketManager imported successfully")
>>>>>>> 5aba5b9f

            # Verify it's actually usable (not just importable)
            self.assertTrue(inspect.isclass(WebSocketManager))
            self.assertTrue(hasattr(WebSocketManager, '__init__'))

            # Test that we can get its methods without issues
            methods = [method for method in dir(WebSocketManager) if not method.startswith('_')]
            self.assertGreater(len(methods), 0, "WebSocketManager should have public methods")

            logger.info(f"CHECK WebSocketManager has {len(methods)} public methods")

        except ImportError as e:
            if "circular" in str(e).lower():
                self.fail(f"CIRCULAR IMPORT ERROR: {e}")
            else:
                self.fail(f"IMPORT ERROR (non-circular): {e}")
        except Exception as e:
            self.fail(f"WEBSOCKET MANAGER IMPORT FAILED: {e}")

        logger.info("CHECK WebSocket Manager import safety validated")

    def test_factory_import_isolation(self):
        """Test that factory module imports don't create circular dependencies."""
        try:
            # Test importing factory module
            from netra_backend.app.websocket_core import websocket_manager_factory
            logger.info("CHECK Factory module imported successfully")

            # Test that factory doesn't cause circular issues with manager
            from netra_backend.app.websocket_core.canonical_import_patterns import WebSocketManager
<<<<<<< HEAD
            logger.info("✓ Manager imported after factory without issues")
=======
            logger.info("CHECK Manager imported after factory without issues")
>>>>>>> 5aba5b9f

            # Test reverse order
            importlib.reload(sys.modules['netra_backend.app.websocket_core.unified_manager'])
            from netra_backend.app.websocket_core.websocket_manager_factory import create_websocket_manager
            logger.info("CHECK Factory imported after manager reload without issues")

        except ImportError as e:
            if "circular" in str(e).lower():
                self.fail(f"FACTORY CIRCULAR IMPORT: {e}")
            elif "websocket_manager_factory" in str(e):
                logger.info("ℹ Factory module not found - likely removed (acceptable)")
            else:
                self.fail(f"FACTORY IMPORT ERROR: {e}")
        except Exception as e:
            self.fail(f"FACTORY IMPORT SAFETY TEST FAILED: {e}")

        logger.info("CHECK Factory import isolation validated")

    def test_websocket_route_integration_safety(self):
        """Test that WebSocket route integration doesn't create circular dependencies."""
        try:
            # Test importing WebSocket routes
            from netra_backend.app.routes import websocket
            logger.info("CHECK WebSocket routes imported successfully")

            # Test that routes can access WebSocket manager without cycles
            from netra_backend.app.websocket_core.canonical_import_patterns import WebSocketManager
<<<<<<< HEAD
            logger.info("✓ Manager accessible from routes without circular issues")
=======
            logger.info("CHECK Manager accessible from routes without circular issues")
>>>>>>> 5aba5b9f

        except ImportError as e:
            if "circular" in str(e).lower():
                self.fail(f"ROUTE CIRCULAR IMPORT: {e}")
            else:
                logger.warning(f"WARNING Route import issue (may be acceptable): {e}")
        except Exception as e:
            logger.warning(f"WARNING Route integration test issue (may be acceptable): {e}")

        logger.info("CHECK WebSocket route integration safety validated")

    def test_protocol_import_dependencies(self):
        """Test that protocol definitions don't create import cycles."""
        try:
            # Test importing protocols module
            from netra_backend.app.websocket_core import protocols
            logger.info("CHECK Protocols module imported successfully")

            # Test that protocols and manager can coexist
            from netra_backend.app.websocket_core.canonical_import_patterns import WebSocketManager
<<<<<<< HEAD
            logger.info("✓ Manager and protocols coexist without circular issues")
=======
            logger.info("CHECK Manager and protocols coexist without circular issues")
>>>>>>> 5aba5b9f

            # Verify protocols don't depend on manager implementation
            protocol_source = inspect.getsource(protocols)
            if "unified_manager" in protocol_source.lower():
                logger.warning("WARNING Protocols may have tight coupling to manager implementation")

        except ImportError as e:
            if "circular" in str(e).lower():
                self.fail(f"PROTOCOL CIRCULAR IMPORT: {e}")
            else:
                logger.warning(f"WARNING Protocol import issue: {e}")
        except Exception as e:
            logger.warning(f"WARNING Protocol dependency test issue: {e}")

        logger.info("CHECK Protocol import dependencies validated")

    def test_import_order_independence(self):
        """Test that WebSocket components can be imported in any order without cycles."""
        import_orders = [
            # Order 1: Manager first
            ["netra_backend.app.websocket_core.unified_manager",
             "netra_backend.app.websocket_core.protocols"],

            # Order 2: Protocols first
            ["netra_backend.app.websocket_core.protocols",
             "netra_backend.app.websocket_core.unified_manager"],

            # Order 3: Factory included
            ["netra_backend.app.websocket_core.websocket_manager_factory",
             "netra_backend.app.websocket_core.unified_manager"],
        ]

        for i, import_order in enumerate(import_orders, 1):
            logger.info(f"Testing import order {i}: {' -> '.join(import_order)}")

            # Clear modules for fresh test
            for module_name in import_order:
                if module_name in sys.modules:
                    del sys.modules[module_name]

            try:
                # Import in specified order
                for module_name in import_order:
                    try:
                        importlib.import_module(module_name)
                        logger.info(f"  CHECK {module_name} imported successfully")
                    except ImportError as e:
                        if "circular" in str(e).lower():
                            self.fail(f"CIRCULAR IMPORT in order {i} at {module_name}: {e}")
                        else:
                            logger.warning(f"  WARNING {module_name} not available: {e}")

                logger.info(f"CHECK Import order {i} completed without circular issues")

            except Exception as e:
                self.fail(f"IMPORT ORDER {i} FAILED: {e}")

        logger.info("CHECK Import order independence validated")


if __name__ == '__main__':
    import unittest
    unittest.main()<|MERGE_RESOLUTION|>--- conflicted
+++ resolved
@@ -164,11 +164,7 @@
         try:
             # Test importing the canonical WebSocket Manager
             from netra_backend.app.websocket_core.canonical_import_patterns import WebSocketManager
-<<<<<<< HEAD
-            logger.info("✓ WebSocketManager imported successfully")
-=======
             logger.info("CHECK WebSocketManager imported successfully")
->>>>>>> 5aba5b9f
 
             # Verify it's actually usable (not just importable)
             self.assertTrue(inspect.isclass(WebSocketManager))
@@ -199,11 +195,7 @@
 
             # Test that factory doesn't cause circular issues with manager
             from netra_backend.app.websocket_core.canonical_import_patterns import WebSocketManager
-<<<<<<< HEAD
-            logger.info("✓ Manager imported after factory without issues")
-=======
             logger.info("CHECK Manager imported after factory without issues")
->>>>>>> 5aba5b9f
 
             # Test reverse order
             importlib.reload(sys.modules['netra_backend.app.websocket_core.unified_manager'])
@@ -231,11 +223,7 @@
 
             # Test that routes can access WebSocket manager without cycles
             from netra_backend.app.websocket_core.canonical_import_patterns import WebSocketManager
-<<<<<<< HEAD
-            logger.info("✓ Manager accessible from routes without circular issues")
-=======
             logger.info("CHECK Manager accessible from routes without circular issues")
->>>>>>> 5aba5b9f
 
         except ImportError as e:
             if "circular" in str(e).lower():
@@ -256,11 +244,7 @@
 
             # Test that protocols and manager can coexist
             from netra_backend.app.websocket_core.canonical_import_patterns import WebSocketManager
-<<<<<<< HEAD
-            logger.info("✓ Manager and protocols coexist without circular issues")
-=======
             logger.info("CHECK Manager and protocols coexist without circular issues")
->>>>>>> 5aba5b9f
 
             # Verify protocols don't depend on manager implementation
             protocol_source = inspect.getsource(protocols)
