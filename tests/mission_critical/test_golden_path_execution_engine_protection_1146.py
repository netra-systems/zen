--- conflicted
+++ resolved
@@ -40,13 +40,9 @@
 
 
 class GoldenPathExecutionEngineProtection1146Tests(SSotAsyncTestCase):
-<<<<<<< HEAD
-    """Protects Golden Path functionality during execution engine SSOT consolidation."""
-=======
     Protects Golden Path functionality during execution engine SSOT consolidation."
     Protects Golden Path functionality during execution engine SSOT consolidation.""
 
->>>>>>> 5aba5b9f
 
     async def asyncSetUp(self):
         "Set up Golden Path protection test environment."
