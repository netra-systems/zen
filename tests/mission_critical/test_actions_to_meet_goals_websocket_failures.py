--- conflicted
+++ resolved
@@ -57,11 +57,7 @@
 
 
 class ActionsToMeetGoalsWebSocketFailuresTests(SSotAsyncTestCase):
-<<<<<<< HEAD
-    """Mission critical tests for WebSocket event handling during agent failures.
-=======
     Mission critical tests for WebSocket event handling during agent failures.
->>>>>>> 5aba5b9f
     
     These tests ensure that even when ActionsToMeetGoalsSubAgent fails, users
     receive proper WebSocket events to understand what happened.
