--- conflicted
+++ resolved
@@ -63,11 +63,7 @@
 
 
                 class DockerForceFlagProhibitionTests:
-<<<<<<< HEAD
-                    """Comprehensive tests for Docker force flag prohibition."""
-=======
                     "Comprehensive tests for Docker force flag prohibition."
->>>>>>> 5aba5b9f
 
                     def test_guardian_detects_simple_force_flag(self):
                         "Test guardian detects -f flag in simple commands."
@@ -379,11 +375,7 @@
 
 
                                                                                                                                                                                                                                 class GlobalValidationFunctionTests:
-<<<<<<< HEAD
-                                                                                                                                                                                                                                    """Test the global validation convenience function."""
-=======
                                                                                                                                                                                                                                     Test the global validation convenience function.""
->>>>>>> 5aba5b9f
 
                                                                                                                                                                                                                                     def test_global_validate_function(self):
                                                                                                                                                                                                                                         Test global validate_docker_command function."
@@ -407,11 +399,7 @@
 
 
                                                                                                                                                                                                                                                 class RealWorldScenariosTests:
-<<<<<<< HEAD
-                                                                                                                                                                                                                                                    """Test scenarios based on real-world Docker usage."""
-=======
                                                                                                                                                                                                                                                     Test scenarios based on real-world Docker usage.""
->>>>>>> 5aba5b9f
 
                                                                                                                                                                                                                                                     def test_docker_compose_with_force(self):
                                                                                                                                                                                                                                                         Test detection in docker-compose scenarios."
