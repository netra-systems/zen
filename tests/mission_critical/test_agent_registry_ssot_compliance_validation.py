--- conflicted
+++ resolved
@@ -33,13 +33,9 @@
 
 
 class AgentRegistrySSoTComplianceValidationTests(SSotAsyncTestCase):
-<<<<<<< HEAD
-    """
-=======
     "
     ""
 
->>>>>>> 5aba5b9f
     Validation tests for AgentRegistry SSOT compliance.
     
     EXPECTED INITIAL: All tests FAIL (fixes not implemented)
