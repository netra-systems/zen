--- conflicted
+++ resolved
@@ -25,23 +25,6 @@
 from dataclasses import dataclass
 
 import pytest
-<<<<<<< HEAD
-from loguru import logger
-
-# Import production components for real performance testing
-from netra_backend.app.agents.supervisor.agent_registry import AgentRegistry
-# ISSUE #565 SSOT MIGRATION: Use UserExecutionEngine with compatibility bridge
-from netra_backend.app.agents.supervisor.user_execution_engine import UserExecutionEngine as ExecutionEngine
-from netra_backend.app.agents.supervisor.execution_context import AgentExecutionContext
-from netra_backend.app.services.user_execution_context import UserExecutionContext
-from netra_backend.app.services.agent_websocket_bridge import WebSocketNotifier
-from netra_backend.app.agents.tool_dispatcher import UnifiedToolDispatcherFactory
-from netra_backend.app.agents.unified_tool_execution import UnifiedToolExecutionEngine
-from netra_backend.app.websocket_core.canonical_import_patterns import WebSocketManager as WebSocketManager
-from netra_backend.app.schemas.agent_models import DeepAgentState
-from netra_backend.app.llm.llm_manager import LLMManager
-=======
->>>>>>> 5aba5b9f
 
 # SSOT Test Infrastructure
 from test_framework.ssot.base_test_case import SSotAsyncTestCase
@@ -181,30 +164,9 @@
             f"Insufficient quantified recommendations: {quality.quantified_recommendations} (required: 3+)"
         )
         
-<<<<<<< HEAD
-        await context.websocket_notifier.send_event("agent_completed", {
-            "message": "Standard workflow completed"
-        })
-
-
-# ============================================================================
-# MISSION CRITICAL PERFORMANCE BENCHMARK TESTS
-# ============================================================================
-
-class WebSocketAgentPerformanceBenchmarksTests:
-    """Mission critical WebSocket agent performance validation."""
-
-    @pytest.mark.asyncio
-    @pytest.mark.critical
-    @pytest.mark.performance
-    @require_docker_services
-    async def test_agent_event_latency_sla_compliance(self):
-        """Test agent WebSocket event latency meets 200ms SLA requirement.
-=======
         assert quality.actionable_steps_count >= 4, (
             f"Insufficient actionable steps: {quality.actionable_steps_count} (required: 4+)"
         )
->>>>>>> 5aba5b9f
         
         # Validate cost optimization specific requirements
         if business_results.get('specialized_validation'):
