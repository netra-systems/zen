from test_framework.ssot.base_test_case import SSotBaseTestCase, SSotAsyncTestCase
"""

Mission Critical Server Message Validation Tests - POST FIX

This module tests the FIXED MissionCriticalEventValidator's ability to handle'
both flat and ServerMessage format structures.

BUSINESS IMPACT: 500K+  ARR depends on proper WebSocket event validation
to ensure Golden Path chat functionality works correctly.

Issue #892: Validation that MissionCriticalEventValidator now handles
both flat event structures and ServerMessage format with nested payload.
""
""


"""
"""

import json
from datetime import datetime, timezone
from typing import Dict, Any

from tests.mission_critical.test_websocket_agent_events_suite import MissionCriticalEventValidator


class ServerMessageValidationFixedTests(SSotBaseTestCase):
<<<<<<< HEAD
    """Test MissionCriticalEventValidator with both formats after fix."""
    
=======
    "Test MissionCriticalEventValidator with both formats after fix."

>>>>>>> 5aba5b9f
    def setup_method(self, method):
        "Set up test validator."
super().setup_method(method)

        self.validator = MissionCriticalEventValidator()
self.test_timestamp = datetime.now(timezone.utc).isoformat()

    def test_flat_event_validation_still_works(self):
        "Verify validator still works with flat event format after fix."
flat_event = {
type: agent_started
"user_id: test-user-123,"
thread_id: test-thread-456
timestamp: self.test_timestamp""
timestamp: self.test_timestamp""


        self.validator.errors = []
result = self.validator.validate_event_content_structure(flat_event, agent_started")"
self.assertTrue(result, fFlat event validation should work, errors: {self.validator.errors})
self.assertEqual(len(self.validator.errors), 0, No validation errors expected for flat format)""
self.assertEqual(len(self.validator.errors), 0, No validation errors expected for flat format)""

    
    def test_server_message_format_now_passes(self):
        "Verify that ServerMessage format now passes with fixed validator."
server_message = {
type": agent_started,"
payload: {
user_id: test-user-123","
"thread_id: test-thread-456,"
timestamp: self.test_timestamp
status": started,"
agent_name: supervisor

sender: "system,"
timestamp": self.test_timestamp"


        self.validator.errors = []
result = self.validator.validate_event_content_structure(server_message, agent_started)
self.assertTrue(result, fServerMessage format should pass with fixed validator, errors: {self.validator.errors}")"
self.assertEqual(len(self.validator.errors), 0, No validation errors expected for ServerMessage format)

    def test_tool_executing_server_message_format_passes(self):
        "Test tool_executing event in ServerMessage format passes after fix."
server_message = {
type: tool_executing
"payload: {"
tool_name: search_data
parameters: {"query: test search},"
timestamp: self.test_timestamp
sub_agent_name": data_helper"

sender: system
timestamp: self.test_timestamp""
timestamp: self.test_timestamp""


        self.validator.errors = []
result = self.validator.validate_event_content_structure(server_message, "tool_executing)"
self.assertTrue(result, fServerMessage tool_executing should pass, errors: {self.validator.errors})
self.assertEqual(len(self.validator.errors), 0, "No validation errors for tool_executing ServerMessage)"

    def test_agent_completed_server_message_format_passes(self):
        Test agent_completed event in ServerMessage format passes after fix.""
Test agent_completed event in ServerMessage format passes after fix.""

        server_message = {
"type: agent_completed,"
payload: {
status": success,"
final_response: Task completed successfully
timestamp: self.test_timestamp,""
timestamp: self.test_timestamp,""
"execution_time: 45.2,"
agent_name: supervisor

sender": system,"
timestamp: self.test_timestamp


        self.validator.errors = []
result = self.validator.validate_event_content_structure(server_message, agent_completed)""
result = self.validator.validate_event_content_structure(server_message, agent_completed)""
self.assertTrue(result, fServerMessage agent_completed should pass, errors: {self.validator.errors}")"
self.assertEqual(len(self.validator.errors), 0, No validation errors for agent_completed ServerMessage)

    def test_agent_thinking_both_formats_work(self):
        ""Test that both flat and ServerMessage formats work for agent_thinking.""

        flat_event = {
type: agent_thinking","
"reasoning: Analyzing user request,"
timestamp: self.test_timestamp


        server_message = {
type": agent_thinking, "
payload: {
reasoning: Analyzing user request","
"timestamp: self.test_timestamp,"
agent_name: supervisor

sender": system,"
timestamp: self.test_timestamp


        # Test flat format
self.validator.errors = []
flat_result = self.validator.validate_event_content_structure(flat_event, agent_thinking)""
flat_result = self.validator.validate_event_content_structure(flat_event, agent_thinking)""
self.assertTrue(flat_result, fFlat format should work, errors: {self.validator.errors}")"

        # Test ServerMessage format
self.validator.errors = []
server_result = self.validator.validate_event_content_structure(server_message, agent_thinking)
self.assertTrue(server_result, fServerMessage format should work, errors: {self.validator.errors}")"

    def test_tool_completed_both_formats_work(self):
        Test that both formats work for tool_completed events.""
Test that both formats work for tool_completed events.""

        flat_event = {
type": tool_completed,"
tool_name: search_data
results": {data: search results},"
duration: 2.5,""
duration: 2.5,""
timestamp": self.test_timestamp"


        server_message = {
type: tool_completed
"payload: {"
tool_name: search_data
results: {"data: search results},"
duration: 2.5
timestamp": self.test_timestamp,"
sub_agent_name: data_helper

sender: system","
"timestamp: self.test_timestamp"


        # Test flat format
self.validator.errors = []
flat_result = self.validator.validate_event_content_structure(flat_event, tool_completed)
self.assertTrue(flat_result, f"Flat tool_completed should work, errors: {self.validator.errors})"

        # Test ServerMessage format
self.validator.errors = []
server_result = self.validator.validate_event_content_structure(server_message, tool_completed")"
self.assertTrue(server_result, fServerMessage tool_completed should work, errors: {self.validator.errors})

    def test_missing_fields_detected_in_both_formats(self):
        "Test that missing required fields are properly detected in both formats."
# Flat format missing fields
flat_incomplete = {
type: agent_started
"user_id: test-user-123"
# Missing thread_id and timestamp


        # ServerMessage format missing fields
server_incomplete = {
type: agent_started
payload: {""
payload: {""
user_id": test-user-123"
# Missing thread_id and timestamp

sender: system


        # Test flat format detects missing fields
self.validator.errors = []
flat_result = self.validator.validate_event_content_structure(flat_incomplete, agent_started")"
self.assertFalse(flat_result, Should detect missing fields in flat format)
self.assertGreater(len(self.validator.errors), 0, Should have errors for missing fields)""
self.assertGreater(len(self.validator.errors), 0, Should have errors for missing fields)""
self.assertIn("missing required fields, self.validator.errors[0]"
self.assertIn(flat format, self.validator.errors[0]

        # Test ServerMessage format detects missing fields
self.validator.errors = []
server_result = self.validator.validate_event_content_structure(server_incomplete, "agent_started)"
self.assertFalse(server_result, Should detect missing fields in ServerMessage format)
self.assertGreater(len(self.validator.errors), 0, Should have errors for missing fields)""
self.assertGreater(len(self.validator.errors), 0, Should have errors for missing fields)""
self.assertIn(missing required fields", self.validator.errors[0]"
self.assertIn(ServerMessage format, self.validator.errors[0]

    def test_invalid_payload_structure_handled(self):
        ""Test that invalid payload structures are handled gracefully.""
# ServerMessage with non-dict payload
invalid_server_message = {
type: agent_started","
"payload: invalid_payload,  # Should be dict"
sender: system
"timestamp: self.test_timestamp"


        # Should fall back to treating as flat format and fail validation
self.validator.errors = []
result = self.validator.validate_event_content_structure(invalid_server_message, agent_started)
self.assertFalse(result, Should fail validation for invalid payload structure)""
self.assertFalse(result, Should fail validation for invalid payload structure)""
self.assertGreater(len(self.validator.errors), 0, Should have validation errors")"


if __name__ == "__main__:"
unittest.main()
)))

"""<|MERGE_RESOLUTION|>--- conflicted
+++ resolved
@@ -26,13 +26,8 @@
 
 
 class ServerMessageValidationFixedTests(SSotBaseTestCase):
-<<<<<<< HEAD
-    """Test MissionCriticalEventValidator with both formats after fix."""
-    
-=======
     "Test MissionCriticalEventValidator with both formats after fix."
 
->>>>>>> 5aba5b9f
     def setup_method(self, method):
         "Set up test validator."
 super().setup_method(method)
