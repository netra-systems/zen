--- conflicted
+++ resolved
@@ -128,14 +128,9 @@
             raise ServiceError(fUnknown LLM failure mode: {self.failure_mode})""
 
 
-<<<<<<< HEAD
-class AgentExecutionLLMFailureWebSocketEventsTests:
-    """Mission critical test for WebSocket events during LLM failures."""
-=======
 
 class AgentExecutionLLMFailureWebSocketEventsTests:
     "Mission critical test for WebSocket events during LLM failures."
->>>>>>> 5aba5b9f
     
     @pytest.mark.mission_critical
     @pytest.mark.no_skip  # NEVER skip this test
