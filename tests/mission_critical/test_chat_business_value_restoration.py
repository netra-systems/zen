--- conflicted
+++ resolved
@@ -139,13 +139,9 @@
 @pytest.mark.e2e
 @pytest.mark.authenticated
 class ChatBusinessValueRestorationTests(SSotBaseTestCase):
-<<<<<<< HEAD
-    """
-=======
     "
     ""
 
->>>>>>> 5aba5b9f
     Mission critical tests for chat business value restoration.
     
     These tests validate that the ToolRegistry fixes restore actual business value
