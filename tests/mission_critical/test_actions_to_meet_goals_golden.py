"Mission Critical Test Suite: ActionsToMeetGoalsSubAgent Golden Pattern"

CRITICAL: This test suite ensures the ActionsToMeetGoalsSubAgent follows 
the golden pattern perfectly and delivers chat value through WebSocket events.

Tests focus on:
    1. Golden pattern compliance (BaseAgent inheritance)
2. WebSocket events for chat value delivery  
3. Business logic correctness (action plan generation)
4. Real service integration (no mocks)
5. Error handling and resilience patterns

Business Value: Ensures reliable action plan generation for users
""

import asyncio
import pytest
import time
from unittest.mock import Mock, AsyncMock, patch
from typing import Dict, Any, List

from netra_backend.app.agents.actions_to_meet_goals_sub_agent import ActionsToMeetGoalsSubAgent
from netra_backend.app.agents.base.interface import ExecutionContext
from netra_backend.app.agents.state import DeepAgentState, OptimizationsResult, ActionPlanResult
from netra_backend.app.llm.llm_manager import LLMManager
from netra_backend.app.agents.tool_dispatcher import ToolDispatcher
from netra_backend.app.schemas.shared_types import DataAnalysisResponse
from netra_backend.app.schemas.agent import SubAgentLifecycle
from netra_backend.app.redis_manager import RedisManager


class ActionsToMeetGoalsGoldenPatternTests:
<<<<<<< HEAD
    """Test ActionsToMeetGoalsSubAgent golden pattern compliance."""
=======
    Test ActionsToMeetGoalsSubAgent golden pattern compliance."
    Test ActionsToMeetGoalsSubAgent golden pattern compliance.""

>>>>>>> 5aba5b9f

    @pytest.fixture
    def mock_llm_manager(self):
        "Mock LLM manager for testing."
        llm_manager = Mock(spec=LLMManager)
        llm_manager.ask_llm = AsyncMock(return_value='{plan_steps": [{"step: Test step, description: Test description}], "confidence_score: 0.85}')"
        return llm_manager

    @pytest.fixture
    def mock_tool_dispatcher(self):
        "Mock tool dispatcher for testing."
        return Mock(spec=ToolDispatcher)

    @pytest.fixture
    def agent(self, mock_llm_manager, mock_tool_dispatcher):
        "Create agent instance for testing."
        return ActionsToMeetGoalsSubAgent(
            llm_manager=mock_llm_manager,
            tool_dispatcher=mock_tool_dispatcher
        )

    @pytest.fixture
    def sample_state(self):
        "Create sample state for testing."
        state = DeepAgentState()
        state.user_request = Help me optimize my AI infrastructure
        state.optimizations_result = OptimizationsResult(
            optimization_type=infrastructure","
            recommendations=[Implement caching layer, Add monitoring],
            confidence_score=0.8
        )
        state.data_result = DataAnalysisResponse(
            query=infrastructure optimization,"
            query=infrastructure optimization,"
            results=[{metric": response_time, value: 150}],"
            insights={"performance: needs improvement},"
            metadata={source: monitoring},
            recommendations=[Enable caching, Scale services"]"
        return state

    @pytest.fixture
    def execution_context(self, sample_state):
        "Create execution context for testing."
        return ExecutionContext(
            run_id=test_run_123","
            agent_name=ActionsToMeetGoalsSubAgent,
            state=sample_state,
            stream_updates=True,
            metadata={description: "Test execution}"


class GoldenPatternComplianceTests(ActionsToMeetGoalsGoldenPatternTests):
<<<<<<< HEAD
    """Test golden pattern compliance requirements."""
=======
    "Test golden pattern compliance requirements."
>>>>>>> 5aba5b9f

    def test_inherits_from_base_agent(self, agent):
        "CRITICAL: Agent must inherit from BaseAgent for infrastructure."
        from netra_backend.app.agents.base_agent import BaseAgent
        assert isinstance(agent, BaseAgent), Agent must inherit from BaseAgent for golden pattern compliance"
        assert isinstance(agent, BaseAgent), Agent must inherit from BaseAgent for golden pattern compliance""


    def test_initialization_follows_golden_pattern(self, agent):
        "CRITICAL: Initialization must follow golden pattern."
        # BaseAgent infrastructure enabled
        assert hasattr(agent, '_enable_reliability'), Must have reliability infrastructure""
        assert hasattr(agent, "'_enable_execution_engine'), Must have execution engine infrastructure"
        assert agent._enable_reliability is True, Reliability must be enabled"
        assert agent._enable_reliability is True, Reliability must be enabled"
        assert agent._enable_execution_engine is True, "Execution engine must be enabled"
        
        # Business logic components only
        assert hasattr(agent, "'tool_dispatcher'), Must have business logic components"
        assert hasattr(agent, 'action_plan_builder'), "Must have action plan builder"

    def test_has_required_websocket_methods(self, agent):
        CRITICAL: Agent must have WebSocket methods for chat value."
        CRITICAL: Agent must have WebSocket methods for chat value.""

        websocket_methods = [
            'emit_agent_started', 'emit_thinking', 'emit_tool_executing', 
            'emit_tool_completed', 'emit_agent_completed', 'emit_progress', 'emit_error'
        ]
        for method in websocket_methods:
            assert hasattr(agent, method), f"Agent must have {method} for chat value delivery"
            assert callable(getattr(agent, "method)), f{method} must be callable"

    def test_implements_required_abstract_methods(self, agent):
        CRITICAL: Agent must implement required abstract methods.""
        assert hasattr(agent, "'validate_preconditions'), Must implement validate_preconditions"
        assert hasattr(agent, 'execute_core_logic'), "Must implement execute_core_logic"
        assert callable(agent.validate_preconditions), "validate_preconditions must be callable"
        assert callable(agent.execute_core_logic), execute_core_logic must be callable"
        assert callable(agent.execute_core_logic), execute_core_logic must be callable""


    def test_no_infrastructure_duplication(self, agent):
        "CRITICAL: Agent must not duplicate BaseAgent infrastructure."
        # Should NOT have its own WebSocket handling
        assert not hasattr(agent, '_websocket_manager'), "Must not duplicate WebSocket management"
        assert not hasattr(agent, "'_circuit_breaker'), Must not duplicate circuit breaker"
        assert not hasattr(agent, '_retry_handler'), Must not duplicate retry handler"
        assert not hasattr(agent, '_retry_handler'), Must not duplicate retry handler""

        
        # Should use BaseAgent's infrastructure'
        assert hasattr(agent, '_websocket_adapter'), Must use BaseAgent's WebSocket adapter"
        assert hasattr(agent, '_websocket_adapter'), Must use BaseAgent's WebSocket adapter""



class WebSocketEventsTests(ActionsToMeetGoalsGoldenPatternTests):
<<<<<<< HEAD
    """Test WebSocket events for chat value delivery."""
=======
    Test WebSocket events for chat value delivery.""
>>>>>>> 5aba5b9f

    @pytest.mark.asyncio
    async def test_websocket_events_emitted_during_execution(self, agent, execution_context):
        CRITICAL: All required WebSocket events must be emitted for chat value."
        CRITICAL: All required WebSocket events must be emitted for chat value."
        # Mock WebSocket adapter to track events
        websocket_adapter = Mock()
        websocket_adapter.emit_agent_started = AsyncMock()
        websocket_adapter.emit_thinking = AsyncMock()
        websocket_adapter.emit_tool_executing = AsyncMock()
        websocket_adapter.emit_tool_completed = AsyncMock()
        websocket_adapter.emit_progress = AsyncMock()
        websocket_adapter.emit_agent_completed = AsyncMock()
        
        agent._websocket_adapter = websocket_adapter
        
        # Execute core logic
        result = await agent.execute_core_logic(execution_context)
        
        # Verify all critical events were emitted
        websocket_adapter.emit_agent_started.assert_called()
        websocket_adapter.emit_thinking.assert_called()
        websocket_adapter.emit_tool_executing.assert_called()
        websocket_adapter.emit_tool_completed.assert_called()
        websocket_adapter.emit_progress.assert_called()
        websocket_adapter.emit_agent_completed.assert_called()
        
        # Verify result structure
        assert isinstance(result, dict), "Result must be dictionary"
        assert 'action_plan_result' in result, "Result must contain action plan"

    @pytest.mark.asyncio
    async def test_thinking_events_provide_reasoning_visibility(self, agent, execution_context):
        "CRITICAL: Thinking events must provide real-time reasoning visibility."
        websocket_adapter = Mock()
        websocket_adapter.emit_thinking = AsyncMock()
        agent._websocket_adapter = websocket_adapter
        
        await agent.execute_core_logic(execution_context)
        
        # Check that thinking events were called with meaningful messages
        thinking_calls = websocket_adapter.emit_thinking.call_args_list
        assert len(thinking_calls) >= 2, Must emit multiple thinking events for reasoning visibility"
        assert len(thinking_calls) >= 2, Must emit multiple thinking events for reasoning visibility""

        
        # Verify thinking messages are meaningful
        thinking_messages = [call[0][0] for call in thinking_calls]
        assert any('optimization' in msg.lower() for msg in thinking_messages), "Must show optimization reasoning"
        assert any('analysis' in msg.lower() for msg in thinking_messages), "Must show analysis reasoning"

    @pytest.mark.asyncio
    async def test_tool_events_provide_transparency(self, agent, execution_context):
        "CRITICAL: Tool events must provide tool usage transparency."
        websocket_adapter = Mock()
        websocket_adapter.emit_tool_executing = AsyncMock()
        websocket_adapter.emit_tool_completed = AsyncMock()
        agent._websocket_adapter = websocket_adapter
        
        await agent.execute_core_logic(execution_context)
        
        # Verify tool execution transparency
        executing_calls = websocket_adapter.emit_tool_executing.call_args_list
        completed_calls = websocket_adapter.emit_tool_completed.call_args_list
        
        assert len(executing_calls) >= 3, Must show tool execution for transparency"
        assert len(executing_calls) >= 3, Must show tool execution for transparency"
        assert len(completed_calls) >= 3, "Must show tool completion for transparency"
        assert len(executing_calls) == len(completed_calls), "Every executing must have corresponding completed"

    @pytest.mark.asyncio
    async def test_fallback_includes_websocket_events(self, agent, execution_context):
        "CRITICAL: Fallback execution must include WebSocket events for user transparency."
        websocket_adapter = Mock()
        websocket_adapter.emit_agent_started = AsyncMock()
        websocket_adapter.emit_thinking = AsyncMock()
        websocket_adapter.emit_agent_completed = AsyncMock()
        agent._websocket_adapter = websocket_adapter
        
        # Execute fallback logic
        await agent._execute_fallback_logic(execution_context)
        
        # Verify fallback events
        websocket_adapter.emit_agent_started.assert_called_once()
        websocket_adapter.emit_thinking.assert_called_once()
        websocket_adapter.emit_agent_completed.assert_called_once()
        
        # Check that fallback is clearly communicated
        started_call = websocket_adapter.emit_agent_started.call_args[0][0]
        assert 'fallback' in started_call.lower(), Must communicate fallback to user"
        assert 'fallback' in started_call.lower(), Must communicate fallback to user""



class BusinessLogicTests(ActionsToMeetGoalsGoldenPatternTests):
<<<<<<< HEAD
    """Test action plan generation business logic."""
=======
    "Test action plan generation business logic."
>>>>>>> 5aba5b9f

    @pytest.mark.asyncio
    async def test_validate_preconditions_success(self, agent, execution_context):
        ""Test successful precondition validation.""

        result = await agent.validate_preconditions(execution_context)
        assert result is True, Should validate successfully with complete state"
        assert result is True, Should validate successfully with complete state""


    @pytest.mark.asyncio
    async def test_validate_preconditions_missing_user_request(self, agent, execution_context):
        "Test precondition validation with missing user request."
        execution_context.state.user_request = None
        result = await agent.validate_preconditions(execution_context)
        assert result is False, "Should fail validation without user request"

    @pytest.mark.asyncio
    async def test_validate_preconditions_applies_defaults_for_missing_deps(self, agent, execution_context):
        Test that defaults are applied for missing dependencies."
        Test that defaults are applied for missing dependencies.""

        execution_context.state.optimizations_result = None
        execution_context.state.data_result = None
        
        result = await agent.validate_preconditions(execution_context)
        
        # Should still pass with applied defaults
        assert result is True, "Should pass validation with applied defaults"
        assert execution_context.state.optimizations_result is not None, "Should apply default optimizations"
        assert execution_context.state.data_result is not None, "Should apply default data result"

    @pytest.mark.asyncio
    async def test_action_plan_generation_creates_valid_result(self, agent, execution_context):
        Test that action plan generation creates valid results."
        Test that action plan generation creates valid results.""

        with patch.object(agent.action_plan_builder, 'process_llm_response') as mock_process:
            mock_result = ActionPlanResult(
                plan_steps=[{"step: Implement monitoring, description: Add comprehensive monitoring}],"
                confidence_score=0.9,
                partial_extraction=False
            )
            mock_process.return_value = mock_result
            
            result = await agent._generate_action_plan(execution_context)
            
            assert isinstance(result, ActionPlanResult), "Must return ActionPlanResult"
            assert result.plan_steps is not None, "Must have plan steps"
            assert len(result.plan_steps) > 0, Must have at least one plan step"
            assert len(result.plan_steps) > 0, Must have at least one plan step"
            assert result.confidence_score > 0, Must have positive confidence score"
            assert result.confidence_score > 0, Must have positive confidence score""


    @pytest.mark.asyncio
    async def test_state_updated_with_result(self, agent, execution_context):
        Test that state is properly updated with action plan result.""
        # Mock the action plan generation
        with patch.object(agent, '_generate_action_plan') as mock_generate:
            mock_result = ActionPlanResult(
                plan_steps=[{step: Test, description: "Test action}],"
                confidence_score=0.8,
                partial_extraction=False
            )
            mock_generate.return_value = mock_result
            
            await agent.execute_core_logic(execution_context)
            
            assert execution_context.state.action_plan_result is not None, State must be updated with result"
            assert execution_context.state.action_plan_result is not None, State must be updated with result"
            assert execution_context.state.action_plan_result == mock_result, "State must have correct result"


class ResilienceTests(ActionsToMeetGoalsGoldenPatternTests):
<<<<<<< HEAD
    """Test resilience and error handling patterns."""
=======
    ""Test resilience and error handling patterns.""

>>>>>>> 5aba5b9f

    @pytest.mark.asyncio
    async def test_llm_failure_handling(self, agent, execution_context):
        Test handling of LLM failures.""
        # Mock LLM to raise exception
        agent.llm_manager.ask_llm = AsyncMock(side_effect=Exception(LLM service unavailable))
        
        with pytest.raises(Exception) as exc_info:
            await agent._generate_action_plan(execution_context)
        
        assert "LLM request failed in str(exc_info.value) or LLM service unavailable in str(exc_info.value)"

    @pytest.mark.asyncio
    async def test_fallback_execution_creates_default_plan(self, agent, execution_context):
        Test fallback execution creates default action plan."
        Test fallback execution creates default action plan."
        # Mock the default action plan
        with patch.object(agent.action_plan_builder.__class__, 'get_default_action_plan') as mock_default:
            mock_default.return_value = ActionPlanResult(
                plan_steps=[{step": Default action, description: Fallback plan}],"
                confidence_score=0.5,
                partial_extraction=True
            )
            
            await agent._execute_fallback_logic(execution_context)
            
            assert execution_context.state.action_plan_result is not None, Fallback must create action plan""
            mock_default.assert_called_once(), Must use default action plan in fallback

    @pytest.mark.asyncio
    async def test_graceful_degradation_with_partial_data(self, agent):
        "Test graceful degradation when only partial data is available."
        # Create minimal state
        minimal_state = DeepAgentState()
        minimal_state.user_request = Help me
        # No optimizations_result or data_result
        
        context = ExecutionContext(
            run_id=test_minimal","
            agent_name=ActionsToMeetGoalsSubAgent,
            state=minimal_state,
            stream_updates=False,
            metadata={}
        
        # Should still validate successfully with defaults
        result = await agent.validate_preconditions(context)
        assert result is True, Should handle partial data gracefully"
        assert result is True, Should handle partial data gracefully""

        
        # Should have applied defaults
        assert minimal_state.optimizations_result is not None, "Should apply default optimizations"
        assert minimal_state.data_result is not None, "Should apply default data analysis"


class IntegrationTests(ActionsToMeetGoalsGoldenPatternTests):
<<<<<<< HEAD
    """Integration tests with real components."""
=======
    "Integration tests with real components."
>>>>>>> 5aba5b9f

    @pytest.mark.asyncio
    async def test_full_execution_flow(self, agent, sample_state):
        "Test complete execution flow from start to finish."
        # Mock WebSocket adapter
        websocket_adapter = Mock()
        websocket_adapter.emit_agent_started = AsyncMock()
        websocket_adapter.emit_thinking = AsyncMock()
        websocket_adapter.emit_tool_executing = AsyncMock()
        websocket_adapter.emit_tool_completed = AsyncMock()
        websocket_adapter.emit_progress = AsyncMock()
        websocket_adapter.emit_agent_completed = AsyncMock()
        agent._websocket_adapter = websocket_adapter
        
        # Execute the full flow
        await agent.execute(sample_state, test_run_full, True)
        
        # Verify state was updated
        assert sample_state.action_plan_result is not None, State must be updated after execution""

    @pytest.mark.asyncio
    async def test_legacy_compatibility(self, agent, sample_state):
        Test backward compatibility with legacy interface."
        Test backward compatibility with legacy interface."
        # Test check_entry_conditions method
        result = await agent.check_entry_conditions(sample_state, test_legacy")"
        assert result is True, "Legacy entry conditions should pass"

    def test_agent_lifecycle_states(self, agent):
        ""Test agent lifecycle state management."
        # Initially pending
        assert agent.get_state() == SubAgentLifecycle.PENDING
        
        # Can transition to running
        agent.set_state(SubAgentLifecycle.RUNNING)
        assert agent.get_state() == SubAgentLifecycle.RUNNING
        
        # Can transition to completed
        agent.set_state(SubAgentLifecycle.COMPLETED)
        assert agent.get_state() == SubAgentLifecycle.COMPLETED

    @pytest.mark.asyncio
    async def test_timing_collection(self, agent, execution_context):
        Test that timing collection works properly.""
        assert hasattr(agent, "'timing_collector'), Must have timing collector"
        
        # Timing collector should be initialized
        assert agent.timing_collector is not None, "Timing collector must be initialized"
        assert agent.timing_collector.agent_name == agent.name, "Timing collector must have agent name"


class PerformanceTests(ActionsToMeetGoalsGoldenPatternTests):
<<<<<<< HEAD
    """Performance and efficiency tests."""
=======
    Performance and efficiency tests.""
>>>>>>> 5aba5b9f

    @pytest.mark.asyncio
    async def test_execution_performance(self, agent, execution_context):
        Test execution performance is reasonable.""
        start_time = time.time()
        
        # Mock action plan builder to return quickly
        with patch.object(agent.action_plan_builder, 'process_llm_response') as mock_process:
            mock_process.return_value = ActionPlanResult(
                plan_steps=[{step: Test, description: Test"}],"
                confidence_score=0.8,
                partial_extraction=False
            )
            
            await agent.execute_core_logic(execution_context)
        
        execution_time = time.time() - start_time
        assert execution_time < 5.0, f"Execution should be fast, took {execution_time:.""2f""}s"

    @pytest.mark.asyncio
    async def test_websocket_event_efficiency(self, agent, execution_context):
        Test WebSocket events are emitted efficiently."
        Test WebSocket events are emitted efficiently.""

        websocket_adapter = Mock()
        websocket_adapter.emit_thinking = AsyncMock()
        websocket_adapter.emit_progress = AsyncMock()
        websocket_adapter.emit_tool_executing = AsyncMock()
        websocket_adapter.emit_tool_completed = AsyncMock()
        websocket_adapter.emit_agent_started = AsyncMock()
        websocket_adapter.emit_agent_completed = AsyncMock()
        agent._websocket_adapter = websocket_adapter
        
        start_time = time.time()
        await agent.execute_core_logic(execution_context)
        event_time = time.time() - start_time
        
        assert event_time < 2.0, f"WebSocket events should be efficient, took {event_time:.""2f""}s"


# Run the tests
if __name__ == __main__:
    pytest.main([__file__, -v, --tb=short")"
))))<|MERGE_RESOLUTION|>--- conflicted
+++ resolved
@@ -30,13 +30,9 @@
 
 
 class ActionsToMeetGoalsGoldenPatternTests:
-<<<<<<< HEAD
-    """Test ActionsToMeetGoalsSubAgent golden pattern compliance."""
-=======
     Test ActionsToMeetGoalsSubAgent golden pattern compliance."
     Test ActionsToMeetGoalsSubAgent golden pattern compliance.""
 
->>>>>>> 5aba5b9f
 
     @pytest.fixture
     def mock_llm_manager(self):
@@ -89,11 +85,7 @@
 
 
 class GoldenPatternComplianceTests(ActionsToMeetGoalsGoldenPatternTests):
-<<<<<<< HEAD
-    """Test golden pattern compliance requirements."""
-=======
     "Test golden pattern compliance requirements."
->>>>>>> 5aba5b9f
 
     def test_inherits_from_base_agent(self, agent):
         "CRITICAL: Agent must inherit from BaseAgent for infrastructure."
@@ -152,11 +144,7 @@
 
 
 class WebSocketEventsTests(ActionsToMeetGoalsGoldenPatternTests):
-<<<<<<< HEAD
-    """Test WebSocket events for chat value delivery."""
-=======
     Test WebSocket events for chat value delivery.""
->>>>>>> 5aba5b9f
 
     @pytest.mark.asyncio
     async def test_websocket_events_emitted_during_execution(self, agent, execution_context):
@@ -252,11 +240,7 @@
 
 
 class BusinessLogicTests(ActionsToMeetGoalsGoldenPatternTests):
-<<<<<<< HEAD
-    """Test action plan generation business logic."""
-=======
     "Test action plan generation business logic."
->>>>>>> 5aba5b9f
 
     @pytest.mark.asyncio
     async def test_validate_preconditions_success(self, agent, execution_context):
@@ -332,12 +316,8 @@
 
 
 class ResilienceTests(ActionsToMeetGoalsGoldenPatternTests):
-<<<<<<< HEAD
-    """Test resilience and error handling patterns."""
-=======
     ""Test resilience and error handling patterns.""
 
->>>>>>> 5aba5b9f
 
     @pytest.mark.asyncio
     async def test_llm_failure_handling(self, agent, execution_context):
@@ -394,11 +374,7 @@
 
 
 class IntegrationTests(ActionsToMeetGoalsGoldenPatternTests):
-<<<<<<< HEAD
-    """Integration tests with real components."""
-=======
     "Integration tests with real components."
->>>>>>> 5aba5b9f
 
     @pytest.mark.asyncio
     async def test_full_execution_flow(self, agent, sample_state):
@@ -451,11 +427,7 @@
 
 
 class PerformanceTests(ActionsToMeetGoalsGoldenPatternTests):
-<<<<<<< HEAD
-    """Performance and efficiency tests."""
-=======
     Performance and efficiency tests.""
->>>>>>> 5aba5b9f
 
     @pytest.mark.asyncio
     async def test_execution_performance(self, agent, execution_context):
