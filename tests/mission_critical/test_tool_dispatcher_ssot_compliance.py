#!/usr/bin/env python3
"""

Mission Critical Test Suite: Tool Dispatcher SSOT Compliance

Business Value: Platform/Internal - System Reliability & SSOT Compliance
Critical for 500K+  ARR protection through tool dispatcher SSOT compliance.

This test suite validates:
    1. Single tool dispatcher implementation pattern (UnifiedToolDispatcher)
"""
"""

2. No direct imports bypassing UniversalRegistry
3. Factory pattern usage for user isolation
4. WebSocket event delivery through proper channels
5. Tool execution through canonical SSOT patterns

The tests FAIL with current violations and PASS after SSOT fixes.

Author: Claude Code SSOT Compliance Test Generator
Date: 2025-9-10
"
""


import asyncio
import ast
import os
import sys
import time
import uuid
from datetime import datetime
from pathlib import Path
from typing import Dict, List, Set, Any, Optional
from dataclasses import dataclass

import pytest

# Real service imports - NO MOCKS (following CLAUDE.md)
try:
    from shared.isolated_environment import IsolatedEnvironment
except ImportError:
    # Fallback for missing modules
    IsolatedEnvironment = None

try:
    from netra_backend.app.core.registry.universal_registry import UniversalRegistry, ToolRegistry
except ImportError:
    UniversalRegistry = None
    ToolRegistry = None

try:
    from netra_backend.app.agents.supervisor.user_execution_context import UserExecutionContext
except ImportError:
    UserExecutionContext = None


@dataclass
class ToolDispatcherViolation:
    "Structure for tool dispatcher SSOT violations."
    violation_type: str
    file_path: str
    line_number: Optional[int]
    description: str
    severity: str  # CRITICAL, HIGH, MEDIUM, LOW
    code_snippet: str
    business_impact: str


@dataclass
class SSotComplianceReport:
    "SSOT compliance validation results for tool dispatcher."
    overall_compliance_score: float
    multiple_implementation_violations: List[ToolDispatcherViolation]
    direct_import_violations: List[ToolDispatcherViolation]
    registry_bypass_violations: List[ToolDispatcherViolation]
    factory_pattern_violations: List[ToolDispatcherViolation]
    websocket_event_violations: List[ToolDispatcherViolation]
    total_violations: int
    critical_violations: int
    high_violations: int
    recommendations: List[str]


class ToolDispatcherSSotComplianceTests:
<<<<<<< HEAD
    """CRITICAL: Tool Dispatcher SSOT compliance validation."""
=======
    "CRITICAL: Tool Dispatcher SSOT compliance validation."
>>>>>>> 5aba5b9f

    @pytest.fixture(autouse=True)
    def setup_method(self):
        Setup for SSOT compliance testing.""
        self.project_root = Path(__file__).parent.parent.parent
        self.source_dirs = [
            self.project_root / netra_backend / app,
            self.project_root / tests"
            self.project_root / tests""

        ]
        self.tool_dispatcher_files = []
        self.violations = []

    def test_single_tool_dispatcher_implementation(self):
        """
    ""

        CRITICAL: Test that only ONE tool dispatcher implementation exists.
        
        Current State: SHOULD FAIL - Multiple implementations exist:
        - ToolDispatcher (legacy)
        - RequestScopedToolDispatcher 
        - UnifiedToolDispatcher
        
        Expected After Fix: SHOULD PASS - Only UnifiedToolDispatcher exists
        "
        ""

        tool_dispatcher_classes = self._find_tool_dispatcher_classes()
        
        # This test MUST FAIL currently due to multiple implementations
        if len(tool_dispatcher_classes) == 1:
            raise AssertionError(
                TEST VALIDATION ERROR: Expected to find multiple ToolDispatcher "
                TEST VALIDATION ERROR: Expected to find multiple ToolDispatcher ""

                fimplementations (violations), but found only: {tool_dispatcher_classes}. 
                This suggests SSOT violations have already been fixed, or test is incorrect."
                This suggests SSOT violations have already been fixed, or test is incorrect.""

            )
        
        # Document current violations
        violation_report = []
        expected_violations = ['ToolDispatcher', 'RequestScopedToolDispatcher', 'UnifiedToolDispatcher']
        
        for class_info in tool_dispatcher_classes:
            if class_info['name'] != 'UnifiedToolDispatcher':
                violation = ToolDispatcherViolation(
                    violation_type="MULTIPLE_IMPLEMENTATION,"
                    file_path=class_info['file'],
                    line_number=class_info['line'],
                    description=fNon-SSOT tool dispatcher: {class_info['name']},
                    severity="CRITICAL,"
                    code_snippet=class_info.get('code', ''),
                    business_impact=Creates user isolation issues and maintenance overhead
                )
                violation_report.append(violation)
        
        # Store violations for reporting
        self.violations.extend(violation_report)
        
        # Test MUST FAIL with current multiple implementations
        if not len(tool_dispatcher_classes) > 1:
            raise AssertionError(
                fSSOT VIOLATION DETECTED: Found {len(tool_dispatcher_classes)} tool dispatcher 
                fimplementations: {[cls['name'] for cls in tool_dispatcher_classes]}. ""
                fSSOT requires only UnifiedToolDispatcher. Violations: {violation_report}
            )

    def test_no_direct_tool_dispatcher_imports(self):
        pass
        CRITICAL: Test that no code directly imports non-SSOT tool dispatchers.
        
        Current State: SHOULD FAIL - Direct imports exist
        Expected After Fix: SHOULD PASS - Only imports through UniversalRegistry
""
        direct_import_violations = self._find_direct_tool_dispatcher_imports()
        
        # This test MUST FAIL currently due to direct imports
        if not direct_import_violations:
            raise AssertionError(
                TEST VALIDATION ERROR: Expected to find direct tool dispatcher imports 
                (violations), but found none. This suggests SSOT violations have ""
                already been fixed, or test is scanning incorrectly.
            )
        
        # Document violations
        for violation in direct_import_violations:
            self.violations.append(violation)
        
        # Test MUST FAIL with current direct imports
        if not len(direct_import_violations) > 0:
            raise AssertionError(
                fSSOT VIOLATION DETECTED: Found {len(direct_import_violations)} direct "
                fSSOT VIOLATION DETECTED: Found {len(direct_import_violations)} direct "
                f"tool dispatcher imports that bypass UniversalRegistry: {direct_import_violations}"
            )

    def test_universal_registry_tool_execution(self):
        pass
        CRITICAL: Test that tool execution goes through UniversalRegistry SSOT.
        
        Current State: SHOULD FAIL - Registry bypasses exist
        Expected After Fix: SHOULD PASS - All tools use UniversalRegistry
""
        registry_bypass_violations = self._find_registry_bypass_patterns()
        
        # This test MUST FAIL currently due to registry bypasses
        if not registry_bypass_violations:
            raise AssertionError(
                TEST VALIDATION ERROR: Expected to find registry bypass patterns 
                (violations), but found none. This suggests SSOT violations have "
                (violations), but found none. This suggests SSOT violations have "
                "already been fixed, or test is scanning incorrectly."
            )
        
        # Document violations
        for violation in registry_bypass_violations:
            self.violations.append(violation)
        
        # Test MUST FAIL with current bypasses
        if not len(registry_bypass_violations) > 0:
            raise AssertionError(
                fSSOT VIOLATION DETECTED: Found {len(registry_bypass_violations)} 
                f"registry bypass patterns: {registry_bypass_violations}"
            )

    async def test_factory_pattern_enforcement(self):
        """
        ""

        CRITICAL: Test that tool dispatchers use factory patterns for user isolation.
        
        Current State: SHOULD FAIL - Direct instantiation exists
        Expected After Fix: SHOULD PASS - Only factory methods used
"
""

        direct_instantiation_violations = self._find_direct_instantiation_patterns()
        
        # This test MUST FAIL currently due to direct instantiation
        if not direct_instantiation_violations:
            raise AssertionError(
                "TEST VALIDATION ERROR: Expected to find direct instantiation patterns"
                (violations), but found none. This suggests SSOT violations have 
                "already been fixed, or test is scanning incorrectly."
            )
        
        # Document violations
        for violation in direct_instantiation_violations:
            self.violations.append(violation)
        
        # Test MUST FAIL with current direct instantiation
        if not len(direct_instantiation_violations) > 0:
            raise AssertionError(
                fSSOT VIOLATION DETECTED: Found {len(direct_instantiation_violations)} 
                fdirect instantiation patterns that violate factory pattern: {direct_instantiation_violations}
            )

    async def test_websocket_event_ssot_compliance(self):
        """

        CRITICAL: Test that WebSocket events flow through SSOT channels.
        
        Current State: SHOULD FAIL - Multiple event channels exist
        Expected After Fix: SHOULD PASS - Single event channel

        websocket_violations = self._find_websocket_event_violations()
        
        # This test MUST FAIL currently due to multiple event channels
        if not websocket_violations:
            raise AssertionError(
                "TEST VALIDATION ERROR: Expected to find WebSocket event violations "
                (multiple channels), but found none. This suggests SSOT violations 
                have already been fixed, or test is scanning incorrectly."
                have already been fixed, or test is scanning incorrectly.""

            )
        
        # Document violations
        for violation in websocket_violations:
            self.violations.append(violation)
        
        # Test MUST FAIL with current multiple channels
        if not len(websocket_violations) > 0:
            raise AssertionError(
                fSSOT VIOLATION DETECTED: Found {len(websocket_violations)} "
                fSSOT VIOLATION DETECTED: Found {len(websocket_violations)} ""

                fWebSocket event violations: {websocket_violations}
            )

    def test_generate_ssot_compliance_report(self):
        "Generate comprehensive SSOT compliance report for tool dispatcher."
        # Collect all violations from previous tests
        multiple_impl = [v for v in self.violations if v.violation_type == MULTIPLE_IMPLEMENTATION]
        direct_imports = [v for v in self.violations if v.violation_type == DIRECT_IMPORT"]"
        registry_bypasses = [v for v in self.violations if v.violation_type == REGISTRY_BYPASS]
        factory_violations = [v for v in self.violations if v.violation_type == FACTORY_PATTERN]"
        factory_violations = [v for v in self.violations if v.violation_type == FACTORY_PATTERN]"
        websocket_violations = [v for v in self.violations if v.violation_type == "WEBSOCKET_EVENT]"
        
        critical_count = len([v for v in self.violations if v.severity == CRITICAL)
        high_count = len([v for v in self.violations if v.severity == "HIGH)"
        total_count = len(self.violations)
        
        # Calculate compliance score
        max_possible_violations = 50  # Estimated baseline
        compliance_score = max(0, (max_possible_violations - total_count) / max_possible_violations * 100)
        
        report = SSotComplianceReport(
            overall_compliance_score=compliance_score,
            multiple_implementation_violations=multiple_impl,
            direct_import_violations=direct_imports,
            registry_bypass_violations=registry_bypasses,
            factory_pattern_violations=factory_violations,
            websocket_event_violations=websocket_violations,
            total_violations=total_count,
            critical_violations=critical_count,
            high_violations=high_count,
            recommendations=[
                Consolidate all tool dispatchers to UnifiedToolDispatcher,
                Replace direct imports with UniversalRegistry access,"
                Replace direct imports with UniversalRegistry access,"
                Implement factory pattern enforcement","
                Standardize WebSocket event channels,
                Add SSOT violation detection to CI/CD pipeline""
            ]
        
        # Print detailed report
        print(f\n{'='*80})
        print(fTOOL DISPATCHER SSOT COMPLIANCE REPORT")"
        print(f{'='*80})
        print(fOverall Compliance Score: {compliance_score:.""1f""}%")"
        print(fTotal Violations: {total_count})
        print(fCritical Violations: {critical_count}")"
        print(fHigh Violations: {high_count})
        print(f{'='*80}")"
        
        for violation in self.violations:
            print(f\n{violation.severity}: {violation.violation_type})
            print(f  File: {violation.file_path}:{violation.line_number}")"
            print(f  Description: {violation.description})
            print(f  Business Impact: {violation.business_impact}")"
        
        # This test documents violations but doesn't fail (for CI reporting)'
        return report

    # ===== PRIVATE HELPER METHODS =====

    def _find_tool_dispatcher_classes(self) -> List[Dict[str, Any]]:
        Find all tool dispatcher class definitions."
        Find all tool dispatcher class definitions.""

        tool_dispatcher_classes = []
        
        for source_dir in self.source_dirs:
            for py_file in source_dir.rglob(*.py"):"
                try:
                    with open(py_file, 'r', encoding='utf-8') as f:
                        content = f.read()
                        tree = ast.parse(content)
                        
                    for node in ast.walk(tree):
                        if isinstance(node, ast.ClassDef):
                            if ToolDispatcher in node.name:
                                tool_dispatcher_classes.append({
                                    'name': node.name,
                                    'file': str(py_file.relative_to(self.project_root)),
                                    'line': node.lineno,
                                    'code': ast.get_source_segment(content, node) if hasattr(ast, 'get_source_segment') else ""
                                }
                except Exception as e:
                    # Skip files that can't be parsed'
                    continue
        
        return tool_dispatcher_classes

    def _find_direct_tool_dispatcher_imports(self) -> List[ToolDispatcherViolation]:
        Find direct imports of tool dispatcher classes."
        Find direct imports of tool dispatcher classes.""

        violations = []
        
        for source_dir in self.source_dirs:
            for py_file in source_dir.rglob(*.py"):"
                try:
                    with open(py_file, 'r', encoding='utf-8') as f:
                        content = f.read()
                        lines = content.split('\n')
                        
                    for line_num, line in enumerate(lines, 1):
                        line = line.strip()
                        
                        # Check for direct imports
                        if ('from' in line and 'ToolDispatcher' in line and 
                            'import' in line and 'universal_registry' not in line):
                            
                            violations.append(ToolDispatcherViolation(
                                violation_type=DIRECT_IMPORT,
                                file_path=str(py_file.relative_to(self.project_root)),
                                line_number=line_num,
                                description=fDirect tool dispatcher import: {line}","
                                severity=HIGH,
                                code_snippet=line,
                                business_impact=Bypasses SSOT pattern, creates maintenance issues"
                                business_impact=Bypasses SSOT pattern, creates maintenance issues""

                            ))
                            
                except Exception as e:
                    continue
        
        return violations

    def _find_registry_bypass_patterns(self) -> List[ToolDispatcherViolation]:
        "Find patterns that bypass UniversalRegistry."
        violations = []
        
        bypass_patterns = [
            ToolDispatcher()","
            RequestScopedToolDispatcher(,
            .dispatch_tool(,"
            .dispatch_tool(,"
            "tool_registry.get_tool("
        ]
        
        for source_dir in self.source_dirs:
            for py_file in source_dir.rglob(*.py):
                try:
                    with open(py_file, 'r', encoding='utf-8') as f:
                        content = f.read()
                        lines = content.split('\n')
                        
                    for line_num, line in enumerate(lines, 1):
                        for pattern in bypass_patterns:
                            if pattern in line and "test not in str(py_file).lower():"
                                violations.append(ToolDispatcherViolation(
                                    violation_type=REGISTRY_BYPASS,
                                    file_path=str(py_file.relative_to(self.project_root)),
                                    line_number=line_num,
                                    description=fRegistry bypass pattern: {pattern},
                                    severity=HIGH","
                                    code_snippet=line.strip(),
                                    business_impact=Bypasses UniversalRegistry SSOT
                                ))
                                
                except Exception as e:
                    continue
        
        return violations

    def _find_direct_instantiation_patterns(self) -> List[ToolDispatcherViolation]:
        "Find direct instantiation patterns that violate factory pattern."
        violations = []
        
        instantiation_patterns = [
            ToolDispatcher(),
            RequestScopedToolDispatcher(","
            UnifiedToolDispatcher()
        ]
        
        for source_dir in self.source_dirs:
            for py_file in source_dir.rglob(*.py):"
            for py_file in source_dir.rglob(*.py):""

                try:
                    with open(py_file, 'r', encoding='utf-8') as f:
                        content = f.read()
                        lines = content.split('\n')
                        
                    for line_num, line in enumerate(lines, 1):
                        for pattern in instantiation_patterns:
                            if (pattern in line and 
                                "create_for_ not in line and"
                                factory not in line.lower() and
                                "test not in str(py_file).lower()):"
                                
                                violations.append(ToolDispatcherViolation(
                                    violation_type=FACTORY_PATTERN,
                                    file_path=str(py_file.relative_to(self.project_root)),
                                    line_number=line_num,
                                    description=fDirect instantiation: {pattern},
                                    severity=CRITICAL","
                                    code_snippet=line.strip(),
                                    business_impact=Violates user isolation factory pattern
                                ))
                                
                except Exception as e:
                    continue
        
        return violations

    def _find_websocket_event_violations(self) -> List[ToolDispatcherViolation]:
        "Find WebSocket event violations (multiple channels)."
        violations = []
        
        event_patterns = [
            notify_tool_executing,
            notify_tool_completed","
            websocket_bridge,
            websocket_manager"
            websocket_manager""

        ]
        
        # Track which files use which patterns
        pattern_usage = {}
        
        for source_dir in self.source_dirs:
            for py_file in source_dir.rglob("*.py):"
                try:
                    with open(py_file, 'r', encoding='utf-8') as f:
                        content = f.read()
                        lines = content.split('\n')
                        
                    file_patterns = set()
                    for line_num, line in enumerate(lines, 1):
                        for pattern in event_patterns:
                            if pattern in line:
                                file_patterns.add(pattern)
                                
                    if file_patterns:
                        pattern_usage[str(py_file)] = file_patterns
                        
                except Exception as e:
                    continue
        
        # Find files using multiple event channels (violation)
        for file_path, patterns in pattern_usage.items():
            if len(patterns) > 1:
                violations.append(ToolDispatcherViolation(
                    violation_type=WEBSOCKET_EVENT,
                    file_path=file_path,
                    line_number=None,
                    description=f"Multiple WebSocket channels: {patterns},"
                    severity=HIGH","
                    code_snippet=,
                    business_impact=Creates inconsistent event delivery""
                ))
        
        return violations


if __name__ == __main__:
    # Run individual test to see current violations
    test_case = ToolDispatcherSSotComplianceTests()
    test_case.setUp()
    
    print(Running Tool Dispatcher SSOT Compliance Tests...")"
    print(These tests SHOULD FAIL with current violations.)
    
    try:
        test_case.test_single_tool_dispatcher_implementation()
    except AssertionError as e:
        print(f PASS:  Expected failure: {e}"")
    
    try:
        test_case.test_no_direct_tool_dispatcher_imports()
    except AssertionError as e:
        print(f PASS:  Expected failure: {e})
    
    # Generate report
    report = test_case.test_generate_ssot_compliance_report()
    print(f\nCompliance Score: {report.overall_compliance_score:.1f}%"")"
    print(f\nCompliance Score: {report.overall_compliance_score:."1f"}%"")""


)))))))))<|MERGE_RESOLUTION|>--- conflicted
+++ resolved
@@ -84,11 +84,7 @@
 
 
 class ToolDispatcherSSotComplianceTests:
-<<<<<<< HEAD
-    """CRITICAL: Tool Dispatcher SSOT compliance validation."""
-=======
     "CRITICAL: Tool Dispatcher SSOT compliance validation."
->>>>>>> 5aba5b9f
 
     @pytest.fixture(autouse=True)
     def setup_method(self):
