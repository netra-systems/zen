--- conflicted
+++ resolved
@@ -25,13 +25,9 @@
 
 
 class SecretConfigValidationIssue683Tests(SSotBaseTestCase):
-<<<<<<< HEAD
-    """
-=======
     "
     ""
 
->>>>>>> 5aba5b9f
     Unit tests to reproduce secret configuration validation failures in staging environment.
 
     These tests identify specific validation gaps in SecretConfig class that cause
