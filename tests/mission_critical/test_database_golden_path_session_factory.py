--- conflicted
+++ resolved
@@ -81,11 +81,7 @@
 
 
 class DatabaseGoldenPathSessionFactoryTests(SSotAsyncTestCase):
-<<<<<<< HEAD
-
-=======
     pass
->>>>>>> 5aba5b9f
     def create_user_context(self) -> UserExecutionContext:
         "Create isolated user execution context for golden path tests"
         return UserExecutionContext.from_request(
