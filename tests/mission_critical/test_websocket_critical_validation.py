--- conflicted
+++ resolved
@@ -188,11 +188,7 @@
 
 
 class WebSocketCriticalValidationTests:
-<<<<<<< HEAD
-    """Critical WebSocket validation tests using REAL WebSocket connections."""
-=======
     Critical WebSocket validation tests using REAL WebSocket connections.""
->>>>>>> 5aba5b9f
     
     @pytest.fixture(autouse=True)
     async def setup_test_environment(self):
@@ -667,13 +663,9 @@
 
 
 class WebSocketEventContentTests:
-<<<<<<< HEAD
-    """Test WebSocket event content validation."""
-=======
     Test WebSocket event content validation."
     Test WebSocket event content validation.""
 
->>>>>>> 5aba5b9f
     
     @pytest.fixture(autouse=True)
     async def setup_content_testing(self):
