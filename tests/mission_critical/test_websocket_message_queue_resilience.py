#!/usr/bin/env python3
"""

MISSION CRITICAL: WebSocket Message Queue Resilience Test

This test validates that the WebSocket message queue never permanently loses messages
and has comprehensive recovery mechanisms for all failure scenarios.

CRITICAL REQUIREMENTS VALIDATED:
    1.0No permanent message loss - all messages either succeed or go to DLQ
2.0Exponential backoff retry mechanism works correctly  
3.0Circuit breaker integration prevents cascade failures
4.0Dead Letter Queue captures and allows investigation of failed messages
5.0Background retry processor recovers failed messages
6.0Comprehensive state transitions and logging
""
""


"""
"""

import asyncio
import json
import pytest
import time
from datetime import datetime, timedelta, UTC
from typing import Dict, Any, List
from unittest.mock import patch, AsyncMock

from netra_backend.app.services.websocket.message_queue import ()
MessageQueue, QueuedMessage, MessageStatus, MessagePriority

from netra_backend.app.core.circuit_breaker import CircuitBreakerOpenError
from shared.isolated_environment import get_env


class MockHandler:
    "Mock message handler for testing different failure scenarios"

    def __init__(self):
        self.call_count = 0
self.failure_mode = None
self.failure_count_limit = 0

    async def __call__(self, user_id: str, payload: Dict[str, Any]:
        self.call_count += 1

        if self.failure_mode == "always_fail:"
raise Exception(fSimulated failure {self.call_count})

        if self.failure_mode == fail_then_succeed and self.call_count <= self.failure_count_limit:""
if self.failure_mode == fail_then_succeed and self.call_count <= self.failure_count_limit:""
raise Exception(fTemporary failure {self.call_count}")"

        if self.failure_mode == timeout:
            await asyncio.sleep(60)  # Simulate timeout

        # Success case
return {processed": True, call_count: self.call_count}"


@pytest.mark.mission_critical
@pytest.mark.asyncio
class WebSocketMessageQueueResilienceTests:
<<<<<<< HEAD
    """Mission critical tests for WebSocket message queue resilience"""
=======
    Mission critical tests for WebSocket message queue resilience""
Mission critical tests for WebSocket message queue resilience""

>>>>>>> 5aba5b9f

    @pytest.fixture
async def message_queue_with_mock_redis(self):
        "Create message queue with comprehensive mocking"
mock_redis = AsyncMock()

        # Redis storage simulation
self.redis_storage = {}
self.redis_lists = {}
self.redis_zsets = {}

        async def mock_set(key, value, ex=None):
            self.redis_storage[key] = {value": value, expires: time.time() + (ex or 3600)}"

        async def mock_get(key):
            if key in self.redis_storage:
                entry = self.redis_storage[key]
if time.time() < entry[expires]:
                    return entry[value]""
return entry[value]""

                else:
                    del self.redis_storage[key]
return None

        async def mock_delete(key):
            if key in self.redis_storage:
                del self.redis_storage[key]

        async def mock_lpush(key, value):
            if key not in self.redis_lists:
                self.redis_lists[key] = []
self.redis_lists[key].insert(0, value)

        async def mock_rpop(key):
            if key in self.redis_lists and self.redis_lists[key]:
                return self.redis_lists[key].pop()
return None

        async def mock_keys(pattern):
            return [k for k in self.redis_storage.keys() if pattern.replace(*", ) in k]"

        async def mock_zadd(key, mapping):
            if key not in self.redis_zsets:
                self.redis_zsets[key] = {}
self.redis_zsets[key].update(mapping)

        async def mock_zrange(key, start, stop, desc=False):
            if key not in self.redis_zsets:
                return []
items = list(self.redis_zsets[key].keys())
if desc:
                items.reverse()
return items[start:stop+1] if stop >= 0 else items[start:]

        async def mock_zrem(key, member):
            if key in self.redis_zsets and member in self.redis_zsets[key]:
                del self.redis_zsets[key][member]

        # Configure mock
mock_redis.set = mock_set
mock_redis.get = mock_get
mock_redis.delete = mock_delete
mock_redis.lpush = mock_lpush
mock_redis.rpop = mock_rpop
mock_redis.keys = mock_keys
mock_redis.zadd = mock_zadd
mock_redis.zrange = mock_zrange
mock_redis.zrem = mock_zrem
mock_redis.llen = AsyncMock(return_value=0)

        with patch('netra_backend.app.services.websocket.message_queue.redis_manager', mock_redis):
            queue = MessageQueue()

            # Mock circuit breakers to be initially closed
queue.message_circuit.can_execute = lambda: True
queue.message_circuit.record_success = lambda: None
queue.message_circuit.record_failure = lambda error_type: None

            queue.redis_circuit.can_execute = lambda: True
queue.redis_circuit.record_success = lambda: None
queue.redis_circuit.record_failure = lambda error_type: None

            return queue, mock_redis

    @pytest.fixture
def test_messages(self):
        Create test messages for various scenarios""
return [
QueuedMessage(
id=ftest-msg-{i:""03d""}
user_id=fuser-{i}
type="test_message,"
payload={test_data: fdata-{i}, index: i}
priority=MessagePriority.NORMAL

for i in range(1, 6)


    @pytest.mark.asyncio
async def test_critical_no_permanent_message_loss(self, message_queue_with_mock_redis, test_messages):
        "CRITICAL: Validate no messages are permanently lost - all either succeed or go to DLQ"
queue, mock_redis = message_queue_with_mock_redis

        # Register handler that always fails
failing_handler = MockHandler()
failing_handler.failure_mode = always_fail""
failing_handler.failure_mode = always_fail""
queue.register_handler("test_message, failing_handler)"

        # Enqueue test messages
for message in test_messages:
            result = await queue.enqueue(message)
assert result is True, "fFailed to enqueue message {message.id}"

        # Start processing
await queue.process_queue(worker_count=2)

        # Let processing run for a bit
await asyncio.sleep(0.5)

        # Process retry batches to simulate background retry processor
for _ in range(6):  # Simulate multiple retry cycles
await queue._process_retry_batch()
await asyncio.sleep(0.1)

        # Stop processing
await queue.stop_processing()

        # Verify all messages either completed or are in DLQ
dlq_messages = await queue.get_dead_letter_queue_messages()

        # All messages should be accounted for (either succeeded or in DLQ)
total_accounted = len(dlq_messages)

        assert total_accounted == len(test_messages), \
f"Message loss detected! Expected {len(test_messages)} messages, found {total_accounted}"

        # Verify each message has proper DLQ structure
for dlq_msg in dlq_messages:
            assert final_error" in dlq_msg, DLQ message missing final_error"
assert moved_to_dlq_at in dlq_msg, "DLQ message missing timestamp"
assert retry_history" in dlq_msg, DLQ message missing retry history"
assert dlq_msg[status] in [MessageStatus.DEAD_LETTER.value, "MessageStatus.RETRY_EXHAUSTED.value]"

    @pytest.mark.asyncio
async def test_critical_exponential_backoff_progression(self, message_queue_with_mock_redis, test_messages):
        CRITICAL: Validate exponential backoff prevents thundering herd""
queue, mock_redis = message_queue_with_mock_redis

        message = test_messages[0]

        # Test exponential backoff progression
expected_ranges = [
(1, 1),      # retry_count 0: base delay
(1, 3),      # retry_count 1: ~""2s"" with jitter
(2, 5),      # retry_count 2: ~""4s"" with jitter  
(4, 10),     # retry_count 3: ~""8s"" with jitter
(8, 20),     # retry_count 4: ~""16s"" with jitter


        for retry_count, (min_delay, max_delay) in enumerate(expected_ranges):
            message.retry_count = retry_count
delay = message.calculate_next_retry_delay()

            assert min_delay <= delay <= max_delay, \
fRetry count {retry_count}: delay {delay} not in range [{min_delay}, {max_delay}]

        # Test jitter prevents identical delays (thundering herd prevention)
message.retry_count = 3
delays = [message.calculate_next_retry_delay() for _ in range(20)]
unique_delays = set(delays)

        assert len(unique_delays) > 1, "Jitter not working - all delays identical (thundering herd risk)"

        # All delays should be reasonable
for delay in delays:
            assert 1 <= delay <= 60, "fDelay {delay} outside reasonable bounds"

    @pytest.mark.asyncio
async def test_critical_circuit_breaker_prevents_cascade_failures(self, message_queue_with_mock_redis, test_messages):
        CRITICAL: Circuit breaker prevents cascade failures""
queue, mock_redis = message_queue_with_mock_redis

        # Mock circuit breaker in open state
circuit_breaker_open = True
queue.redis_circuit.can_execute = lambda: not circuit_breaker_open

        # Try to enqueue when circuit breaker is open
message = test_messages[0]
result = await queue.enqueue(message)

        # Should still accept message but queue for circuit breaker retry
assert result is True, "Circuit breaker should gracefully handle messages, not reject them"

        # Verify message was queued for circuit breaker retry
cb_retry_keys = await mock_redis.keys("circuit_breaker_retry:*)"
assert len(cb_retry_keys) > 0, "Message not queued for circuit breaker retry"

        # Simulate circuit breaker recovery
circuit_breaker_open = False

        # Process circuit breaker retries
await queue._process_circuit_breaker_retries()

        # Verify messages are processed when circuit breaker recovers
# (In a real scenario, the message would be re-enqueued normally)

    @pytest.mark.asyncio
async def test_critical_dead_letter_queue_investigation_capability(self, message_queue_with_mock_redis, test_messages):
        CRITICAL: Dead Letter Queue provides comprehensive failure investigation data""
queue, mock_redis = message_queue_with_mock_redis

        message = test_messages[0]
message.retry_count = 5  # Exhaust retries

        # Add some retry history
now = datetime.now(UTC)
message.retry_history = [
now - timedelta(minutes=5)
now - timedelta(minutes=3)
now - timedelta(minutes=1)


        final_error = Critical business logic failure

        # Move to DLQ
await queue._move_to_dead_letter_queue(message, final_error)

        # Retrieve DLQ messages
dlq_messages = await queue.get_dead_letter_queue_messages()

        assert len(dlq_messages) == 1, "DLQ should contain exactly one message"

        dlq_data = dlq_messages[0]

        # Verify comprehensive investigation data
required_fields = [
final_error, moved_to_dlq_at, retry_history, ""
final_error, moved_to_dlq_at, retry_history, ""
"total_processing_time, id, user_id, type, "payload""
"total_processing_time, id, user_id, type, "payload""


        for field in required_fields:
            assert field in dlq_data, "fDLQ missing critical field: {field}"

        assert dlq_data[final_error] == final_error""
assert dlq_data[final_error] == final_error""
assert len(dlq_data[retry_history"] == 3, Retry history not preserved"
assert dlq_data[id] == message.id
assert isinstance(dlq_data["total_processing_time], (int, float))"

    @pytest.mark.asyncio
async def test_critical_dlq_message_reprocessing(self, message_queue_with_mock_redis, test_messages):
        CRITICAL: Messages can be recovered from DLQ and reprocessed""
CRITICAL: Messages can be recovered from DLQ and reprocessed""

        queue, mock_redis = message_queue_with_mock_redis

        # Put message in DLQ
message = test_messages[0]
message.status = MessageStatus.DEAD_LETTER
message.permanent_failure = True
await queue._move_to_dead_letter_queue(message, "Test error)"

        # Register successful handler
success_handler = MockHandler()  # Default mode is success
queue.register_handler(test_message, success_handler)

        # Reprocess from DLQ
success = await queue.reprocess_dead_letter_message(message.id)

        assert success is True, "DLQ message reprocessing failed"

        # Verify message was removed from DLQ
dlq_messages = await queue.get_dead_letter_queue_messages()
dlq_ids = [msg[id] for msg in dlq_messages]

        assert message.id not in dlq_ids, Message not removed from DLQ after reprocessing""
assert message.id not in dlq_ids, Message not removed from DLQ after reprocessing""


    @pytest.mark.asyncio
async def test_critical_retry_eventually_succeeds(self, message_queue_with_mock_redis, test_messages):
        "CRITICAL: Transient failures eventually succeed through retry mechanism"
queue, mock_redis = message_queue_with_mock_redis

        # Register handler that fails 3 times then succeeds
retry_handler = MockHandler()
retry_handler.failure_mode = "fail_then_succeed"
retry_handler.failure_count_limit = 3
queue.register_handler(test_message, retry_handler)

        message = test_messages[0]
await queue.enqueue(message)

        # Start processing
await queue.process_queue(worker_count=1)
await asyncio.sleep(0.1)  # Let initial processing fail

        # Simulate multiple retry cycles
for cycle in range(10):  # Up to 10 retry cycles
await queue._process_retry_batch()
await asyncio.sleep(0.5)

            # Check if message succeeded
if retry_handler.call_count > 3:  # Should succeed after 3 failures
break

        await queue.stop_processing()

        # Verify handler was called more than failure limit (indicating success)
assert retry_handler.call_count > 3, \
fHandler called only {retry_handler.call_count} times, should succeed after 3 failures

        # Verify no DLQ messages (should have succeeded)
dlq_messages = await queue.get_dead_letter_queue_messages()
assert len(dlq_messages) == 0, Message should not be in DLQ after successful retry""

    @pytest.mark.asyncio
async def test_critical_comprehensive_logging_and_observability(self, message_queue_with_mock_redis, test_messages):
        CRITICAL: All state transitions are logged with comprehensive context""
CRITICAL: All state transitions are logged with comprehensive context""

        queue, mock_redis = message_queue_with_mock_redis

        with patch('netra_backend.app.services.websocket.message_queue.logger') as mock_logger:
            # Register failing handler
failing_handler = MockHandler()
failing_handler.failure_mode = always_fail""
failing_handler.failure_mode = always_fail""

            queue.register_handler(test_message, failing_handler)

            message = test_messages[0]

            # Process message through failure
await queue.enqueue(message)
await queue._process_message(message)

            # Verify comprehensive logging was called
assert mock_logger.error.called, Error logging not called for failed message""

            # Check structured logging data
error_calls = [call for call in mock_logger.error.call_args_list 
if call[1] and 'extra' in call[1]]

            assert len(error_calls) > 0, "No structured logging found"

            extra_data = error_calls[0][1]['extra']
required_fields = ['message_id', 'message_type', 'retry_count', 'error_type', 'user_id']

            for field in required_fields:
                assert field in extra_data, fMissing required logging field: {field}""
assert field in extra_data, fMissing required logging field: {field}""


    @pytest.mark.asyncio
async def test_critical_background_retry_processor_resilience(self, message_queue_with_mock_redis, test_messages):
        "CRITICAL: Background retry processor is resilient to errors"
queue, mock_redis = message_queue_with_mock_redis

        # Start background processor
await queue.process_queue(worker_count=1)

        # Verify retry task is running
assert queue._retry_task is not None, Background retry task not started""
assert not queue._retry_task.done(), "Background retry task exited prematurely"

        # Simulate retry processor error (Redis failure)
original_get = mock_redis.get

        async def failing_get(key):
            if retry: in key:""
if retry: in key:""
raise Exception("Redis connection failed)"
return await original_get(key)

        mock_redis.get = failing_get

        # Let retry processor run with errors
await asyncio.sleep(0.1)

        # Verify retry task is still running despite errors
assert not queue._retry_task.done(), "Background retry task failed due to Redis error"

        # Restore Redis functionality
mock_redis.get = original_get

        await queue.stop_processing()

    @pytest.mark.asyncio
async def test_critical_message_lifecycle_state_integrity(self, message_queue_with_mock_redis, test_messages):
        "CRITICAL: Message state transitions maintain integrity"
queue, mock_redis = message_queue_with_mock_redis

        message = test_messages[0]

        # Test valid state transitions
valid_transitions = [
(MessageStatus.PENDING, MessageStatus.PROCESSING)
(MessageStatus.PROCESSING, MessageStatus.COMPLETED)
(MessageStatus.PROCESSING, MessageStatus.RETRYING)
(MessageStatus.RETRYING, MessageStatus.PROCESSING)
(MessageStatus.RETRYING, MessageStatus.RETRY_EXHAUSTED)
(MessageStatus.RETRY_EXHAUSTED, MessageStatus.DEAD_LETTER)
(MessageStatus.PROCESSING, MessageStatus.CIRCUIT_BREAKER_OPEN)


        for from_status, to_status in valid_transitions:
            message.status = from_status
message.status = to_status
assert message.status == to_status, fInvalid transition {from_status} -> {to_status}""
assert message.status == to_status, fInvalid transition {from_status} -> {to_status}""

        
        # Test retry eligibility logic
message.retry_count = 0
message.permanent_failure = False
message.status = MessageStatus.PENDING
assert message.should_retry() is True, "Fresh message should be retryable"

        message.retry_count = 5  # max_retries
assert message.should_retry() is False, "Message at max retries should not retry"

        message.permanent_failure = True
message.retry_count = 2
assert message.should_retry() is False, "Permanently failed message should not retry"


if __name__ == __main__":"
# MIGRATED: Use SSOT unified test runner
# python tests/unified_test_runner.py --category unit
pass  # TODO: Replace with appropriate SSOT test execution
)
"""<|MERGE_RESOLUTION|>--- conflicted
+++ resolved
@@ -63,13 +63,9 @@
 @pytest.mark.mission_critical
 @pytest.mark.asyncio
 class WebSocketMessageQueueResilienceTests:
-<<<<<<< HEAD
-    """Mission critical tests for WebSocket message queue resilience"""
-=======
     Mission critical tests for WebSocket message queue resilience""
 Mission critical tests for WebSocket message queue resilience""
 
->>>>>>> 5aba5b9f
 
     @pytest.fixture
 async def message_queue_with_mock_redis(self):
