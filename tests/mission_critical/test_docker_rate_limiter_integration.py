"""

Mission Critical Tests: Docker Rate Limiter Integration

TEAM DELTA INFRASTRUCTURE TESTS: Comprehensive rate limiting and backpressure handling
LIFE OR DEATH CRITICAL: Platform must handle 100+ concurrent Docker operations

This test suite validates that ALL Docker operations go through the rate limiter
"""

to prevent Docker daemon crashes from concurrent operation storms.

CRITICAL: These tests protect the $2M+ ARR platform from Docker daemon instability.

INFRASTRUCTURE VALIDATION:
    - Performance benchmarks (throughput, latency, resource usage)
- Rate limiting and exponential backoff handling  
- Backpressure management under extreme load
- Circuit breaker integration and failover
- Resource cleanup efficiency
- Concurrent operation stability
"
""


import pytest
import subprocess
import threading
import time
import asyncio
import statistics
import psutil
import random
import logging
import uuid
import gc
from concurrent.futures import ThreadPoolExecutor
from typing import List, Dict, Any, Tuple, Optional
from dataclasses import dataclass
from datetime import datetime, timedelta
import sys
from pathlib import Path

from shared.isolated_environment import IsolatedEnvironment

# Add project root to path for imports
sys.path.insert(0, str(Path(__file__).parent.parent.parent))

from test_framework.docker_rate_limiter import ()
    get_docker_rate_limiter, 
    execute_docker_command,
    docker_health_check,
    DockerCommandResult
)
# Replace missing docker_circuit_breaker with unified circuit breaker
from netra_backend.app.core.resilience.unified_circuit_breaker import ()
    UnifiedCircuitBreaker as DockerCircuitBreaker,
    UnifiedCircuitBreakerState as CircuitBreakerState
)
from netra_backend.app.core.circuit_breaker import ()
    CircuitBreakerOpenError as DockerCircuitBreakerError,
    get_circuit_breaker as get_circuit_breaker_manager
)

# Create wrapper for docker command execution with circuit breaker
def execute_docker_command_with_circuit_breaker(command, timeout=30):
    "Execute docker command with circuit breaker protection."
    circuit_breaker = DockerCircuitBreaker(
        failure_threshold=3,
        timeout_duration=60,
        expected_exception=Exception
    )
    return circuit_breaker.call(lambda: command, timeout=timeout)
from test_framework.docker_introspection import DockerIntrospector
from test_framework.port_conflict_fix import DockerPortManager, PortConflictResolver
from test_framework.unified_docker_manager import UnifiedDockerManager
from netra_backend.app.core.unified_error_handler import UnifiedErrorHandler
from netra_backend.app.db.database_manager import DatabaseManager
from netra_backend.app.clients.auth_client_core import AuthServiceClient
from shared.isolated_environment import get_env

# Configure logging
logging.basicConfig(level=logging.INFO, format='%(asctime)s - %(name)s - %(levelname)s - %(message)s')
logger = logging.getLogger(__name__)

@dataclass
class RateLimiterMetrics:
    "Track rate limiter performance metrics."
    total_operations: int = 0
    rate_limited_operations: int = 0
    successful_operations: int = 0
    failed_operations: int = 0
    avg_wait_time_ms: float = 0.0
    max_wait_time_ms: float = 0.0
    throughput_ops_per_sec: float = 0.0
    backoff_events: int = 0
    circuit_breaker_trips: int = 0


class DockerRateLimiterIntegrationTests:
<<<<<<< HEAD
    """Test Docker rate limiter integration across all modules."""
=======
    "Test Docker rate limiter integration across all modules."
>>>>>>> 5aba5b9f
    
    def test_rate_limiter_singleton_behavior(self):
        Test that rate limiter maintains singleton behavior.""
        limiter1 = get_docker_rate_limiter()
        limiter2 = get_docker_rate_limiter()
        
        assert limiter1 is limiter2, "Rate limiter should be singleton"
        assert limiter1.min_interval > 0, Rate limiter should have minimum interval"
        assert limiter1.min_interval > 0, Rate limiter should have minimum interval"
        assert limiter1.max_concurrent > 0, Rate limiter should allow concurrent operations"
        assert limiter1.max_concurrent > 0, Rate limiter should allow concurrent operations""

    
    def test_basic_docker_command_execution(self):
        Test basic Docker command execution through rate limiter.""
        # Test a safe Docker command that should always work
        result = execute_docker_command([docker, version, --format, "{{.Server.Version))]"
        
        assert isinstance(result, "DockerCommandResult)"
        assert result.duration > 0, Command should have measurable duration"
        assert result.duration > 0, Command should have measurable duration"
        assert result.retry_count >= 0, "Retry count should be non-negative"
        
        # Verify rate limiting statistics
        limiter = get_docker_rate_limiter()
        stats = limiter.get_statistics()
        assert stats[total_operations"] > 0, Operations should be tracked"
    
    def test_concurrent_docker_operations_are_rate_limited(self):
        Test that concurrent Docker operations respect rate limiting."
        Test that concurrent Docker operations respect rate limiting.""

        limiter = get_docker_rate_limiter()
        initial_stats = limiter.get_statistics()
        
        # Execute multiple Docker commands concurrently
        def run_docker_command(index: int) -> DockerCommandResult:
            return execute_docker_command([
                "docker, version, --format, fTest-{index}"
            ]
        
        start_time = time.time()
        with ThreadPoolExecutor(max_workers=5) as executor:
            futures = [executor.submit(run_docker_command, i) for i in range(10)]
            results = [future.result() for future in futures]
        end_time = time.time()
        
        # Verify all operations completed
        assert len(results) == 10, "All operations should complete"
        assert all(isinstance(r, "DockerCommandResult) for r in results), All results should be DockerCommandResult"
        
        # Verify rate limiting was applied (operations should take longer due to limiting)
        total_duration = end_time - start_time
        assert total_duration > 2.0, Rate limiting should add delay for concurrent operations"
        assert total_duration > 2.0, Rate limiting should add delay for concurrent operations""

        
        # Verify statistics updated correctly
        final_stats = limiter.get_statistics()
        assert final_stats[total_operations"] > initial_stats[total_operations]"
        assert final_stats[rate_limited_operations] >= 0
    
    def test_docker_health_check_function(self):
        "Test the convenience health check function."
        is_healthy = docker_health_check()
        assert isinstance(is_healthy, bool), Health check should return boolean"
        assert isinstance(is_healthy, bool), Health check should return boolean""

        
        # Health check should use rate limiter
        limiter = get_docker_rate_limiter()
        stats_before = limiter.get_statistics()
        
        docker_health_check()
        
        stats_after = limiter.get_statistics()
        assert stats_after["total_operations] > stats_before[total_operations], \
            Health check should go through rate limiter
    
    def test_error_handling_and_retries(self):
        ""Test that rate limiter handles errors correctly with retries."
        # Try to execute a Docker command that will fail
        result = execute_docker_command([docker, run", --invalid-flag, nonexistent:image)"
        
        assert isinstance(result, "DockerCommandResult)"
        assert result.returncode != 0, "Command should fail"
        assert result.stderr, Error should be captured""
        assert result.retry_count >= 0, "Retry count should be tracked"
    
    def test_timeout_handling(self):
        "Test rate limiter timeout handling."
        try:
            # Use a very short timeout to test timeout handling
            result = execute_docker_command(
                [docker, version], 
                timeout=0.1  # ""1ms"" timeout - should fail
            )
            # If it doesn't raise an exception, it should return an error result'
            assert result.returncode != 0 or "timeout in result.stderr.lower()"
        except Exception as e:
            # Timeout exceptions are acceptable
            assert timeout in str(e).lower() or expired in str(e).lower()


class DockerCircuitBreakerIntegrationTests:
<<<<<<< HEAD
    """Test Docker circuit breaker integration and protection."""
=======
    "Test Docker circuit breaker integration and protection."
>>>>>>> 5aba5b9f
    
    def test_circuit_breaker_creation_and_basic_operation(self):
        Test circuit breaker creation and basic command execution.""
        breaker = DockerCircuitBreaker(test-basic)
        
        assert breaker.state == CircuitBreakerState.CLOSED
        assert breaker.is_available is True
        
        # Execute a simple command
        result = breaker.execute_docker_command([docker, version", --format, {{.Client.Version))]"
        assert isinstance(result, "DockerCommandResult)"
        
        stats = breaker.get_stats()
        assert stats[total_requests] > 0
        assert stats[state"] == closed"
    
    def test_circuit_breaker_failure_detection(self):
        Test circuit breaker opens after repeated failures."
        Test circuit breaker opens after repeated failures."
        breaker = DockerCircuitBreaker("test-failure, config=None)"
        
        # Force multiple failures to trigger circuit opening
        failure_count = 0
        for i in range(6):  # More than failure threshold
            try:
                result = breaker.execute_docker_command([
                    docker, run, --invalid-flag", nonexistent:image"
                ]
                if result.returncode != 0:
                    failure_count += 1
            except Exception:
                failure_count += 1
        
        # Circuit should open after repeated failures
        stats = breaker.get_stats()
        assert stats[failed_requests] > 0, "Failures should be tracked"
        
        # If circuit opened, should fail fast
        if breaker.state == CircuitBreakerState.OPEN:
            with pytest.raises(DockerCircuitBreakerError):
                breaker.execute_docker_command([docker, "version)"
    
    def test_circuit_breaker_manager(self):
        "Test circuit breaker manager functionality."
        manager = get_circuit_breaker_manager()
        
        breaker1 = manager.get_breaker("test-manager-1)"
        breaker2 = manager.get_breaker(test-manager-2)
        breaker1_again = manager.get_breaker(test-manager-1)"
        breaker1_again = manager.get_breaker(test-manager-1)""

        
        assert breaker1 is not breaker2, Different names should give different breakers"
        assert breaker1 is not breaker2, Different names should give different breakers"
        assert breaker1 is breaker1_again, "Same name should give same breaker"
        
        # Test getting all stats
        all_stats = manager.get_all_stats()
        assert test-manager-1" in all_stats"
        assert test-manager-2 in all_stats
    
    def test_convenience_function_with_circuit_breaker(self):
        "Test convenience function for circuit breaker execution."
        result = execute_docker_command_with_circuit_breaker(
            [docker, version], 
            breaker_name="test-convenience"
        )
        
        assert isinstance(result, "DockerCommandResult)"
        
        # Verify the breaker was created and used
        manager = get_circuit_breaker_manager()
        breaker_stats = manager.get_all_stats()
        assert test-convenience in breaker_stats
        assert breaker_stats[test-convenience][total_requests"] > 0"


class DockerIntrospectionRateLimiterIntegrationTests:
<<<<<<< HEAD
    """Test that Docker introspection uses rate limiter."""
=======
    "Test that Docker introspection uses rate limiter."
>>>>>>> 5aba5b9f
    
    def test_docker_introspection_uses_rate_limiter(self):
        ""Test that DockerIntrospector uses rate-limited Docker commands."
        introspector = DockerIntrospector(docker-compose.test.yml, test-introspection")"
        
        # Get initial rate limiter stats
        limiter = get_docker_rate_limiter()
        initial_stats = limiter.get_statistics()
        
        # Perform introspection operations
        try:
            # This should use rate-limited Docker commands internally
            service_status = introspector._get_service_status(None)
            
            # Verify rate limiter was used
            final_stats = limiter.get_statistics()
            assert final_stats["total_operations] > initial_stats[total_operations], \
                DockerIntrospector should use rate-limited Docker commands
                
        except Exception as e:
            # It's OK if the docker-compose file doesn't exist for this test
            # We're mainly testing that the rate limiter was attempted to be used'
            if No such file" in str(e) or not found in str(e):"
                final_stats = limiter.get_statistics() 
                assert final_stats[total_operations] >= initial_stats[total_operations]
            else:
                raise
    
    def test_resource_usage_collection_uses_rate_limiter(self):
        "Test that resource usage collection uses rate limiter."
        introspector = DockerIntrospector()
        limiter = get_docker_rate_limiter()
        
        initial_stats = limiter.get_statistics()
        
        # This should trigger rate-limited Docker stats command
        try:
            resource_usage = introspector._get_resource_usage([)
            final_stats = limiter.get_statistics()
            
            assert final_stats[total_operations] > initial_stats[total_operations], \
                "Resource usage collection should use rate limiter"
                
        except Exception:
            # Even if the command fails, it should have gone through rate limiter
            final_stats = limiter.get_statistics()
            assert final_stats[total_operations] >= initial_stats[total_operations]


class PortConflictFixRateLimiterIntegrationTests:
<<<<<<< HEAD
    """Test that port conflict resolution uses rate limiter."""
=======
    "Test that port conflict resolution uses rate limiter."
>>>>>>> 5aba5b9f
    
    def test_cleanup_stale_containers_uses_rate_limiter(self):
        Test that stale container cleanup uses rate limiter.""
        limiter = get_docker_rate_limiter()
        initial_stats = limiter.get_statistics()
        
        # This should trigger rate-limited Docker commands
        cleaned_count = PortConflictResolver.cleanup_stale_docker_containers(test-prefix-nonexistent)
        
        final_stats = limiter.get_statistics()
        assert final_stats[total_operations] > initial_stats[total_operations"], \
            "Container cleanup should use rate limiter"
        assert isinstance(cleaned_count, "int), Should return count of cleaned containers"


class RateLimiterStatisticsTests:
<<<<<<< HEAD
    """Test rate limiter statistics and monitoring."""
=======
    "Test rate limiter statistics and monitoring."
>>>>>>> 5aba5b9f
    
    def test_statistics_tracking(self):
        "Test that rate limiter correctly tracks statistics."
        limiter = get_docker_rate_limiter()
        
        # Reset statistics for clean test
        limiter.reset_statistics()
        
        # Execute some commands
        for i in range(3):
            execute_docker_command([docker, version, "--format, ftest-{i)]"
        
        stats = limiter.get_statistics()
        assert stats[total_operations] == 3, "Should track all operations"
        assert stats[success_rate] > 0, Should calculate success rate"
        assert stats[success_rate] > 0, Should calculate success rate"
        assert "rate_limit_percentage in stats, Should track rate limiting percentage"
    
    def test_statistics_reset(self):
        Test that statistics can be reset.""
        limiter = get_docker_rate_limiter()
        
        # Generate some statistics
        execute_docker_command([docker, version)
        
        stats_before = limiter.get_statistics()
        assert stats_before[total_operations] > 0"
        assert stats_before[total_operations] > 0""

        
        # Reset and verify
        limiter.reset_statistics()
        stats_after = limiter.get_statistics()
        
        assert stats_after["total_operations] == 0, Statistics should be reset"
        assert stats_after[failed_operations] == 0, "Failed operations should be reset"


class IntegrationRobustnessTests:
<<<<<<< HEAD
    """Test overall robustness of the integrated system."""
=======
    "Test overall robustness of the integrated system."
>>>>>>> 5aba5b9f
    
    def test_high_concurrency_stress(self):
        "Test system behavior under high concurrency stress."
        limiter = get_docker_rate_limiter()
        initial_stats = limiter.get_statistics()
        
        # Run many concurrent operations
        def stress_operation(index: int):
            try:
                return execute_docker_command([docker, version, "--format, json)"
            except Exception as e:
                return e
        
        # Use thread pool for concurrent execution
        with ThreadPoolExecutor(max_workers=10) as executor:
            futures = [executor.submit(stress_operation, i) for i in range(20)]
            results = [future.result() for future in futures]
        
        # Verify system handled the load
        final_stats = limiter.get_statistics()
        
        assert final_stats[total_operations] > initial_stats[total_operations]
        assert final_stats[total_operations] >= 20, All operations should be tracked"
        assert final_stats[total_operations] >= 20, All operations should be tracked""

        
        # Verify no complete failures (some may fail due to rate limiting, but system should survive)
        successful_results = [r for r in results if isinstance(r, DockerCommandResult) and r.returncode == 0]
        assert len(successful_results) > 0, "At least some operations should succeed"
    
    def test_error_recovery_patterns(self):
        Test that the system recovers gracefully from errors.""
        # Create a circuit breaker for testing
        breaker = DockerCircuitBreaker(test-recovery)
        
        # Execute a command that should work
        result = breaker.execute_docker_command([docker, "version)"
        assert result.returncode == 0
        
        # Verify system is still functional after success
        assert breaker.state == CircuitBreakerState.CLOSED
        assert breaker.is_available is True
        
        stats = breaker.get_stats()
        assert stats[successful_requests"] > 0"
        assert stats[success_rate] > 0


class DockerRateLimiterInfrastructureTests:
    ""Infrastructure tests for Docker rate limiter performance and reliability.""

<<<<<<< HEAD
class DockerRateLimiterInfrastructureTests:
    """Infrastructure tests for Docker rate limiter performance and reliability."""
=======
>>>>>>> 5aba5b9f
    
    def test_rate_limiter_throughput_benchmark(self):
        Benchmark rate limiter throughput under various loads.""
        logger.info([U+1F4C8] Benchmarking rate limiter throughput)
        
        limiter = get_docker_rate_limiter()
        limiter.reset_statistics()
        
        # Test different concurrency levels
        concurrency_levels = [1, 5, 10, 20]
        throughput_results = {}
        
        for concurrency in concurrency_levels:
            start_time = time.time()
            operations_per_thread = 5
            
            def rate_limited_operation(thread_id: int) -> int:
                successes = 0
                for i in range(operations_per_thread):
                    result = execute_docker_command(["docker, version, --format, f{{.Server.Version))-{thread_id)-{i)]"
                    if result.returncode == 0:
                        successes += 1
                return successes
            
            with ThreadPoolExecutor(max_workers=concurrency) as executor:
                futures = [executor.submit(rate_limited_operation, i) for i in range(concurrency)]
                results = [future.result() for future in futures]
            
            elapsed_time = time.time() - start_time
            total_operations = sum(results)
            throughput = total_operations / elapsed_time if elapsed_time > 0 else 0
            throughput_results[concurrency] = throughput
            
            logger.info(f   Concurrency {concurrency}: {throughput:.""2f""} ops/sec ({total_operations} ops in {elapsed_time:.""2f""}s))""

        
        # Validate throughput meets minimum requirements
        assert throughput_results[1] > 1.0, fSingle-threaded throughput too low: {throughput_results[1]:.""2f""} ops/sec""
        assert throughput_results[10] > 2.0, "f10-thread throughput too low: {throughput_results[10]:.""2f""} ops/sec"
        
        # Verify rate limiting is working (higher concurrency shouldn't scale linearly)'
        scaling_efficiency = throughput_results[20] / throughput_results[1] if throughput_results[1] > 0 else 0
        assert scaling_efficiency < 15, "fRate limiting not working properly: {scaling_efficiency:.""2f""}x scaling"
        
        final_stats = limiter.get_statistics()
        logger.info(f" PASS:  Rate limiter handled {final_stats['total_operations']} operations, {final_stats['rate_limited_operations']} rate-limited)"
    
    def test_exponential_backoff_behavior(self):
        "Test exponential backoff behavior under high load."
        logger.info("[U+1F4C8] Testing exponential backoff behavior)"
        
        limiter = get_docker_rate_limiter()
        limiter.reset_statistics()
        
        backoff_wait_times = []
        operation_times = []
        
        def measure_backoff_operation(index: int) -> Tuple[float, float]:
            Measure operation time and potential backoff."
            Measure operation time and potential backoff.""

            start_time = time.time()
            
            # Force high contention
            result = execute_docker_command(["docker, info, --format, f{{.Name))-backoff-{index)]"
            
            operation_time = time.time() - start_time
            
            # Estimate backoff time (operation time minus expected command time)
            expected_command_time = 0.5  # Docker info should take ~0.""5s""
            backoff_time = max(0, operation_time - expected_command_time)
            
            return operation_time, backoff_time
        
        # Create high contention scenario
        with ThreadPoolExecutor(max_workers=15) as executor:
            futures = [executor.submit(measure_backoff_operation, i) for i in range(30)]
            results = [future.result() for future in futures]
        
        operation_times = [r[0] for r in results]
        backoff_times = [r[1] for r in results]
        
        avg_operation_time = statistics.mean(operation_times)
        avg_backoff_time = statistics.mean(backoff_times)
        max_backoff_time = max(backoff_times)
        
        logger.info(f" PASS:  Backoff analysis:)"
        logger.info(f   Average operation time: {avg_operation_time:.""3f""}s")"
        logger.info(f   Average backoff time: {avg_backoff_time:.""3f""}s)
        logger.info(f   Maximum backoff time: {max_backoff_time:.3f}s)"
        logger.info(f   Maximum backoff time: {max_backoff_time:."3f"}s)""

        
        # Validate exponential backoff is working
        assert avg_backoff_time > 0.1, f"Insufficient backoff detected: {avg_backoff_time:.""3f""}s"
        assert max_backoff_time < 10.0, "fExcessive backoff detected: {max_backoff_time:.""3f""}s"
        
        final_stats = limiter.get_statistics()
        rate_limited_percentage = (final_stats['rate_limited_operations') / final_stats['total_operations') * 100
        assert rate_limited_percentage > 10, "fNot enough rate limiting: {rate_limited_percentage:.""1f""}%"
    
    def test_backpressure_handling_extreme_load(self):
        ""Test backpressure handling under extreme load conditions."
        logger.info([U+1F4C8] Testing backpressure handling under extreme load)"
        logger.info([U+1F4C8] Testing backpressure handling under extreme load)""

        
        limiter = get_docker_rate_limiter()
        limiter.reset_statistics()
        
        initial_memory = psutil.virtual_memory().used / (1024 * 1024)  # MB
        
        # Generate extreme load - many concurrent operations
        extreme_load_operations = 50
        operations_completed = 0
        operations_failed = 0
        queue_wait_times = []
        
        def extreme_load_operation(operation_id: int) -> Dict[str, Any]:
            queue_start_time = time.time()
            
            try:
                # Mix different types of operations to create varied load
                if operation_id % 3 == 0:
                    result = execute_docker_command([docker", system, info, --format, json")"
                    result = execute_docker_command([docker", system, info, --format, json")""

                elif operation_id % 3 == 1:
                    result = execute_docker_command([docker, version, --format, json")"
                else:
                    result = execute_docker_command(["docker, system, df, --format, "json)"
                    result = execute_docker_command(["docker, system, df, --format, "json)""

                
                queue_time = time.time() - queue_start_time
                
                return {
                    'operation_id': operation_id,
                    'success': result.returncode == 0,
                    'queue_time': queue_time,
                    'retry_count': result.retry_count
                }
            except Exception as e:
                return {
                    'operation_id': operation_id,
                    'success': False,
                    'queue_time': time.time() - queue_start_time,
                    'error': str(e)
                }
        
        # Execute extreme load test
        start_time = time.time()
        
        with ThreadPoolExecutor(max_workers=20) as executor:
            futures = [executor.submit(extreme_load_operation, i) for i in range(extreme_load_operations)]
            results = []
            
            for future in futures:
                try:
                    result = future.result(timeout=30)  # Generous timeout
                    results.append(result)
                    if result['success']:
                        operations_completed += 1
                    else:
                        operations_failed += 1
                    queue_wait_times.append(result['queue_time')
                except Exception as e:
                    operations_failed += 1
                    logger.warning(fExtreme load operation failed: {e})
        
        total_time = time.time() - start_time
        final_memory = psutil.virtual_memory().used / (1024 * 1024)  # MB
        memory_delta = final_memory - initial_memory
        
        # Analyze backpressure handling
        avg_queue_time = statistics.mean(queue_wait_times) if queue_wait_times else 0
        max_queue_time = max(queue_wait_times) if queue_wait_times else 0
        success_rate = (operations_completed / extreme_load_operations) * 100
        
        logger.info(f PASS:  Extreme load backpressure analysis:)
        logger.info(f   Operations completed: {operations_completed}/{extreme_load_operations} ({success_rate:.""1f""}%)")"
        logger.info(f   Average queue time: {avg_queue_time:.""3f""}s)
        logger.info(f   Maximum queue time: {max_queue_time:.""3f""}s)
        logger.info(f"   Memory delta: {memory_delta:.""1f""}MB)"
        logger.info(f   Total test time: {total_time:.""2f""}s")"
        
        # Validate backpressure is working effectively
        assert success_rate > 70, "fSuccess rate too low under extreme load: {success_rate:.""1f""}%"
        assert avg_queue_time > 0.2, fQueue time too low (no backpressure): {avg_queue_time:.3f}s"
        assert avg_queue_time > 0.2, fQueue time too low (no backpressure): {avg_queue_time:.3f}s"
        assert max_queue_time < 15.0, f"Maximum queue time excessive: {max_queue_time:.""3f""}s"
        assert abs(memory_delta) < 200, "fMemory usage change too high: {memory_delta:.""1f""}MB"
        
        final_stats = limiter.get_statistics()
        assert final_stats['total_operations'] >= operations_completed
    
    def test_rate_limiter_resource_efficiency(self):
        Test rate limiter resource efficiency and cleanup.""
        logger.info([U+1F4C8] Testing rate limiter resource efficiency)
        
        limiter = get_docker_rate_limiter()
        limiter.reset_statistics()
        
        # Monitor system resources during rate limiter operation
        initial_cpu = psutil.cpu_percent(interval=0.1)
        initial_memory = psutil.virtual_memory().used / (1024 * 1024)  # MB
        initial_threads = threading.active_count()
        
        resource_samples = []
        operations_per_batch = 10
        batch_count = 5
        
        def monitor_resources():
            "Background resource monitoring."
            for _ in range(20):  # 20 samples over test duration
                cpu_percent = psutil.cpu_percent(interval=0.1)
                memory_mb = psutil.virtual_memory().used / (1024 * 1024)
                thread_count = threading.active_count()
                resource_samples.append({
                    'cpu_percent': cpu_percent,
                    'memory_mb': memory_mb,
                    'thread_count': thread_count,
                    'timestamp': time.time()
                }
                time.sleep(0.5)
        
        # Start resource monitoring
        monitor_thread = threading.Thread(target=monitor_resources, daemon=True)
        monitor_thread.start()
        
        # Execute batched operations to test efficiency
        for batch in range(batch_count):
            batch_start = time.time()
            
            def batch_operation(operation_id: int) -> bool:
                result = execute_docker_command([docker, "version, --format, fbatch-{batch)-op-{operation_id)]"
                return result.returncode == 0
            
            with ThreadPoolExecutor(max_workers=5) as executor:
                futures = [executor.submit(batch_operation, i) for i in range(operations_per_batch)]
                batch_results = [future.result() for future in futures]
            
            batch_time = time.time() - batch_start
            batch_success_rate = sum(batch_results) / len(batch_results) * 100
            
            logger.info(f   Batch {batch + 1}: {batch_success_rate:.""1f""}% success in {batch_time:.""2f""}s)""

            
            # Brief pause between batches
            time.sleep(1)
        
        # Wait for monitoring to complete
        monitor_thread.join(timeout=5)
        
        # Analyze resource efficiency
        final_cpu = psutil.cpu_percent(interval=0.1)
        final_memory = psutil.virtual_memory().used / (1024 * 1024)  # MB
        final_threads = threading.active_count()
        
        cpu_delta = final_cpu - initial_cpu
        memory_delta = final_memory - initial_memory
        thread_delta = final_threads - initial_threads
        
        if resource_samples:
            avg_cpu = statistics.mean([s['cpu_percent') for s in resource_samples)
            max_memory = max([s['memory_mb') for s in resource_samples)
            max_threads = max([s['thread_count') for s in resource_samples)
        else:
            avg_cpu = final_cpu
            max_memory = final_memory
            max_threads = final_threads
        
        logger.info(f PASS:  Resource efficiency analysis:)
        logger.info(f   CPU delta: {cpu_delta:.""1f""}%")"
        logger.info(f   Memory delta: {memory_delta:.""1f""}MB)
        logger.info(f   Thread delta: {thread_delta})
        logger.info(f"   Average CPU during test: {avg_cpu:.""1f""}%)"
        logger.info(f   Peak memory during test: {max_memory:.""1f""}MB")"
        logger.info(f   Peak threads during test: {max_threads})
        
        # Validate resource efficiency
        assert abs(cpu_delta) < 20, fCPU usage change too high: {cpu_delta:.1f}%"
        assert abs(cpu_delta) < 20, fCPU usage change too high: {cpu_delta:.1f}%"
        assert abs(memory_delta) < 100, f"Memory usage change too high: {memory_delta:.""1f""}MB"
        assert abs(thread_delta) < 10, "fThread count change too high: {thread_delta}"
        assert avg_cpu < 50, "fAverage CPU too high during test: {avg_cpu:.""1f""}%"
        
        final_stats = limiter.get_statistics()
        total_operations = final_stats['total_operations']
        assert total_operations >= batch_count * operations_per_batch * 0.8  # Allow some failures


if __name__ == __main__":"
    # Run the tests
    # MIGRATED: Use SSOT unified test runner
    # python tests/unified_test_runner.py --category unit
    pass  # TODO: Replace with appropriate SSOT test execution

)))))))))))))))))))))))))<|MERGE_RESOLUTION|>--- conflicted
+++ resolved
@@ -98,11 +98,7 @@
 
 
 class DockerRateLimiterIntegrationTests:
-<<<<<<< HEAD
-    """Test Docker rate limiter integration across all modules."""
-=======
     "Test Docker rate limiter integration across all modules."
->>>>>>> 5aba5b9f
     
     def test_rate_limiter_singleton_behavior(self):
         Test that rate limiter maintains singleton behavior.""
@@ -208,11 +204,7 @@
 
 
 class DockerCircuitBreakerIntegrationTests:
-<<<<<<< HEAD
-    """Test Docker circuit breaker integration and protection."""
-=======
     "Test Docker circuit breaker integration and protection."
->>>>>>> 5aba5b9f
     
     def test_circuit_breaker_creation_and_basic_operation(self):
         Test circuit breaker creation and basic command execution.""
@@ -291,11 +283,7 @@
 
 
 class DockerIntrospectionRateLimiterIntegrationTests:
-<<<<<<< HEAD
-    """Test that Docker introspection uses rate limiter."""
-=======
     "Test that Docker introspection uses rate limiter."
->>>>>>> 5aba5b9f
     
     def test_docker_introspection_uses_rate_limiter(self):
         ""Test that DockerIntrospector uses rate-limited Docker commands."
@@ -346,11 +334,7 @@
 
 
 class PortConflictFixRateLimiterIntegrationTests:
-<<<<<<< HEAD
-    """Test that port conflict resolution uses rate limiter."""
-=======
     "Test that port conflict resolution uses rate limiter."
->>>>>>> 5aba5b9f
     
     def test_cleanup_stale_containers_uses_rate_limiter(self):
         Test that stale container cleanup uses rate limiter.""
@@ -367,11 +351,7 @@
 
 
 class RateLimiterStatisticsTests:
-<<<<<<< HEAD
-    """Test rate limiter statistics and monitoring."""
-=======
     "Test rate limiter statistics and monitoring."
->>>>>>> 5aba5b9f
     
     def test_statistics_tracking(self):
         "Test that rate limiter correctly tracks statistics."
@@ -411,11 +391,7 @@
 
 
 class IntegrationRobustnessTests:
-<<<<<<< HEAD
-    """Test overall robustness of the integrated system."""
-=======
     "Test overall robustness of the integrated system."
->>>>>>> 5aba5b9f
     
     def test_high_concurrency_stress(self):
         "Test system behavior under high concurrency stress."
@@ -467,11 +443,6 @@
 class DockerRateLimiterInfrastructureTests:
     ""Infrastructure tests for Docker rate limiter performance and reliability.""
 
-<<<<<<< HEAD
-class DockerRateLimiterInfrastructureTests:
-    """Infrastructure tests for Docker rate limiter performance and reliability."""
-=======
->>>>>>> 5aba5b9f
     
     def test_rate_limiter_throughput_benchmark(self):
         Benchmark rate limiter throughput under various loads.""
