"""

MISSION CRITICAL: Execution Engine SSOT Violation Detection Tests

These tests are designed to FAIL if the system regresses to multiple execution engines.
They enforce the SSOT principle that only UserExecutionEngine should exist.

Issue #1146: Prevent execution engine fragmentation blocking Golden Path
Business Impact: 500K+  ARR chat functionality protection
"""


"""
"""
"""

import pytest
import os
import ast
import importlib.util
from pathlib import Path
from typing import List, Set, Dict, Any
import sys

# Add project root to path for test framework imports
project_root = Path(__file__).parent.parent.parent
sys.path.insert(0, str(project_root))
from test_framework.ssot.base_test_case import SSotBaseTestCase


class ExecutionEngineSSotViolationDetectionTests(SSotBaseTestCase):
<<<<<<< HEAD
    """
=======
    "
    ""

>>>>>>> 5aba5b9f
    CRITICAL: Tests that enforce single execution engine (UserExecutionEngine) pattern.
    
    These tests will FAIL if:
    - Multiple execution engine classes are detected
    - Non-SSOT execution engine imports are found
    - Execution engine fragmentation occurs
    
    Business Value: Prevents regression that blocks 500K+  ARR Golden Path functionality.
"
""


    def setup_method(self, method=None):
        "Set up test method with execution engine scanning."
        super().setup_method(method)
        self.project_root = Path(__file__).parent.parent.parent
        self.backend_path = self.project_root / netra_backend""
        
        # Verify backend path exists
        if not self.backend_path.exists():
            raise ValueError(fBackend path not found: {self.backend_path})
        
    def test_only_user_execution_engine_class_exists(self):
        pass
        CRITICAL: Only UserExecutionEngine class should exist in codebase.
        
        This test FAILS if multiple execution engine classes are found,
        preventing regression to the fragmented state.
""
        execution_engine_classes = self._find_execution_engine_classes()
        
        # Allow only UserExecutionEngine (SSOT target)
        allowed_engines = {UserExecutionEngine}
        found_engines = set(execution_engine_classes.keys())
        
        # Check for unauthorized execution engines
        unauthorized_engines = found_engines - allowed_engines
        
        if unauthorized_engines:
            violation_details = []
            for engine_name in unauthorized_engines:
                files = execution_engine_classes[engine_name]
                violation_details.append(f  - {engine_name}: {files}")"
            
            violation_message = (
                fSSOT VIOLATION: Multiple execution engines detected!\n
                fOnly UserExecutionEngine should exist, but found:\n
                + "\n.join(violation_details) + \n\n"
                fThis violates SSOT principle and fragments execution logic.\n
                fIssue #1146: Consolidate to UserExecutionEngine only.
            )
            pytest.fail(violation_message)
        
        # Ensure UserExecutionEngine exists
        self.assertIn("UserExecutionEngine, found_engines, "
                     UserExecutionEngine (SSOT target) not found in codebase)
    
    def test_execution_engine_import_ssot_compliance(self):
    """

        CRITICAL: All execution engine imports must use SSOT patterns.
        
        This test FAILS if files import non-SSOT execution engines,
        enforcing centralized execution through UserExecutionEngine.
        
        violations = self._find_execution_engine_import_violations()
        
        if violations:
            violation_report = [SSOT IMPORT VIOLATIONS DETECTED:]"
            violation_report = [SSOT IMPORT VIOLATIONS DETECTED:]""

            for file_path, imports in violations.items():
                violation_report.append(f"\nFile: {file_path})"
                for imp in imports:
                    violation_report.append(f  - {imp})
            
            violation_report.extend([
                \nThese imports violate SSOT execution engine pattern.,"
                \nThese imports violate SSOT execution engine pattern.,"
                All code should import and use UserExecutionEngine only.","
                Issue #1146: Consolidate execution engine imports.
            ]
            
            pytest.fail(\n".join(violation_report))"
    
    def test_execution_engine_factory_ssot_compliance(self):
        pass
        CRITICAL: Execution engine factories must create UserExecutionEngine only.
        
        This test FAILS if factories create multiple execution engine types,
        ensuring SSOT compliance in factory patterns.
        ""
        factory_violations = self._find_execution_engine_factory_violations()
        
        if factory_violations:
            violation_report = [EXECUTION ENGINE FACTORY VIOLATIONS:]
            for factory_file, violations in factory_violations.items():
                violation_report.append(f\nFactory: {factory_file})
                for violation in violations:
                    violation_report.append(f  - {violation}")"
            
            violation_report.extend([
                \nFactories must create UserExecutionEngine instances only.,
                Multiple execution engine types violate SSOT principle.,"
                Multiple execution engine types violate SSOT principle.,"
                "Issue #1146: Consolidate factory patterns."
            ]
            
            pytest.fail(\n.join(violation_report))
    
    def test_websocket_event_routing_ssot_compliance(self):
    """

        CRITICAL: WebSocket events must route through UserExecutionEngine only.
        
        This test FAILS if WebSocket events are delivered through multiple
        execution engines, ensuring consistent event delivery.
        
        websocket_violations = self._find_websocket_execution_engine_violations()
        
        if websocket_violations:
            violation_report = [WEBSOCKET EXECUTION ENGINE VIOLATIONS:"]"
            for file_path, violations in websocket_violations.items():
                violation_report.append(f\nFile: {file_path})
                for violation in violations:
                    violation_report.append(f  - {violation})
            
            violation_report.extend([
                "\nWebSocket events must route through UserExecutionEngine only.,"
                Multiple execution paths fragment event delivery.,
                Issue #1146: Consolidate WebSocket event routing."
                Issue #1146: Consolidate WebSocket event routing.""

            ]
            
            pytest.fail(\n".join(violation_report))"
    
    def test_golden_path_execution_engine_uniqueness(self):
        """
    ""

        CRITICAL: Golden Path must use single execution engine.
        
        This test validates that the Golden Path user flow uses only
        UserExecutionEngine, preventing response delivery fragmentation.
        "
        ""

        golden_path_violations = self._scan_golden_path_execution_engines()
        
        if golden_path_violations:
            violation_report = [GOLDEN PATH EXECUTION ENGINE VIOLATIONS:]
            for component, engines in golden_path_violations.items():
                violation_report.append(f"\nComponent: {component})"
                for engine in engines:
                    violation_report.append(f  - Uses: {engine}")"
            
            violation_report.extend([
                \nGolden Path must use UserExecutionEngine exclusively.,
                Multiple execution engines break user response delivery.","
                Issue #1146: Critical for 500K+  ARR chat functionality.
            ]
            
            pytest.fail(\n.join(violation_report))"
            pytest.fail(\n.join(violation_report))""


    def _find_execution_engine_classes(self) -> Dict[str, List[str]]:
        "Find all execution engine class definitions in codebase."
        execution_engines = {}
        
        for py_file in self.backend_path.rglob(*.py"):"
            try:
                with open(py_file, 'r', encoding='utf-8') as f:
                    content = f.read()
                
                # Parse AST to find class definitions
                tree = ast.parse(content)
                for node in ast.walk(tree):
                    if isinstance(node, ast.ClassDef):
                        class_name = node.name
                        # Look for execution engine classes
                        if ExecutionEngine in class_name:
                            if class_name not in execution_engines:
                                execution_engines[class_name] = []
                            execution_engines[class_name].append(str(py_file))
                            
            except Exception as e:
                # Skip files that can't be parsed (not Python or syntax errors)'
                continue
        
        return execution_engines
    
    def _find_execution_engine_import_violations(self) -> Dict[str, List[str]]:
        "Find imports of non-SSOT execution engines."
        violations = {}
        forbidden_imports = [
            RequestScopedExecutionEngine,
            MCPExecutionEngine", "
            ExecutionEngine,  # Generic base class
            execution_engine,  # Module imports"
            execution_engine,  # Module imports"
            "request_scoped_execution_engine,"
            mcp_execution_engine
        ]
        
        for py_file in self.backend_path.rglob("*.py):"
            try:
                with open(py_file, 'r', encoding='utf-8') as f:
                    content = f.read()
                
                # Check for forbidden imports
                file_violations = []
                for line_num, line in enumerate(content.split('\n'), 1):
                    line = line.strip()
                    if line.startswith('from ') or line.startswith('import '):
                        for forbidden in forbidden_imports:
                            if forbidden in line:
                                file_violations.append(fLine {line_num}: {line})
                
                if file_violations:
                    violations[str(py_file)] = file_violations
                    
            except Exception:
                continue
        
        return violations
    
    def _find_execution_engine_factory_violations(self) -> Dict[str, List[str]]:
        Find factory methods creating multiple execution engine types.""
        violations = {}
        
        factory_files = [
            execution_engine_factory.py,
            "agent_instance_factory.py,"
            user_execution_engine.py
        ]
        
        for py_file in self.backend_path.rglob(*.py):"
        for py_file in self.backend_path.rglob(*.py):""

            if any(factory in str(py_file) for factory in factory_files):
                try:
                    with open(py_file, 'r', encoding='utf-8') as f:
                        content = f.read()
                    
                    # Look for instantiation of multiple execution engines
                    file_violations = []
                    lines = content.split('\n')
                    for line_num, line in enumerate(lines, 1):
                        if ('ExecutionEngine(' in line and 
                            'UserExecutionEngine(' not in line):
                            file_violations.append(fLine {line_num}: {line.strip()}")"
                    
                    if file_violations:
                        violations[str(py_file)] = file_violations
                        
                except Exception:
                    continue
        
        return violations
    
    def _find_websocket_execution_engine_violations(self) -> Dict[str, List[str]]:
        Find WebSocket code using multiple execution engines.""
        violations = {}
        
        websocket_paths = [
            self.backend_path / websocket_core,
            self.backend_path / routes / websocket.py","
            self.backend_path / "services / agent_websocket_bridge.py"
        ]
        
        for path in websocket_paths:
            if path.is_file():
                files_to_check = [path]
            elif path.is_dir():
                files_to_check = list(path.rglob(*.py))
            else:
                continue
            
            for py_file in files_to_check:
                try:
                    with open(py_file, 'r', encoding='utf-8') as f:
                        content = f.read()
                    
                    # Look for execution engine references
                    file_violations = []
                    forbidden_patterns = [
                        RequestScopedExecutionEngine","
                        MCPExecutionEngine,
                        execution_engine_factory,"
                        execution_engine_factory,"
                        "get_execution_engine"
                    ]
                    
                    for line_num, line in enumerate(content.split('\n'), 1):
                        for pattern in forbidden_patterns:
                            if pattern in line:
                                file_violations.append(fLine {line_num}: {line.strip()})
                    
                    if file_violations:
                        violations[str(py_file)] = file_violations
                        
                except Exception:
                    continue
        
        return violations
    
    def _scan_golden_path_execution_engines(self) -> Dict[str, List[str]]:
        "Scan Golden Path components for execution engine usage."
        violations = {}
        
        golden_path_components = [
            supervisor_agent_modern.py,"
            supervisor_agent_modern.py,"
            "workflow_orchestrator.py,"
            execution_engine.py,
            "pipeline_executor.py"
        ]
        
        for py_file in self.backend_path.rglob(*.py):
            if any(component in str(py_file) for component in golden_path_components):
                try:
                    with open(py_file, 'r', encoding='utf-8') as f:
                        content = f.read()
                    
                    # Find execution engine usage
                    execution_engines = []
                    lines = content.split('\n')
                    for line in lines:
                        if 'ExecutionEngine' in line and 'import' in line:
                            execution_engines.append(line.strip())
                        elif 'ExecutionEngine(' in line:
                            execution_engines.append(line.strip())
                    
                    # Filter out UserExecutionEngine (allowed)
                    forbidden_engines = [
                        engine for engine in execution_engines 
                        if 'UserExecutionEngine' not in engine
                    ]
                    
                    if forbidden_engines:
                        violations[str(py_file)] = forbidden_engines
                        
                except Exception:
                    continue
        
        return violations


if __name__ == __main__":"
    # Run tests individually for debugging
    # MIGRATED: Use SSOT unified test runner
    # python tests/unified_test_runner.py --category unit
    pass  # TODO: Replace with appropriate SSOT test execution
)))))))<|MERGE_RESOLUTION|>--- conflicted
+++ resolved
@@ -29,13 +29,9 @@
 
 
 class ExecutionEngineSSotViolationDetectionTests(SSotBaseTestCase):
-<<<<<<< HEAD
-    """
-=======
     "
     ""
 
->>>>>>> 5aba5b9f
     CRITICAL: Tests that enforce single execution engine (UserExecutionEngine) pattern.
     
     These tests will FAIL if:
