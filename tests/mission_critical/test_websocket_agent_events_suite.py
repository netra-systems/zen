--- conflicted
+++ resolved
@@ -319,14 +319,9 @@
         
         # Verify enhancement
         assert dispatcher.executor != original_executor, "Executor was not replaced"
-<<<<<<< HEAD
         # Updated to expect UnifiedToolExecutionEngine (EnhancedToolExecutionEngine is deprecated)
         assert isinstance(dispatcher.executor, UnifiedToolExecutionEngine), \
             f"Executor is not UnifiedToolExecutionEngine, got {type(dispatcher.executor)}"
-=======
-        assert isinstance(dispatcher.executor, UnifiedToolExecutionEngine), \
-            "Executor is not UnifiedToolExecutionEngine"
->>>>>>> 49b0d248
         assert hasattr(dispatcher, '_websocket_enhanced'), "Missing enhancement marker"
         assert dispatcher._websocket_enhanced is True, "Enhancement marker not set"
     
