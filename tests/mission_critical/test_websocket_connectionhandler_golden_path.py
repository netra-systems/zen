
# PERFORMANCE: Lazy loading for mission critical tests

# PERFORMANCE: Lazy loading for mission critical tests
_lazy_imports = {}

def lazy_import(module_path: str, component: str = None):
    "Lazy import pattern for performance optimization"
    if module_path not in _lazy_imports:
        try:
            module = __import__(module_path, fromlist=[component] if component else [])
            if component:
                _lazy_imports[module_path] = getattr(module, component)
            else:
                _lazy_imports[module_path] = module
        except ImportError as e:
            print(f"Warning: Failed to lazy load {module_path}: {e}"""
    if module_path not in _lazy_imports:
        try:
            module = __import__(module_path, fromlist=[component] if component else [])
            if component:
                _lazy_imports[module_path] = getattr(module, component)
            else:
                _lazy_imports[module_path] = module
        except ImportError as e:
            print(fWarning: Failed to lazy load {module_path}: {e})
            _lazy_imports[module_path] = None
    
    return _lazy_imports[module_path]

""
MISSION CRITICAL: WebSocket ConnectionHandler Golden Path Test Suite.

This test suite validates the complete authenticated chat flow that is currently
broken due to ConnectionHandler issues identified in the Five WHYs analysis.

CRITICAL: This is the golden path that customers use - if this breaks, the entire
product value proposition fails for authenticated users.

Business Value:
    - Validates end-to-end authenticated chat experience works
- Catches golden path failures before they reach customers
- Ensures WebSocket events are properly sent during agent execution  
- Validates proper authentication integration with WebSocket connections
- Prevents customer-facing failures in the core product flow

Test Strategy:
    - Use REAL authentication via e2e_auth_helper.py (MANDATORY)
- Test complete flow: auth  ->  connect  ->  send message  ->  receive response
- Validate all WebSocket events are sent during agent processing
- Use real services (no mocks) to catch integration issues
- Test with the actual problematic user ID from production logs

Expected Test Behavior:
    - CURRENT STATE: Tests FAIL due to ConnectionHandler silent failures
- AFTER FIX: Tests PASS with complete golden path working end-to-end

ULTRA CRITICAL: These tests MUST use authentication - no exceptions.


import asyncio
import json
import logging
import pytest
import time
import websockets
from datetime import datetime, timezone
from typing import Any, Dict, List, Optional, Set
from unittest.mock import patch

from test_framework.ssot.e2e_auth_helper import E2EWebSocketAuthHelper, create_authenticated_user_context
from test_framework.ssot.base_test_case import SSotBaseTestCase
from shared.isolated_environment import get_env
from netra_backend.app.services.user_execution_context import UserExecutionContext

logger = logging.getLogger(__name__)

# MISSION CRITICAL configuration for golden path testing
GOLDEN_PATH_CONFIG = {
    'problematic_user_id': '105945141827451681156',  # Actual user from production logs
    'connection_timeout': 20.0,  # Allow time for authentication
    'agent_response_timeout': 45.0,  # Allow time for agent processing
    'required_websocket_events': {
        'agent_started',
        'agent_completed'  
    },
    'optional_websocket_events': {
        'agent_thinking',
        'tool_executing', 
        'tool_completed'
    }
}


class WebSocketConnectionHandlerGoldenPathTests(SSotBaseTestCase):
<<<<<<< HEAD

=======
    pass
>>>>>>> 5aba5b9f
    def create_user_context(self) -> UserExecutionContext:
        """Create isolated user execution context for golden path tests"""

        return UserExecutionContext.from_request(
            user_id="test_user",
            thread_id="test_thread",
            run_id="test_run"
        )

    """
    MISSION CRITICAL: Tests for the complete authenticated chat golden path.
    
    This test suite validates that authenticated users can successfully:
    1. Authenticate via JWT/OAuth
    2. Establish WebSocket connection
    3. Send agent execution requests
    4. Receive proper WebSocket events during processing
    5. Get complete agent responses
    6. Experience no silent failures or connection drops
    
    CRITICAL: All tests MUST use real authentication - this is non-negotiable.

    
    def setup_method(self):
        "Set up each test with authenticated user context."
        super().setup_method()
        self.env = get_env()
        
        # Determine environment - prefer staging for golden path tests
        self.test_environment = self.env.get(TEST_ENV, self.env.get("ENVIRONMENT, staging))"
        logger.info(fSetting up golden path tests for environment: {self.test_environment})
        
        # CRITICAL: Initialize authenticated WebSocket helper
        self.auth_helper = E2EWebSocketAuthHelper(environment=self.test_environment)
        
        # Track connections for cleanup
        self.active_connections: List[websockets.ServerConnection] = []
        
        # Track received events for validation
        self.websocket_events_received: List[Dict[str, Any]] = []
        self.agent_responses_received: List[Dict[str, Any]] = []
        
        # Golden path metrics
        self.golden_path_metrics = {
            'test_start_time': time.time(),
            'authentication_time': 0.0,
            'connection_time': 0.0,
            'first_response_time': 0.0,
            'total_response_time': 0.0,
            'events_received_count': 0,
            'successful_completion': False
        }
        
    def teardown_method(self):
        "Clean up connections after each test."
        # Close WebSocket connections
        if self.active_connections:
            loop = asyncio.new_event_loop()
            asyncio.set_event_loop(loop)
            try:
                for ws in self.active_connections:
                    if not ws.closed:
                        loop.run_until_complete(ws.close())
            except Exception as e:
                logger.warning(fError closing connections in teardown: {e})
            finally:
                loop.close()
                
        self.active_connections.clear()
        self.websocket_events_received.clear()
        self.agent_responses_received.clear()
        super().teardown_method()
        
    async def _create_authenticated_connection(self) -> websockets.ServerConnection:
        """
        ""

        Create authenticated WebSocket connection using SSOT patterns.
        
        CRITICAL: This MUST use real authentication - no mocking allowed.
        
        Returns:
            Authenticated WebSocket connection
            
        Raises:
            Exception: If authentication or connection fails
        """

        auth_start = time.time()
        
        try:
            # CRITICAL: Use real authentication helper
            websocket = await self.auth_helper.connect_authenticated_websocket(
                timeout=GOLDEN_PATH_CONFIG['connection_timeout']
            
            self.active_connections.append(websocket)
            
            # Record authentication timing
            self.golden_path_metrics['authentication_time'] = time.time() - auth_start
            self.golden_path_metrics['connection_time'] = time.time() - auth_start
            
            logger.info(f PASS:  Authenticated WebSocket connection established in {self.golden_path_metrics['connection_time']:.""2f""}s)""

            
            return websocket
            
        except Exception as e:
            logger.error(f FAIL:  Failed to create authenticated WebSocket connection: {e}")"
            raise
            
    async def _send_agent_request(self, websocket: websockets.ServerConnection, 
                                 agent_name: str = data_analysis_agent) -> str:
        "
        ""

        Send agent execution request through WebSocket.
        
        Args:
            websocket: Authenticated WebSocket connection
            agent_name: Name of agent to execute
            
        Returns:
            Request ID for tracking responses
"
""

        request_id = fgolden-path-{int(time.time())}-{agent_name}
        
        agent_request = {
            type": agent_execution,"
            agent_name: agent_name,
            message: Please analyze the current system status and provide recommendations for optimization.","
            "request_id: request_id,"
            user_id: GOLDEN_PATH_CONFIG['problematic_user_id'],
            "thread_id: fthread-{request_id},"
            metadata: {
                test_mode: True,"
                test_mode: True,"
                "golden_path_test: True,"
                environment: self.test_environment,
                "priority: high"
            }
        }
        
        logger.info(f[U+1F4E4] Sending agent request: {agent_name} (request_id: {request_id})
        
        await websocket.send(json.dumps(agent_request))
        
        return request_id
        
    async def _collect_websocket_responses(self, websocket: websockets.ServerConnection,
                                         request_id: str,
                                         timeout: float) -> Dict[str, Any]:
        
        Collect WebSocket responses until completion or timeout.
        
        Args:
            websocket: WebSocket connection to listen on
            request_id: Request ID to match responses
            timeout: Maximum time to wait for responses
            
        Returns:
            Dict with response collection results
""
        start_time = time.time()
        first_response_received = False
        completion_received = False
        
        required_events = set(GOLDEN_PATH_CONFIG['required_websocket_events')
        received_events = set()
        
        logger.info(f[U+1F442] Listening for WebSocket responses (timeout: {timeout}s))
        
        try:
            while time.time() - start_time < timeout:
                try:
                    # Wait for response with short interval timeout
                    response_text = await asyncio.wait_for(websocket.recv(), timeout=5.0)
                    
                    # Record first response timing
                    if not first_response_received:
                        self.golden_path_metrics['first_response_time'] = time.time() - start_time
                        first_response_received = True
                        logger.info(f[U+23F1][U+FE0F] First response received in {self.golden_path_metrics['first_response_time']:.2f}s)""2f"}s)""

                    
                    # Parse response
                    try:
                        response_data = json.loads(response_text)
                        self.websocket_events_received.append(response_data)
                        
                        # Check response type
                        response_type = response_data.get('type', 'unknown')
                        response_request_id = response_data.get('request_id', '')
                        
                        # Only process responses for our request
                        if response_request_id == request_id or response_type in ['agent_started', 'agent_completed']:
                            logger.info(f"  [U+1F4E1] Received: {response_type})"
                            
                            # Track events received
                            if response_type in GOLDEN_PATH_CONFIG['required_websocket_events'] or \
                               response_type in GOLDEN_PATH_CONFIG['optional_websocket_events']:
                                received_events.add(response_type)
                                
                            # Check for completion
                            if response_type in ['agent_completed', 'agent_response']:
                                completion_received = True
                                self.agent_responses_received.append(response_data)
                                logger.info( PASS:  Agent execution completed)
                                break
                                
                        else:
                            logger.debug(f  [U+1F4E1] Received unrelated: {response_type} (request_id: {response_request_id})
                            
                    except json.JSONDecodeError:
                        logger.warning(f   WARNING: [U+FE0F] Received non-JSON response: {response_text[:100]}...")"
                        
                except asyncio.TimeoutError:
                    # No message in this interval - continue waiting
                    logger.debug(  [U+23F3] Waiting for more responses...)
                    continue
                    
        except Exception as e:
            logger.error(fError collecting WebSocket responses: {e})"""

            
        # Record final timing
        self.golden_path_metrics['total_response_time'] = time.time() - start_time
        self.golden_path_metrics['events_received_count'] = len(self.websocket_events_received)
        self.golden_path_metrics['successful_completion'] = completion_received
        
        return {
            'first_response_received': first_response_received,
            'completion_received': completion_received,
            'required_events_received': required_events.intersection(received_events),
            'all_events_received': received_events,
            'missing_required_events': required_events - received_events,
            'total_responses': len(self.websocket_events_received),
            'response_time': self.golden_path_metrics['total_response_time']
        }
        
    @pytest.mark.mission_critical
    @pytest.mark.e2e
    @pytest.mark.auth_required
    async def test_authenticated_user_complete_chat_flow_gcp_staging(self):
        """
    ""

        MISSION CRITICAL: Tests complete authenticated chat flow in real environment.
        
        This is THE golden path test that validates the entire customer experience:
        1. Real authentication (JWT/OAuth)
        2. Real WebSocket connection
        3. Real agent execution request
        4. Real WebSocket events during processing
        5. Real agent response received
        
        CRITICAL: This test MUST fail in current state due to ConnectionHandler
        silent failures that prevent users from receiving agent responses.
        
        Expected Behavior:
        - CURRENT STATE: FAIL - User authenticates but gets no agent responses
        - AFTER FIX: PASS - Complete golden path works end-to-end
        "
        "
        logger.info( ALERT:  MISSION CRITICAL: Testing complete authenticated chat golden path")"
        logger.info(fEnvironment: {self.test_environment})
        logger.info(fTarget user ID: {GOLDEN_PATH_CONFIG['problematic_user_id']})"
        logger.info(fTarget user ID: {GOLDEN_PATH_CONFIG['problematic_user_id']})""

        
        # Step 1: Create authenticated WebSocket connection
        logger.info("Step 1: Creating authenticated WebSocket connection)""data_analysis_agent)"
        
        # Step 3: Collect responses and WebSocket events
        logger.info(Step 3: Collecting WebSocket responses and events)
        results = await self._collect_websocket_responses(
            websocket, 
            request_id, 
            GOLDEN_PATH_CONFIG['agent_response_timeout']
        
        # Step 4: Analyze and validate results
        logger.info(Step 4: Validating golden path results)"""

        self._log_golden_path_metrics()
        
        # CRITICAL ASSERTION 1: Must receive some responses (not silent failure)
        assert results['total_responses'] > 0, (
            f"FAIL: GOLDEN PATH FAILURE: No WebSocket responses received from agent execution. "
            f"This indicates ConnectionHandler silent failure where the request is processed "
            f"but no responses are sent back to the authenticated user. "
            f"Customer experience is completely broken - users authenticate successfully "
            f"but receive no responses from AI agents. "
            f"Request ID: {request_id}, User ID: {GOLDEN_PATH_CONFIG['problematic_user_id']}"
        )
        
        # CRITICAL ASSERTION 2: Must receive first response within reasonable time
        assert results['first_response_received'], (
            f"FAIL: GOLDEN PATH FAILURE: No first response received within "
            f"{GOLDEN_PATH_CONFIG['agent_response_timeout']}s timeout. "
            f"This indicates WebSocket connection or agent execution failure. "
            f"Customers will experience timeout and assume service is down."
        )
        
        # CRITICAL ASSERTION 3: Must receive required WebSocket events
        missing_events = results['missing_required_events']
        assert len(missing_events) == 0, (
            f FAIL:  GOLDEN PATH FAILURE: Missing required WebSocket events: {missing_events}. "
            f FAIL:  GOLDEN PATH FAILURE: Missing required WebSocket events: {missing_events}. ""

            fReceived events: {results['all_events_received']}. 
            fThis indicates the WebSocket notification system is not working properly. "
            fThis indicates the WebSocket notification system is not working properly. "
            f"Users won't see agent activity indicators and will think the system is frozen."
        )
        
        # CRITICAL ASSERTION 4: Must receive completion notification
        assert results['completion_received'), (
            f FAIL:  GOLDEN PATH FAILURE: No agent completion notification received. 
            fAgent may have failed to execute or ConnectionHandler dropped the completion response. 
            fUsers will never know if their request was processed successfully. ""
            fTotal responses: {results['total_responses']}, 
            fEvents: {results['all_events_received']}
        )
        
        # CRITICAL ASSERTION 5: Performance must be acceptable
        total_time = self.golden_path_metrics['total_response_time']
        assert total_time < GOLDEN_PATH_CONFIG['agent_response_timeout') * 0.8, (
            f" FAIL:  GOLDEN PATH PERFORMANCE FAILURE: Total response time {total_time:.""1f""}s"
            fexceeds acceptable threshold ({GOLDEN_PATH_CONFIG['agent_response_timeout'] * 0.8:.1f}s). "
            fexceeds acceptable threshold ({GOLDEN_PATH_CONFIG['agent_response_timeout'] * 0.8:."1f"}s). ""

            fThis indicates performance issues that will frustrate customers.
        )
        
        # Success logging
        logger.info("PASS:  GOLDEN PATH SUCCESS: Complete authenticated chat flow working))"
        logger.info("PASS:  GOLDEN PATH SUCCESS: Complete authenticated chat flow working))"
        logger.info(f"   - Total responses: {results['total_responses']})"
        logger.info(f   - Events received: {results['all_events_received']})
        logger.info(f   - Response time: {total_time:.""2f""}s)
        logger.info(f   - Authentication time: {self.golden_path_metrics['authentication_time']:.""2f""}s")"
        
        # Mark success in metrics
        self.golden_path_metrics['successful_completion'] = True
        
    @pytest.mark.mission_critical
    @pytest.mark.e2e
    @pytest.mark.auth_required  
    async def test_multiple_concurrent_authenticated_users_golden_path(self):

        MISSION CRITICAL: Tests golden path with multiple concurrent authenticated users.
        
        This validates that the ConnectionHandler resource management issues
        don't prevent multiple users from having successful chat experiences simultaneously.'
        
        Expected Behavior:
        - CURRENT STATE: FAIL - Resource accumulation causes failures for later users
        - AFTER FIX: PASS - All concurrent users get proper responses
        ""
        logger.info( ALERT:  MISSION CRITICAL: Testing concurrent authenticated users golden path)
        
        num_concurrent_users = 3  # Start conservative for mission critical test
        concurrent_results = []
        
        async def single_user_golden_path(user_index: int) -> Dict[str, Any]:
            Execute golden path for a single user.""
            try:
                # Create unique user context
                user_context = await create_authenticated_user_context(
                    user_email=fgolden_path_user_{user_index}@test.com,
                    environment=self.test_environment,
                    websocket_enabled=True
                )
                
                # Create authenticated connection
                auth_helper = E2EWebSocketAuthHelper(environment=self.test_environment)
                websocket = await auth_helper.connect_authenticated_websocket(timeout=15.0)
                
                # Send agent request
                request_id = f"concurrent-{user_index}-{int(time.time())}"
                agent_request = {
                    type": agent_execution,"
                    agent_name: data_analysis_agent,
                    message": fConcurrent user {user_index} requesting analysis,"
                    request_id: request_id,
                    user_id: str(user_context.user_id),
                    thread_id": str(user_context.thread_id)"
                }
                
                await websocket.send(json.dumps(agent_request))
                
                # Collect responses (shorter timeout for concurrent test)
                responses = []
                start_time = time.time()
                timeout = 30.0
                
                while time.time() - start_time < timeout:
                    try:
                        response_text = await asyncio.wait_for(websocket.recv(), timeout=3.0)
                        response_data = json.loads(response_text)
                        responses.append(response_data)
                        
                        # Check for completion
                        if response_data.get('type') in ['agent_completed', 'agent_response']:
                            break
                            
                    except (asyncio.TimeoutError, json.JSONDecodeError):
                        continue
                        
                # Close connection
                await websocket.close()
                
                return {
                    'user_index': user_index,
                    'success': len(responses) > 0,
                    'responses_count': len(responses),
                    'response_time': time.time() - start_time,
                    'user_id': str(user_context.user_id),
                    'error': None
                }
                
            except Exception as e:
                logger.error(fUser {user_index} golden path failed: {e})
                return {
                    'user_index': user_index,
                    'success': False,
                    'responses_count': 0,
                    'response_time': 0,
                    'user_id': None,
                    'error': str(e)
                }
                
        # Execute concurrent golden paths
        logger.info(fExecuting {num_concurrent_users} concurrent golden paths)
        
        tasks = [single_user_golden_path(i) for i in range(num_concurrent_users)]
        concurrent_results = await asyncio.gather(*tasks, return_exceptions=True)
        
        # Analyze results
        successful_users = [r for r in concurrent_results if isinstance(r, dict) and r.get('success')]
        failed_users = [r for r in concurrent_results if isinstance(r, dict) and not r.get('success')]
        exception_users = [r for r in concurrent_results if not isinstance(r, dict)]
        
        success_rate = len(successful_users) / num_concurrent_users
        
        logger.info(f"Concurrent golden path results:)"
        logger.info(f  - Successful users: {len(successful_users)}/{num_concurrent_users}")"
        logger.info(f  - Failed users: {len(failed_users)})
        logger.info(f  - Exception users: {len(exception_users)})"
        logger.info(f  - Exception users: {len(exception_users)})"
        logger.info(f"  - Success rate: {success_rate:.1%})"
        
        # Log details for failed users
        for failed_user in failed_users:
            logger.error(f  - User {failed_user['user_index']} failed: {failed_user.get('error', 'Unknown error')})
            
        # CRITICAL ASSERTIONS
        
        # 1. All users should succeed (no resource exhaustion)
        assert success_rate >= 0.9, (
            f FAIL:  CONCURRENT GOLDEN PATH FAILURE: Success rate {success_rate:.1%} too low. 
            fExpected at least 90% success rate for concurrent authenticated users. ""
            fThis indicates resource management issues or connection handling failures. 
            fFailed users: {len(failed_users)}, Exception users: {len(exception_users)}
        )
        
        # 2. No user should hit resource limits
        resource_limit_errors = [
            r for r in failed_users 
            if r.get('error') and ('maximum' in r['error'].lower() or '20' in r['error']
        ]
        
        assert len(resource_limit_errors) == 0, (
            f" FAIL:  RESOURCE LIMIT FAILURE: {len(resource_limit_errors)} users hit resource limits."
            fThis indicates WebSocket manager cleanup is not working properly. "
            fThis indicates WebSocket manager cleanup is not working properly. ""

            fSample errors: {[r['error'] for r in resource_limit_errors[:2]]}
        )
        
        # 3. Performance should be consistent across users
        response_times = [r['response_time'] for r in successful_users]
        if response_times:
            avg_response_time = sum(response_times) / len(response_times)
            max_response_time = max(response_times)
            
            assert max_response_time < 60.0, (
                f FAIL:  PERFORMANCE FAILURE: Max response time {max_response_time:.1f}s too high. "
                f FAIL:  PERFORMANCE FAILURE: Max response time {max_response_time:.1f}s too high. "
                f"Average: {avg_response_time:.""1f""}s. This indicates performance degradation"
                funder concurrent load.
            )
            
        logger.info("PASS:  CONCURRENT GOLDEN PATH SUCCESS: All users received proper responses))"
        logger.info("PASS:  CONCURRENT GOLDEN PATH SUCCESS: All users received proper responses))"
        
    def _log_golden_path_metrics(self):
        "Log detailed golden path performance metrics."
        metrics = self.golden_path_metrics
        
        logger.info(" CHART:  Golden Path Metrics:)"
        logger.info(f  - Authentication time: {metrics['authentication_time']:.""2f""}s)
        logger.info(f  - Connection time: {metrics['connection_time']:.""2f""}s)
        logger.info(f  - First response time: {metrics['first_response_time']:.""2f""}s")"
        logger.info(f  - Total response time: {metrics['total_response_time']:.""2f""}s)
        logger.info(f  - Events received: {metrics['events_received_count']})
        logger.info(f"  - Successful completion: {metrics['successful_completion']})"
        
        # Performance evaluation
        if metrics['total_response_time'] > 0:
            if metrics['total_response_time'] < 10.0:
                logger.info([U+1F680] EXCELLENT: Response time under ""10s""")"
            elif metrics['total_response_time'] < 20.0:
                logger.info( PASS:  GOOD: Response time under ""20s"")
            elif metrics['total_response_time'] < 30.0:
                logger.info( WARNING: [U+FE0F] ACCEPTABLE: Response time under ""30s""")"
            else:
                logger.info( FAIL:  SLOW: Response time over ""30s"" - needs optimization)


if __name__ == __main__:"
if __name__ == __main__:"
    # MIGRATED: Use SSOT unified test runner instead of direct pytest execution
    # Issue #1024: Unauthorized test runners blocking Golden Path
    print("MIGRATION NOTICE: This file previously used direct pytest execution.)"
    print(Please use: python tests/unified_test_runner.py --category <appropriate_category>")"
    print("For more info: reports/TEST_EXECUTION_GUIDE.md)"

    # Uncomment and customize the following for SSOT execution:
    # result = run_tests_via_ssot_runner()
    # sys.exit(result")"

))))))))<|MERGE_RESOLUTION|>--- conflicted
+++ resolved
@@ -93,11 +93,7 @@
 
 
 class WebSocketConnectionHandlerGoldenPathTests(SSotBaseTestCase):
-<<<<<<< HEAD
-
-=======
     pass
->>>>>>> 5aba5b9f
     def create_user_context(self) -> UserExecutionContext:
         """Create isolated user execution context for golden path tests"""
 
