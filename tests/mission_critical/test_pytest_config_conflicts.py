--- conflicted
+++ resolved
@@ -26,11 +26,7 @@
 
 
 class PytestConfigConflictsTests:
-<<<<<<< HEAD
-    """Test suite for reproducing pytest configuration conflicts."""
-=======
     "Test suite for reproducing pytest configuration conflicts."
->>>>>>> 5aba5b9f
     
     def test_phase1_reproduce_duplicate_option_conflict(self):
         "PHASE 1: Reproduce the duplicate --analyze-service-deps option conflict."
@@ -185,11 +181,7 @@
 
 
 class PytestConfigDeprecationTests:
-<<<<<<< HEAD
-    """Test suite for deprecated configuration patterns."""
-=======
     Test suite for deprecated configuration patterns.""
->>>>>>> 5aba5b9f
     
     def test_phase1_check_collect_ignore_deprecation(self):
         PHASE 1: Check for deprecated collect_ignore patterns.
@@ -254,11 +246,7 @@
         
         
 class EnvironmentConflictsTests:
-<<<<<<< HEAD
-    """Test environment-specific conflicts that might affect pytest."""
-=======
     "Test environment-specific conflicts that might affect pytest."
->>>>>>> 5aba5b9f
     
     def test_phase1_check_multiple_python_paths(self):
         "PHASE 1: Check for Python path conflicts that might affect plugin loading."
