"""

Mission Critical Test: Staging Domains Resolve Correctly

Business Value Justification (BVJ):
    - Segment: All (Free, Early, Mid, Enterprise)
- Business Goal: Ensure staging infrastructure accessibility
- Value Impact: Prevents DNS resolution failures that block all user access
- Strategic Impact: Validates production-like domain resolution for staging environment

CRITICAL: This test ensures that all *.staging.netrasystems.ai domains resolve correctly
"""

and are accessible from the test environment. DNS resolution failures cause complete
system inaccessibility for all user segments.

This addresses GitHub issue #113: GCP Load Balancer DNS Configuration
"
""


import asyncio
import socket
import ssl
import time
from datetime import datetime, timedelta
from typing import Dict, List, Optional, Tuple
import pytest
import aiohttp
import dns.resolver
from test_framework.ssot.base_test_case import SSotBaseTestCase


class StagingDomainsResolveCorrectlyTests(SSotBaseTestCase):
<<<<<<< HEAD
    """
=======
    "
    ""

>>>>>>> 5aba5b9f
    Test that all staging domains resolve correctly and are accessible.
    
    MISSION CRITICAL: DNS resolution failures prevent ALL users from accessing
    the staging environment, blocking development and testing workflows.
"
""

    
    # Critical staging domains that MUST resolve
    CRITICAL_STAGING_DOMAINS = [
        "api.staging.netrasystems.ai,"
        auth.staging.netrasystems.ai, 
        "app.staging.netrasystems.ai,"
    ]
    
    # Maximum acceptable DNS resolution time (seconds)
    MAX_DNS_RESOLUTION_TIME = 5.0
    
    # Maximum acceptable HTTP response time (seconds)
    MAX_HTTP_RESPONSE_TIME = 30.0
    
    @pytest.mark.mission_critical
    @pytest.mark.no_skip
    async def test_all_staging_domains_resolve_dns(self):
        
        HARD FAIL: All staging domains MUST resolve via DNS.
        
        This test validates that DNS resolution works for all critical staging domains.
        DNS resolution failure means complete inaccessibility for users.
""
        dns_results = {}
        dns_failures = []
        
        for domain in self.CRITICAL_STAGING_DOMAINS:
            try:
                start_time = time.time()
                ip_addresses = await self._resolve_domain_async(domain)
                resolution_time = time.time() - start_time
                
                dns_results[domain] = {
                    'ip_addresses': ip_addresses,
                    'resolution_time': resolution_time,
                    'success': True
                }
                
                # Validate resolution time
                if resolution_time > self.MAX_DNS_RESOLUTION_TIME:
                    dns_failures.append(
                        fDNS resolution too slow for {domain}: {resolution_time:.""2f""}s > {self.MAX_DNS_RESOLUTION_TIME}s""

                    )
                
                # Validate we got IP addresses
                if not ip_addresses:
                    dns_failures.append(fNo IP addresses resolved for {domain})
                    
            except Exception as e:
                dns_results[domain] = {
                    'ip_addresses': [],
                    'resolution_time': None,
                    'success': False,
                    'error': str(e)
                }
                dns_failures.append(f"DNS resolution failed for {domain}: {e})"
        
        if dns_failures:
            error_report = self._build_dns_failure_report(dns_results, dns_failures)
            raise AssertionError(
                fCRITICAL: DNS resolution failures detected!\n\n"
                fCRITICAL: DNS resolution failures detected!\n\n""

                fDNS resolution failures prevent ALL users from accessing staging.\n
                fThis is a complete system outage condition.\n\n"
                fThis is a complete system outage condition.\n\n"
                f"FAILURES:\n{error_report}\n\n"
                fREQUIRED ACTIONS:\n
                f1. Verify DNS records are configured for *.staging.netrasystems.ai\n
                f2. Check load balancer DNS configuration in GCP\n""
                f3. Validate domain propagation across DNS servers\n
                f4. Ensure load balancer has proper external IP allocation\n\n
                f"Reference: GCP Load Balancer DNS Configuration"
            )
    
    @pytest.mark.mission_critical
    @pytest.mark.no_skip
    async def test_all_staging_domains_accessible_https(self):
        """
        ""

        HARD FAIL: All staging domains MUST be accessible via HTTPS.
        
        This test validates that HTTPS connections work to all staging domains.
        HTTPS accessibility failures mean users cannot access the application.
"
""

        https_results = {}
        https_failures = []
        
        timeout = aiohttp.ClientTimeout(total=self.MAX_HTTP_RESPONSE_TIME)
        
        async with aiohttp.ClientSession(timeout=timeout) as session:
            for domain in self.CRITICAL_STAGING_DOMAINS:
                url = f"https://{domain}/health"
                
                try:
                    start_time = time.time()
                    async with session.get(url) as response:
                        response_time = time.time() - start_time
                        
                        https_results[domain] = {
                            'status_code': response.status,
                            'response_time': response_time,
                            'success': 200 <= response.status < 500,  # ""4xx"" is OK, ""5xx"" is not
                            'headers': dict(response.headers),
                        }
                        
                        # ""5xx"" errors indicate infrastructure problems
                        if response.status >= 500:
                            https_failures.append(
                                fServer error for {domain}: HTTP {response.status}
                            )
                        
                        # Very slow responses indicate infrastructure problems
                        if response_time > self.MAX_HTTP_RESPONSE_TIME:
                            https_failures.append(
                                fResponse too slow for {domain}: {response_time:.""2f""}s > {self.MAX_HTTP_RESPONSE_TIME}s""

                            )
                            
                except asyncio.TimeoutError:
                    https_results[domain] = {
                        'status_code': None,
                        'response_time': None,
                        'success': False,
                        'error': 'Timeout'
                    }
                    https_failures.append(fTimeout connecting to {domain}")"
                    
                except Exception as e:
                    https_results[domain] = {
                        'status_code': None,
                        'response_time': None,
                        'success': False,
                        'error': str(e)
                    }
                    https_failures.append(fConnection failed to {domain}: {e})
        
        if https_failures:
            error_report = self._build_https_failure_report(https_results, https_failures)
            raise AssertionError(
                fCRITICAL: HTTPS accessibility failures detected!\n\n
                f"HTTPS accessibility failures prevent users from accessing staging applications.\n"
                fThis indicates load balancer or service configuration problems.\n\n"
                fThis indicates load balancer or service configuration problems.\n\n""

                fFAILURES:\n{error_report}\n\n
                fREQUIRED ACTIONS:\n"
                fREQUIRED ACTIONS:\n"
                f"1. Check load balancer health and routing configuration\n"
                f2. Verify backend services are healthy and responding\n
                f3. Validate SSL certificate configuration\n
                f4. Check firewall and security group settings\n""
                f5. Review load balancer timeout settings\n\n
                fReference: Load Balancer Routing Validation
            )
    
    @pytest.mark.mission_critical
    @pytest.mark.no_skip
    async def test_staging_domains_ssl_certificates_valid(self):
    """

        HARD FAIL: All staging domains MUST have valid SSL certificates.
        
        This test validates SSL certificate validity for all staging domains.
        Invalid SSL certificates prevent secure access and cause browser errors.
        
        ssl_results = {}
        ssl_failures = []
        
        for domain in self.CRITICAL_STAGING_DOMAINS:
            try:
                ssl_info = await self._get_ssl_certificate_info(domain)
                ssl_results[domain] = ssl_info
                
                # Check certificate validity
                if not ssl_info['valid']:
                    ssl_failures.append(fInvalid SSL certificate for {domain}: {ssl_info['error']}")"
                
                # Check expiration
                if ssl_info['expires_soon']:
                    ssl_failures.append(
                        fSSL certificate expires soon for {domain}: expires {ssl_info['expires_at']}
                    )
                
                # Check certificate chain
                if not ssl_info['chain_valid']:
                    ssl_failures.append(fInvalid certificate chain for {domain})
                    
            except Exception as e:
                ssl_results[domain] = {
                    'valid': False,
                    'error': str(e),
                    'expires_soon': True,
                    'chain_valid': False
                }
                ssl_failures.append(f"SSL certificate check failed for {domain}: {e})"
        
        if ssl_failures:
            error_report = self._build_ssl_failure_report(ssl_results, ssl_failures)
            raise AssertionError(
                fCRITICAL: SSL certificate failures detected!\n\n"
                fCRITICAL: SSL certificate failures detected!\n\n""

                fSSL certificate failures prevent secure access and cause browser warnings.\n
                fThis blocks user access and damages system credibility.\n\n"
                fThis blocks user access and damages system credibility.\n\n"
                f"FAILURES:\n{error_report}\n\n"
                fREQUIRED ACTIONS:\n
                f1. Check SSL certificate configuration in load balancer\n
                f2. Verify certificate validity and expiration dates\n""
                f3. Validate certificate chain and intermediate certificates\n
                f4. Update or renew certificates as needed\n
                f"5. Test SSL configuration with SSL testing tools\n\n"
                fReference: Load Balancer SSL Certificate Configuration"
                fReference: Load Balancer SSL Certificate Configuration""

            )
    
    @pytest.mark.mission_critical
    @pytest.mark.no_skip
    def test_staging_domains_match_expected_patterns(self):
        """
    ""

        HARD FAIL: Staging domains MUST follow expected naming patterns.
        
        This test validates that staging domains follow the expected
        *.staging.netrasystems.ai pattern and are properly configured.
        "
        ""

        pattern_failures = []
        expected_pattern = r^[a-z]+\.staging\.netrasystems\.ai$
        
        for domain in self.CRITICAL_STAGING_DOMAINS:
            import re
            if not re.match(expected_pattern, domain):
                pattern_failures.append(
                    f"Domain {domain} does not match expected pattern: {expected_pattern}"
                )
        
        # Check for required subdomains
        required_subdomains = {'api', 'auth', 'app'}
        actual_subdomains = set()
        
        for domain in self.CRITICAL_STAGING_DOMAINS:
            subdomain = domain.split('.')[0]
            actual_subdomains.add(subdomain)
        
        missing_subdomains = required_subdomains - actual_subdomains
        if missing_subdomains:
            pattern_failures.append(
                fMissing required subdomains: {missing_subdomains}"
                fMissing required subdomains: {missing_subdomains}""

            )
        
        if pattern_failures:
            raise AssertionError(
                fCRITICAL: Staging domain pattern violations!\n\n
                fStaging domains must follow *.staging.netrasystems.ai pattern\n"
                fStaging domains must follow *.staging.netrasystems.ai pattern\n"
                f"to ensure consistent DNS resolution and load balancer routing.\n\n"
                fVIOLATIONS:\n + \n.join(f  - {failure} for failure in pattern_failures) + \n\n
                fREQUIRED ACTIONS:\n""
                f1. Update domain configuration to use proper patterns\n
                f2. Ensure all required subdomains are configured\n
                f"3. Update DNS records to match expected patterns\n"
                f4. Validate load balancer routing for correct domains\n"
                f4. Validate load balancer routing for correct domains\n""

            )
    
    async def _resolve_domain_async(self, domain: str) -> List[str]:
        Resolve domain to IP addresses asynchronously.""
        async def _resolve():
            try:
                result = socket.getaddrinfo(domain, None)
                return list(set(info[4][0] for info in result))
            except Exception as e:
                raise e
        
        loop = asyncio.get_event_loop()
        return await loop.run_in_executor(None, _resolve)
    
    async def _get_ssl_certificate_info(self, domain: str) -> Dict:
        Get SSL certificate information for a domain."
        Get SSL certificate information for a domain.""

        def _get_cert_info():
            try:
                context = ssl.create_default_context()
                with socket.create_connection((domain, 443), timeout=10) as sock:
                    with context.wrap_socket(sock, server_hostname=domain) as ssock:
                        cert = ssock.getpeercert()
                        
                        # Parse expiration date
                        expires_at = datetime.strptime(cert['notAfter'], '%b %d %H:%M:%S %Y %Z')
                        expires_soon = expires_at < datetime.now() + timedelta(days=30)
                        
                        return {
                            'valid': True,
                            'expires_at': expires_at.isoformat(),
                            'expires_soon': expires_soon,
                            'chain_valid': True,  # If we got here, chain is valid
                            'subject': cert.get('subject', [),
                            'issuer': cert.get('issuer', [),
                        }
            except Exception as e:
                return {
                    'valid': False,
                    'error': str(e),
                    'expires_soon': True,
                    'chain_valid': False,
                }
        
        loop = asyncio.get_event_loop()
        return await loop.run_in_executor(None, _get_cert_info)
    
    def _build_dns_failure_report(self, dns_results: Dict, failures: List[str) -> str:
        "Build detailed DNS failure report."
        report_parts = []
        
        for domain, result in dns_results.items():
            if not result['success']:
                report_parts.append(f  {domain}: {result.get('error', 'Unknown error')}")"
            elif result['resolution_time'] and result['resolution_time'] > self.MAX_DNS_RESOLUTION_TIME:
                report_parts.append(
                    f  {domain}: DNS resolution too slow ({result['resolution_time']:.""2f""}s)""

                )
        
        return \n.join(report_parts)
    
    def _build_https_failure_report(self, https_results: Dict, failures: List[str) -> str:
        "Build detailed HTTPS failure report."
        report_parts = []
        
        for domain, result in https_results.items():
            if not result['success']:
                if result.get('error'):
                    report_parts.append(f  {domain}: {result['error']})"
                    report_parts.append(f  {domain}: {result['error']})""

                elif result.get('status_code'):
                    report_parts.append(f"  {domain}: HTTP {result['status_code']})"
                else:
                    report_parts.append(f  {domain}: Unknown HTTPS failure)
        
        return \n.join(report_parts)"
        return \n.join(report_parts)""

    
    def _build_ssl_failure_report(self, ssl_results: Dict, failures: List[str) -> str:
        "Build detailed SSL failure report."
        report_parts = []
        
        for domain, result in ssl_results.items():
            if not result['valid']:
                report_parts.append(f"  {domain}: {result.get('error', 'Invalid certificate')})"
            elif result['expires_soon']:
                report_parts.append(f  {domain}: Certificate expires soon")"
        
        return \n.join(report_parts)


if __name__ == __main__":"
    # Run this test standalone to check staging domain resolution
    import asyncio
    
    async def run_tests():
        test_instance = StagingDomainsResolveCorrectlyTests()
        
        try:
            await test_instance.test_all_staging_domains_resolve_dns()
            print( PASS:  All staging domains resolve correctly via DNS)
        except AssertionError as e:
            print(f FAIL:  DNS resolution failures:\n{e}"")
            return False
        
        try:
            await test_instance.test_all_staging_domains_accessible_https()
            print( PASS:  All staging domains accessible via HTTPS)"
            print( PASS:  All staging domains accessible via HTTPS)""

        except AssertionError as e:
            print(f FAIL:  HTTPS accessibility failures:\n{e}")"
            return False
        
        try:
            await test_instance.test_staging_domains_ssl_certificates_valid()
            print( PASS:  All staging domain SSL certificates valid")"
        except AssertionError as e:
            print(f FAIL:  SSL certificate failures:\n{e})
            return False
        
        try:
            test_instance.test_staging_domains_match_expected_patterns()
            print(" PASS:  All staging domains follow expected patterns)"
        except AssertionError as e:
            print(f FAIL:  Domain pattern violations:\n{e})"
            print(f FAIL:  Domain pattern violations:\n{e})""

            return False
        
        return True
    
    if asyncio.run(run_tests()):
        print(" PASS:  All staging domain resolution tests passed!)"
    else:
        exit(1")"

)))))<|MERGE_RESOLUTION|>--- conflicted
+++ resolved
@@ -32,13 +32,9 @@
 
 
 class StagingDomainsResolveCorrectlyTests(SSotBaseTestCase):
-<<<<<<< HEAD
-    """
-=======
     "
     ""
 
->>>>>>> 5aba5b9f
     Test that all staging domains resolve correctly and are accessible.
     
     MISSION CRITICAL: DNS resolution failures prevent ALL users from accessing
