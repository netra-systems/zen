--- conflicted
+++ resolved
@@ -21,11 +21,7 @@
 
 
 class SupervisorAgentSSOTViolationsTests(SSotBaseTestCase):
-<<<<<<< HEAD
-    """Tests that expose SSOT violations in SupervisorAgent implementations.
-=======
     Tests that expose SSOT violations in SupervisorAgent implementations.
->>>>>>> 5aba5b9f
 
     These tests are designed to FAIL when multiple SupervisorAgent implementations exist
     and PASS after proper SSOT consolidation to supervisor_ssot.py only.
