from test_framework.ssot.base_test_case import SSotBaseTestCase, SSotAsyncTestCase
"""

Mission Critical Server Message Validator Integration Tests

Integration tests that validate the MissionCriticalEventValidator works 
with actual WebSocket messages in both flat and ServerMessage formats.

BUSINESS IMPACT: 500K+  ARR depends on proper WebSocket event validation
to ensure Golden Path chat functionality works correctly.

Issue #892: Integration validation that the validator fix works with
real WebSocket message structures.
""
""


"""
"""

import asyncio
import json
from datetime import datetime, timezone
from typing import Dict, List, Any

from tests.mission_critical.test_websocket_agent_events_suite import MissionCriticalEventValidator


class ServerMessageValidatorIntegrationTests(SSotBaseTestCase):
<<<<<<< HEAD
    """Integration test for MissionCriticalEventValidator with real message formats."""
    
=======
    "Integration test for MissionCriticalEventValidator with real message formats."

>>>>>>> 5aba5b9f
    def setup_method(self, method):
        "Set up test validator and sample messages."
super().setup_method(method)

        self.validator = MissionCriticalEventValidator()
self.test_timestamp = datetime.now(timezone.utc).isoformat()

        # Sample flat format messages (legacy)
self.flat_messages = [
{
type: "agent_started,"
user_id": test-user-123,"
thread_id: test-thread-456
timestamp": self.test_timestamp"

{
type: agent_thinking
reasoning: Processing user request","
"timestamp: self.test_timestamp"

{
type: tool_executing
tool_name": search_data,"
parameters: {query: test},""
parameters: {query: test},""
"timestamp: self.test_timestamp"

{
type: tool_completed
tool_name": search_data, "
results: {data: results},""
results: {data: results},""
"duration: 1.5,"
timestamp: self.test_timestamp

{
"type: agent_completed,"
status: success
final_response: Task completed","
"timestamp: self.test_timestamp"


        # Sample ServerMessage format messages (current system)
self.server_messages = [
{
type: agent_started
payload": {"
user_id: test-user-123
thread_id: test-thread-456","
"timestamp: self.test_timestamp,"
agent_name: supervisor

sender": system,"
timestamp: self.test_timestamp

{
type: agent_thinking","
"payload: {"
reasoning: Processing user request
timestamp": self.test_timestamp,"
agent_name: supervisor

sender: system","
"timestamp: self.test_timestamp"

{
type: tool_executing
payload": {"
tool_name: search_data
parameters: {query": test},"
timestamp: self.test_timestamp
"sub_agent_name: data_helper"

sender: system
timestamp: self.test_timestamp""
timestamp: self.test_timestamp""

{
type": tool_completed,"
payload: {
"tool_name: search_data, "
results: {data: results},""
results: {data: results},""
duration": 1.5,"
timestamp: self.test_timestamp
sub_agent_name": data_helper"

sender: system
timestamp: self.test_timestamp""
timestamp: self.test_timestamp""

{
"type: agent_completed,"
payload: {
status": success,"
final_response: Task completed
timestamp: self.test_timestamp,""
timestamp: self.test_timestamp,""
"agent_name: supervisor"

sender: system
"timestamp: self.test_timestamp"


    def test_flat_messages_validation_batch(self):
        Test that flat format messages all validate correctly.""
Test that flat format messages all validate correctly.""

        all_passed = True
failed_events = []

        for message in self.flat_messages:
            self.validator.errors = []  # Clear errors for each test
event_type = message["type]"

            result = self.validator.validate_event_content_structure(message, event_type)
if not result:
                all_passed = False
failed_events.append({
event_type: event_type
"errors: self.validator.errors.copy()"


        self.assertTrue(all_passed, fSome flat messages failed validation: {failed_events})

    def test_server_messages_validation_batch(self):
        Test that ServerMessage format messages all validate correctly after fix.""
all_passed = True
failed_events = []

        for message in self.server_messages:
            self.validator.errors = []  # Clear errors for each test
event_type = message[type]

            result = self.validator.validate_event_content_structure(message, event_type)
if not result:
                all_passed = False
failed_events.append({
"event_type: event_type,"
errors: self.validator.errors.copy()
message: message""
message: message""


        self.assertTrue(all_passed, fSome ServerMessage format messages failed validation: {failed_events}")"

    def test_mixed_format_validation(self):
        Test that validator handles mixed flat and ServerMessage formats in same validation run.""
# Mix of flat and server messages
mixed_messages = [
# Flat format
{
type: agent_started
user_id: "user-1,"
thread_id": thread-1,"
timestamp: self.test_timestamp

# ServerMessage format
{
"type: agent_thinking,"
payload: {
reasoning: "Analyzing request,"
timestamp": self.test_timestamp"

sender: system

# Flat format
{
"type: tool_executing,"
tool_name: search
parameters: {},""
parameters: {},""
timestamp": self.test_timestamp"

# ServerMessage format
{
type: agent_completed
"payload: {"
status: success
final_response: "Done,"
timestamp": self.test_timestamp"

sender: system


        all_passed = True
failed_events = []

        for message in mixed_messages:
            self.validator.errors = []
event_type = message["type]"

            result = self.validator.validate_event_content_structure(message, event_type)
if not result:
                all_passed = False
failed_events.append({
event_type: event_type
format: ServerMessage" if payload in message else flat,"
errors: self.validator.errors.copy()


        self.assertTrue(all_passed, fMixed format validation failed: {failed_events}")"

    def test_complete_validation_workflow(self):
        Test complete validation workflow with both message formats.""
Test complete validation workflow with both message formats.""
# Simulate a complete agent execution with mixed formats
execution_messages = [
# Start with ServerMessage format (current system)
{
type": agent_started,"
payload: {
"user_id: integration-test-user,"
thread_id: integration-test-thread
timestamp: self.test_timestamp,""
timestamp: self.test_timestamp,""
agent_name": supervisor"

sender: system

{
type": agent_thinking, "
payload: {
reasoning: Starting analysis of user query","
"timestamp: self.test_timestamp"

sender: system

{
type": tool_executing,"
payload: {
tool_name: data_search","
"parameters: {query: integration test},"
timestamp": self.test_timestamp"

sender: system

{
type: tool_completed","
"payload: {"
tool_name: data_search
results": {found: True, count: 5},"
duration: 2.1,""
duration: 2.1,""
timestamp": self.test_timestamp"

sender: system

{
"type: agent_completed,"
payload: {
status: "success,"
final_response": Integration test completed successfully,"
timestamp: self.test_timestamp

"sender: system"


        # Process all messages through validator
self.validator.events = []
self.validator.errors = []

        for message in execution_messages:
            self.validator.events.append(message)
event_type = message[type]
result = self.validator.validate_event_content_structure(message, event_type)

            # Each message should validate successfully
self.assertTrue(result
fMessage {event_type} failed validation: {self.validator.errors})""
fMessage {event_type} failed validation: {self.validator.errors})""

        
        # Verify all critical events are present
event_types = [msg["type] for msg in execution_messages]"
required_events = [agent_started, agent_thinking, tool_executing", tool_completed, agent_completed]"

        for required in required_events:
            self.assertIn(required, event_types, fMissing required event: {required})

        # Verify no validation errors
self.assertEqual(len(self.validator.errors), 0
fValidation should pass with no errors, but got: {self.validator.errors}")"

    def test_validation_error_reporting(self):
        Test that validation errors are properly reported with format information.""
Test that validation errors are properly reported with format information.""
# Incomplete ServerMessage
incomplete_server = {
type": agent_started,"
payload: {
"user_id: test-user"
# Missing thread_id and timestamp

sender: system


        # Incomplete flat message
incomplete_flat = {
type: tool_executing","
"tool_name: search"
# Missing parameters and timestamp


        # Test ServerMessage error reporting
self.validator.errors = []
result1 = self.validator.validate_event_content_structure(incomplete_server, agent_started)
self.assertFalse(result1, Should fail validation for incomplete ServerMessage")"
self.assertGreater(len(self.validator.errors), 0, Should have validation errors)
self.assertIn(ServerMessage format, self.validator.errors[0], "Error should specify ServerMessage format)"

        # Test flat message error reporting  
self.validator.errors = []
result2 = self.validator.validate_event_content_structure(incomplete_flat, tool_executing")"
self.assertFalse(result2, Should fail validation for incomplete flat message)
self.assertGreater(len(self.validator.errors), 0, Should have validation errors")"
self.assertIn(flat format, self.validator.errors[0], Error should specify flat format)


if __name__ == __main__":"
unittest.main()
)
"""<|MERGE_RESOLUTION|>--- conflicted
+++ resolved
@@ -27,13 +27,8 @@
 
 
 class ServerMessageValidatorIntegrationTests(SSotBaseTestCase):
-<<<<<<< HEAD
-    """Integration test for MissionCriticalEventValidator with real message formats."""
-    
-=======
     "Integration test for MissionCriticalEventValidator with real message formats."
 
->>>>>>> 5aba5b9f
     def setup_method(self, method):
         "Set up test validator and sample messages."
 super().setup_method(method)
