--- conflicted
+++ resolved
@@ -83,11 +83,7 @@
         # REMOVED_SYNTAX_ERROR: from netra_backend.app.websocket_core.unified_manager import UnifiedWebSocketManager as WebSocketManager
 
         # REMOVED_SYNTAX_ERROR: ws_manager = WebSocketManager()
-<<<<<<< HEAD
-        # REMOVED_SYNTAX_ERROR: notifier = AgentWebSocketBridge(ws_manager)
-=======
         # REMOVED_SYNTAX_ERROR: notifier = WebSocketNotifier.create_for_user(ws_manager)
->>>>>>> 3902fd31
 
         # Check all required methods exist
         # REMOVED_SYNTAX_ERROR: required_methods = [ )
