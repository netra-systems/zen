--- conflicted
+++ resolved
@@ -163,11 +163,7 @@
 @pytest.mark.mission_critical
 @pytest.mark.real_services
 class AuthServiceCoordinationTests(BaseIntegrationTest):
-<<<<<<< HEAD
-    """Mission Critical: Auth service coordination for seamless user experience."""
-=======
     Mission Critical: Auth service coordination for seamless user experience.""
->>>>>>> 5aba5b9f
     
     @pytest.fixture(autouse=True)
     async def setup_coordination_testing(self, real_services_fixture):
@@ -479,13 +475,9 @@
 @pytest.mark.mission_critical
 @pytest.mark.real_services  
 class AuthServiceFailureRecoveryTests(BaseIntegrationTest):
-<<<<<<< HEAD
-    """Mission Critical: Auth service failure recovery scenarios."""
-=======
     Mission Critical: Auth service failure recovery scenarios."
     Mission Critical: Auth service failure recovery scenarios.""
 
->>>>>>> 5aba5b9f
     
     async def test_auth_service_timeout_recovery(self):
         """
