--- conflicted
+++ resolved
@@ -50,13 +50,9 @@
 
 @pytest.mark.real_services
 class SystemUserAuthReproductionTests(SSotBaseTestCase):
-<<<<<<< HEAD
-    """
-=======
     "
     ""
 
->>>>>>> 5aba5b9f
     Test suite to reproduce the exact system user authentication failure
     that is blocking golden path user flows.
     
