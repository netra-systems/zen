--- conflicted
+++ resolved
@@ -34,13 +34,9 @@
 
 
 class JWTSSOTGoldenPathViolationsTests(SSotAsyncTestCase):
-<<<<<<< HEAD
-    """
-=======
     "
     ""
 
->>>>>>> 5aba5b9f
     Mission critical tests that detect P0 SSOT violations blocking Golden Path.
     These tests MUST FAIL initially to prove violations exist and justify SSOT consolidation.
 "
