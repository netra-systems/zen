"Mission Critical: WebSocket 1011 Error Resolution Tests"

Specifically validates that Redis SSOT consolidation prevents WebSocket 1011 errors
that were blocking 500K+  ARR chat functionality.

Background:
    - WebSocket 1011 errors occurred due to competing Redis connection pools
- Multiple Redis managers caused race conditions during handshake
- Connection pool conflicts prevented reliable WebSocket establishment
- Chat functionality (90% of platform value) was severely impacted

Success Criteria:
    - Zero WebSocket 1011 errors under normal load
- 99%+ WebSocket connection success rate
- Stable connections during concurrent user sessions
- No Redis-related WebSocket failures

REAL SERVICES ONLY - No mocks allowed in mission critical tests.
""

import pytest
import asyncio
import time
import json
import websockets
from typing import Dict, Any, List, Optional
from unittest.mock import patch

from netra_backend.app.redis_manager import redis_manager
from test_framework.ssot.base_test_case import SSotAsyncTestCase


class WebSocket1011FixesTests(SSotAsyncTestCase):
<<<<<<< HEAD
    """Mission Critical: Test WebSocket 1011 error fixes through Redis SSOT."""
=======
    Mission Critical: Test WebSocket 1011 error fixes through Redis SSOT."
    Mission Critical: Test WebSocket 1011 error fixes through Redis SSOT.""

>>>>>>> 5aba5b9f
    
    def setUp(self):
        "Set up test fixtures."
        super().setUp()
        self.test_redis_keys = set()
        self.websocket_connections = []
        
    async def asyncTearDown(self):
        ""Async cleanup of test resources."
        # Close any WebSocket connections
        for ws in self.websocket_connections:
            try:
                if hasattr(ws, 'close'):
                    await ws.close()
            except Exception:
                pass
        
        # Clean up Redis test keys
        for key in self.test_redis_keys:
            try:
                await redis_manager.delete(key)
            except Exception:
                pass
        
        await super().asyncTearDown()
    
    async def test_websocket_redis_race_condition_eliminated(self):
        MISSION CRITICAL: Test Redis race conditions don't cause WebSocket 1011 errors.""'
        
        BUSINESS IMPACT: Prevents primary revenue channel failure.
        ROOT CAUSE: Multiple Redis connection pools caused handshake conflicts.
        FIX: Single SSOT Redis manager eliminates race conditions.
        
        # Ensure Redis SSOT is initialized
        await redis_manager.initialize()
        self.assertTrue(redis_manager.is_connected, Redis SSOT must be connected for WebSocket tests")"
        
        # Simulate rapid WebSocket connection attempts (race condition scenario)
        connection_tasks = []
        for i in range(25):  # Increased from plan to stress test more
            connection_tasks.append(self._simulate_websocket_connection(fuser_{i}))
        
        # Execute all connection attempts concurrently
        start_time = time.time()
        results = await asyncio.gather(*connection_tasks, return_exceptions=True)
        end_time = time.time()
        
        # Analyze results
        successful_connections = sum(1 for r in results if r is True)
        failed_connections = len(results) - successful_connections
        success_rate = (successful_connections / len(results)) * 100
        
        # Performance metrics
        total_time = end_time - start_time
        connections_per_second = len(results) / total_time
        
        # MISSION CRITICAL VALIDATION
        self.assertGreaterEqual(success_rate, 95.0,
                               fWebSocket connection success rate should be >=95%, got {success_rate}%. 
                               f"Failed connections: {failed_connections})"
        
        self.assertGreaterEqual(connections_per_second, 5.0,
                               fShould handle at least 5 connections/sec, got {connections_per_second:.""2f""}")"
        
        # Log results for monitoring
        self.logger.info(fWebSocket race condition test results:)
        self.logger.info(f  Success rate: {success_rate:.1f}%)""
        self.logger.info(f"  Successful: {successful_connections}/{len(results)})"
        self.logger.info(f  Performance: {connections_per_second:.""2f""} connections/sec)""

        
        if failed_connections > 0:
            self.logger.warning(fHad {failed_connections} failed connections - investigating...)
            # Log failed connection details for debugging
            for i, result in enumerate(results):
                if isinstance(result, Exception):
                    self.logger.warning(f  Connection {i} failed: {result}")"
    
    async def test_redis_connection_pool_stability_under_websocket_load(self):
        MISSION CRITICAL: Test Redis connection pool remains stable under WebSocket load."
        MISSION CRITICAL: Test Redis connection pool remains stable under WebSocket load.""

        
        BUSINESS IMPACT: Ensures chat system can handle concurrent users without failures.
        ISSUE: Previous multiple connection pools caused instability under load.
        FIX: Single SSOT connection pool maintains stability.
        "
        ""

        initial_status = redis_manager.get_status()
        
        # Simulate high-load WebSocket scenario with Redis operations
        load_tasks = []
        for i in range(50):  # Simulate 50 concurrent users
            load_tasks.append(self._simulate_websocket_session_lifecycle(fload_user_{i}))
        
        # Execute high load scenario
        start_time = time.time()
        results = await asyncio.gather(*load_tasks, return_exceptions=True)
        end_time = time.time()
        
        # Analyze load test results
        successful_sessions = sum(1 for r in results if r is True)
        exception_count = len(results) - successful_sessions
        success_rate = (successful_sessions / len(results)) * 100
        
        # Performance analysis
        total_time = end_time - start_time
        sessions_per_second = len(results) / total_time
        
        # MISSION CRITICAL VALIDATION
        self.assertGreaterEqual(success_rate, 90.0,
                               f"WebSocket session success rate should be >=90% under load, got {success_rate}%)""),"
                       Redis connection should remain stable under WebSocket load)
        
        # Failure count should not increase dramatically
        failure_increase = final_status[consecutive_failures"] - initial_status.get(consecutive_failures, 0)"
        self.assertLessEqual(failure_increase, 3,
                           fRedis failure count should not increase significantly under load, got +{failure_increase})
        
        # Background tasks should remain active
        self.assertTrue(final_status[background_tasks)[reconnect_task_active"),"
                      "Redis reconnection task should remain active)"
        self.assertTrue(final_status[background_tasks)[health_monitor_active),
                      Redis health monitor should remain active")"
        
        # Log load test results
        self.logger.info(fWebSocket load test results:)
        self.logger.info(f  Session success rate: {success_rate:.""1f""}%)
        self.logger.info(f"  Performance: {sessions_per_second:.""2f""} sessions/sec)"
        self.logger.info(f  Redis stability: {final_status['connected']}")"
        
        if exception_count > 0:
            self.logger.warning(fLoad test had {exception_count} exceptions)
    
    async def test_websocket_handshake_redis_operations_atomic(self):
        "MISSION CRITICAL: Test WebSocket handshake Redis operations are atomic."
        
        BUSINESS IMPACT: Prevents partial handshake states that cause 1011 errors.
        ISSUE: Race conditions caused incomplete Redis state during handshake.
        FIX: SSOT Redis manager ensures atomic operations.
"
"
        # Test atomic handshake operations
        user_id = atomic_test_user"
        user_id = atomic_test_user"
        connection_id = fws_{user_id}_{int(time.time() * 1000)}"
        connection_id = fws_{user_id}_{int(time.time() * 1000)}""

        
        # Define all Redis keys that should be set atomically
        connection_key = fwebsocket:active:{connection_id}
        session_key = fwebsocket:session:{user_id}"
        session_key = fwebsocket:session:{user_id}"
        tracking_key = f"user_connections:{user_id}"
        
        self.test_redis_keys.update([connection_key, session_key, tracking_key)
        
        # Perform atomic handshake operations
        handshake_success = await self._perform_atomic_handshake(user_id, connection_id)
        self.assertTrue(handshake_success, Atomic handshake should succeed)
        
        # Verify all Redis keys were set correctly
        connection_data = await redis_manager.get(connection_key)
        self.assertIsNotNone(connection_data, Connection data should be set)"
        self.assertIsNotNone(connection_data, Connection data should be set)""

        
        session_data = await redis_manager.get(session_key)
        self.assertEqual(session_data, valid_session", Session should be valid)"
        
        tracking_length = await redis_manager.llen(tracking_key)
        self.assertGreater(tracking_length, 0, Connection should be tracked)
        
        # Test concurrent atomic operations don't interfere'
        concurrent_handshakes = []
        for i in range(10):
            concurrent_user = f"concurrent_user_{i}"
            concurrent_connection = fws_{concurrent_user}_{int(time.time() * 1000)}_{i}"
            concurrent_connection = fws_{concurrent_user}_{int(time.time() * 1000)}_{i}""

            concurrent_handshakes.append(
                self._perform_atomic_handshake(concurrent_user, concurrent_connection)
            )
        
        concurrent_results = await asyncio.gather(*concurrent_handshakes, return_exceptions=True)
        concurrent_successes = sum(1 for r in concurrent_results if r is True)
        
        self.assertGreaterEqual(concurrent_successes, 8,
                               fConcurrent atomic handshakes should mostly succeed, got {concurrent_successes}/10)
    
    async def test_websocket_1011_error_conditions_resolved(self):
        "MISSION CRITICAL: Test specific conditions that caused 1011 errors are resolved."
        
        BUSINESS IMPACT: Validates specific scenarios that broke chat functionality.
        CONDITIONS TESTED:
        1. Rapid connect/disconnect cycles
        2. Connection timeout during Redis operations
        3. Redis connection pool exhaustion
        4. Concurrent user authentication
"
""

        
        # Condition 1: Rapid connect/disconnect cycles
        cycle_tasks = []
        for i in range(15):
            cycle_tasks.append(self._test_rapid_connection_cycle(fcycle_user_{i}))
        
        cycle_results = await asyncio.gather(*cycle_tasks, return_exceptions=True)
        cycle_successes = sum(1 for r in cycle_results if r is True)
        cycle_success_rate = (cycle_successes / len(cycle_tasks)) * 100
        
        self.assertGreaterEqual(cycle_success_rate, 90.0,
                               fRapid connection cycles should succeed >=90%, got {cycle_success_rate}%")"
        
        # Condition 2: Connection timeout resilience
        timeout_tasks = []
        for i in range(10):
            timeout_tasks.append(self._test_connection_with_timeout(ftimeout_user_{i}))
        
        timeout_results = await asyncio.gather(*timeout_tasks, return_exceptions=True)
        timeout_successes = sum(1 for r in timeout_results if r is True)
        timeout_success_rate = (timeout_successes / len(timeout_tasks)) * 100
        
        self.assertGreaterEqual(timeout_success_rate, 85.0,
                               fTimeout resilience should be >=85%, got {timeout_success_rate}%)
        
        # Condition 3: Redis pool exhaustion prevention
        pool_test_success = await self._test_redis_pool_exhaustion_prevention()
        self.assertTrue(pool_test_success, "Redis pool exhaustion should be prevented)"
        
        # Condition 4: Concurrent authentication
        auth_tasks = []
        for i in range(20):
            auth_tasks.append(self._test_concurrent_user_authentication(fauth_user_{i}))
        
        auth_results = await asyncio.gather(*auth_tasks, return_exceptions=True)
        auth_successes = sum(1 for r in auth_results if r is True)
        auth_success_rate = (auth_successes / len(auth_tasks)) * 100
        
        self.assertGreaterEqual(auth_success_rate, 95.0,
                               fConcurrent authentication should succeed >=95%, got {auth_success_rate}%)
        
        # Overall validation
        self.logger.info(WebSocket 1011 error condition test results:")"
        self.logger.info(f  Rapid cycles: {cycle_success_rate:.""1f""}%)
        self.logger.info(f  Timeout resilience: {timeout_success_rate:.""1f""}%)
        self.logger.info(f"  Pool exhaustion prevention: {pool_test_success})"
        self.logger.info(f  Concurrent auth: {auth_success_rate:.""1f""}%")"
    
    async def _simulate_websocket_connection(self, user_id: str) -> bool:
        Simulate WebSocket connection with Redis operations.""
        try:
            connection_id = fws_{user_id}_{int(time.time() * 1000)}
            
            # Simulate WebSocket handshake Redis operations
            connection_key = fwebsocket:active:{connection_id}
            self.test_redis_keys.add(connection_key)
            
            # Store connection info
            connection_data = {
                user_id": user_id,"
                connected_at: time.time(),
                connection_id: connection_id"
                connection_id: connection_id""

            }
            
            success = await redis_manager.set(
                connection_key,
                json.dumps(connection_data),
                ex=3600
            )
            if not success:
                return False
            
            # Simulate session validation
            session_key = f"websocket:session:{user_id}"
            self.test_redis_keys.add(session_key)
            
            session_success = await redis_manager.set(session_key, valid_session, ex=1800)
            if not session_success:
                return False
            
            # Verify session
            session = await redis_manager.get(session_key)
            if session != valid_session:"
            if session != valid_session:""

                return False
            
            # Simulate connection tracking
            tracking_key = fuser_connections:{user_id}"
            tracking_key = fuser_connections:{user_id}""

            self.test_redis_keys.add(tracking_key)
            
            await redis_manager.lpush(tracking_key, connection_id)
            
            # Brief operation to simulate real usage
            await asyncio.sleep(0.1)
            
            return True
            
        except Exception as e:
            self.logger.debug(fWebSocket connection simulation failed for {user_id}: {e})
            return False
    
    async def _simulate_websocket_session_lifecycle(self, user_id: str) -> bool:
        "Simulate complete WebSocket session lifecycle."
        try:
            # Connect
            connection_success = await self._simulate_websocket_connection(user_id)
            if not connection_success:
                return False
            
            # Simulate session activity
            activity_key = fwebsocket:activity:{user_id}
            self.test_redis_keys.add(activity_key)
            
            for i in range(3):  # 3 activities per session
                await redis_manager.set(f{activity_key}:{i}, f"activity_{i}, ex=60)"
                await asyncio.sleep(0.5)  # Brief pause between activities
            
            # Simulate heartbeat
            heartbeat_key = fwebsocket:heartbeat:{user_id}"
            heartbeat_key = fwebsocket:heartbeat:{user_id}""

            self.test_redis_keys.add(heartbeat_key)
            await redis_manager.set(heartbeat_key, str(time.time()), ex=30)
            
            # Cleanup (disconnect)
            await self._cleanup_websocket_session(user_id)
            
            return True
            
        except Exception as e:
            self.logger.debug(fWebSocket session lifecycle failed for {user_id}: {e})
            return False
    
    async def _perform_atomic_handshake(self, user_id: str, connection_id: str) -> bool:
        Perform atomic WebSocket handshake operations.""
        try:
            # Use Redis pipeline for atomic operations
            async with redis_manager.pipeline() as pipe:
                # Set connection data
                connection_key = fwebsocket:active:{connection_id}
                pipe.set(connection_key, json.dumps({
                    user_id: user_id,
                    "connection_id: connection_id,"
                    timestamp: time.time()
                }, ex=3600)
                
                # Set session
                session_key = fwebsocket:session:{user_id}
                pipe.set(session_key, valid_session", ex=1800)"
                
                # Track connection
                tracking_key = fuser_connections:{user_id}
                pipe.lpush(tracking_key, connection_id)
                
                # Execute atomically
                results = await pipe.execute()
                
                # All operations should succeed
                return all(results)
                
        except Exception as e:
            self.logger.debug(fAtomic handshake failed for {user_id}: {e})
            return False
    
    async def _test_rapid_connection_cycle(self, user_id: str) -> bool:
        "Test rapid connect/disconnect cycles."
        try:
            for cycle in range(3):  # 3 rapid cycles
                # Connect
                connection_success = await self._simulate_websocket_connection(user_id)
                if not connection_success:
                    return False
                
                # Brief pause
                await asyncio.sleep(0.2)
                
                # Disconnect
                await self._cleanup_websocket_session(user_id)
                
                # Very brief pause before next cycle
                await asyncio.sleep(0.1)
            
            return True
            
        except Exception:
            return False
    
    async def _test_connection_with_timeout(self, user_id: str) -> bool:
        "Test connection handling with timeout scenarios."
        try:
            # Set shorter timeout for this test
            original_timeout = getattr(redis_manager, '_operation_timeout', 5.0)
            
            # Simulate connection with potential timeout
            connection_id = fws_timeout_{user_id}_{int(time.time() * 1000)}
            
            # Use timeout for Redis operations
            try:
                success = await asyncio.wait_for(
                    self._perform_atomic_handshake(user_id, connection_id),
                    timeout=2.0
                )
                return success
            except asyncio.TimeoutError:
                # Timeout should be handled gracefully
                self.logger.debug(fConnection timeout for {user_id} - should be handled gracefully)"
                self.logger.debug(fConnection timeout for {user_id} - should be handled gracefully)""

                return True  # Graceful timeout handling is success
            
        except Exception:
            return False
    
    async def _test_redis_pool_exhaustion_prevention(self) -> bool:
        "Test that Redis pool exhaustion is prevented."
        try:
            # Redis SSOT should use single connection pool
            status = redis_manager.get_status()
            
            # Should have single connection
            self.assertTrue(status[connected"], Should have stable connection)"
            
            # Perform many operations without exhausting pool
            operation_tasks = []
            for i in range(100):
                operation_tasks.append(
                    redis_manager.set(fpool_test:{i}, fdata_{i}, ex=10)
                )
            
            results = await asyncio.gather(*operation_tasks, return_exceptions=True)
            success_count = sum(1 for r in results if r is True)
            
            # Should handle high load without pool exhaustion
            return success_count >= 90  # At least 90% success
            
        except Exception:
            return False
    
    async def _test_concurrent_user_authentication(self, user_id: str) -> bool:
        Test concurrent user authentication through Redis.""
        try:
            # Simulate authentication Redis operations
            auth_key = fauth:session:{user_id}
            self.test_redis_keys.add(auth_key)
            
            auth_data = {
                user_id: user_id,
                "authenticated: True,"
                timestamp: time.time()
            }
            
            # Store auth session
            auth_success = await redis_manager.store_session(
                user_id, auth_data, 3600
            )
            if not auth_success:
                return False
            
            # Verify auth session
            retrieved = await redis_manager.get_session(user_id)
            if retrieved != auth_data:
                return False
            
            # Test token operations
            token = ftoken_{user_id}
            await redis_manager.blacklist_token(token, 60)
            is_blacklisted = await redis_manager.is_token_blacklisted(token)
            
            return is_blacklisted
            
        except Exception:
            return False
    
    async def _cleanup_websocket_session(self, user_id: str):
        ""Clean up WebSocket session Redis data.""

        try:
            # Get all keys for this user
            patterns = [
                fwebsocket:active:ws_{user_id}*,
                fwebsocket:session:{user_id}","
                fwebsocket:activity:{user_id}*,
                fwebsocket:heartbeat:{user_id},
                f"user_connections:{user_id}"
            ]
            
            for pattern in patterns:
                if '*' in pattern:
                    # Scan for keys matching pattern
                    base_pattern = pattern.replace('*', '')
                    keys = await redis_manager.scan_keys(base_pattern + '*')
                    for key in keys:
                        await redis_manager.delete(key)
                else:
                    await redis_manager.delete(pattern)
                    
        except Exception as e:
            self.logger.debug(fCleanup failed for {user_id}: {e}")"


class WebSocketRedisIntegrationTests(SSotAsyncTestCase):
<<<<<<< HEAD
    """Additional WebSocket-Redis integration tests for edge cases."""
=======
    Additional WebSocket-Redis integration tests for edge cases.""
>>>>>>> 5aba5b9f
    
    async def test_websocket_redis_circuit_breaker_behavior(self):
        Test WebSocket behavior when Redis circuit breaker is active."
        Test WebSocket behavior when Redis circuit breaker is active."
        # Force circuit breaker to open
        redis_manager._consecutive_failures = 10
        
        # WebSocket operations should gracefully handle circuit breaker
        user_id = "circuit_breaker_user"
        connection_success = await self._simulate_graceful_degradation(user_id)
        
        # Should handle gracefully (not cause 1011 errors)
        self.assertTrue(connection_success, WebSocket should handle Redis circuit breaker gracefully)
        
        # Reset circuit breaker
        await redis_manager.reset_circuit_breaker()
        redis_manager._consecutive_failures = 0
    
    async def _simulate_graceful_degradation(self, user_id: str) -> bool:
        "Simulate WebSocket connection with Redis unavailable."
        try:
            # Should not throw exceptions even with circuit breaker open
            connection_id = fws_degraded_{user_id}"
            connection_id = fws_degraded_{user_id}""

            
            # These operations should fail gracefully
            await redis_manager.set(f"test:{connection_id}, data)"
            await redis_manager.get(ftest:{connection_id})
            
            # Should return False/None but not crash
            return True
            
        except Exception:
            # Any exception means graceful degradation failed
            return False
    
    async def test_websocket_redis_recovery_after_failure(self):
        "Test WebSocket functionality recovers after Redis failure."
        # Simulate Redis failure and recovery
        original_connected = redis_manager._connected
        
        # Simulate disconnection
        redis_manager._connected = False
        
        # Force reconnection
        await redis_manager.force_reconnect()
        
        # Should recover connection
        self.assertTrue(redis_manager.is_connected, Redis should recover after failure)
        
        # WebSocket operations should work after recovery
        user_id = recovery_test_user""
        recovery_success = await self._test_websocket_after_recovery(user_id)
        self.assertTrue(recovery_success, WebSocket should work after Redis recovery)
    
    async def _test_websocket_after_recovery(self, user_id: str) -> bool:
        """Test WebSocket operations after Redis recovery."""
        try:
            # Should work normally after recovery
            session_data = {"user_id: user_id, recovered: True}"
            
            success = await redis_manager.store_session(user_id, session_data, 60)
            if not success:
                return False
            
            retrieved = await redis_manager.get_session(user_id)
            return retrieved == session_data
            
        except Exception:
            return False

))<|MERGE_RESOLUTION|>--- conflicted
+++ resolved
@@ -31,13 +31,9 @@
 
 
 class WebSocket1011FixesTests(SSotAsyncTestCase):
-<<<<<<< HEAD
-    """Mission Critical: Test WebSocket 1011 error fixes through Redis SSOT."""
-=======
     Mission Critical: Test WebSocket 1011 error fixes through Redis SSOT."
     Mission Critical: Test WebSocket 1011 error fixes through Redis SSOT.""
 
->>>>>>> 5aba5b9f
     
     def setUp(self):
         "Set up test fixtures."
@@ -547,11 +543,7 @@
 
 
 class WebSocketRedisIntegrationTests(SSotAsyncTestCase):
-<<<<<<< HEAD
-    """Additional WebSocket-Redis integration tests for edge cases."""
-=======
     Additional WebSocket-Redis integration tests for edge cases.""
->>>>>>> 5aba5b9f
     
     async def test_websocket_redis_circuit_breaker_behavior(self):
         Test WebSocket behavior when Redis circuit breaker is active."
