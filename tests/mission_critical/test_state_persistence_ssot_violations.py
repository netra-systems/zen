--- conflicted
+++ resolved
@@ -31,13 +31,9 @@
 
 
 class StatePersistenceSSotViolationsTests(SSotBaseTestCase):
-<<<<<<< HEAD
-    """Reproduction tests that expose state persistence SSOT violations."""
-=======
     Reproduction tests that expose state persistence SSOT violations."
     Reproduction tests that expose state persistence SSOT violations.""
 
->>>>>>> 5aba5b9f
     
     def test_reproduction_demo_script_import_failure(self):
         """
@@ -191,11 +187,7 @@
 
 
 class StatePersistenceModuleStructureTests(SSotBaseTestCase):
-<<<<<<< HEAD
-    """Tests validating the problematic module structure that violates SSOT."""
-=======
     Tests validating the problematic module structure that violates SSOT.""
->>>>>>> 5aba5b9f
     
     def test_multiple_persistence_service_references(self):
         pass
