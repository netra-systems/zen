"""
Mission Critical WebSocket Agent Events Test Suite - SSOT Implementation with Unified Schema

Business Value Justification (BVJ):
- Segment: ALL (Free/Early/Mid/Enterprise/Platform)
- Business Goal: Agent Golden Path Protection - Ensures reliable WebSocket event delivery
- Value Impact: Validates the 5 critical events that enable 500K+ ARR chat functionality
- Revenue Impact: Protects high-value ARR by ensuring reliable WebSocket agent integration

This test suite validates the 5 required WebSocket events using the unified event schema
to prevent Issue #984 (missing tool_name and results fields) from recurring.

Required Events:
1. agent_started - User sees agent began processing
2. agent_thinking - Real-time reasoning visibility
3. tool_executing - Tool usage transparency (requires tool_name)
4. tool_completed - Tool results display (requires tool_name, results)
5. agent_completed - User knows response is ready

Architecture: Uses unified event schema from event_schema.py as SSOT
"""

import asyncio
import json
import time
import uuid
from datetime import datetime, UTC
from typing import Dict, Any, Optional, List
from unittest.mock import AsyncMock, MagicMock, patch

import pytest

# SSOT Test Infrastructure
from test_framework.ssot.base_test_case import SSotAsyncTestCase
from test_framework.ssot.mock_factory import SSotMockFactory

# Unified Event Schema - SSOT for Issue #984 fix
from netra_backend.app.websocket_core.event_schema import (
    WebSocketEventType,
    create_agent_started_event,
    create_agent_thinking_event,
    create_tool_executing_event,
    create_tool_completed_event,
    create_agent_completed_event,
    validate_event_schema
)

<<<<<<< HEAD
# Import MODERN production components (FIXED IMPORTS)
from netra_backend.app.services.agent_websocket_bridge import AgentWebSocketBridge, create_agent_websocket_bridge
from netra_backend.app.agents.supervisor_ssot import SupervisorAgent
from netra_backend.app.services.user_execution_context import UserExecutionContext
from netra_backend.app.websocket_core.canonical_import_patterns import WebSocketManager
from netra_backend.app.llm.llm_manager import LLMManager
from netra_backend.app.agents.supervisor.agent_registry import AgentRegistry
from netra_backend.app.agents.supervisor.agent_class_registry import get_agent_class_registry
=======
# Test Context Infrastructure
from test_framework.test_context import WebSocketContext, create_test_context
from test_framework.websocket_helpers import WebSocketTestHelpers
>>>>>>> 5aba5b9f


class UnifiedEventValidator:
    """
    Mission Critical Event Validator using unified schema - Issue #984 fix.
    
    This validator enforces the unified event schema to prevent
    test/production mismatches that were causing 5/8 test failures.
    """

    REQUIRED_EVENTS = {
        "agent_started",
        "agent_thinking", 
        "tool_executing",
        "tool_completed",
        "agent_completed"
    }

    def __init__(self, strict_mode: bool = True):
        self.strict_mode = strict_mode
        self.events: List[Dict] = []
        self.event_timeline: List[tuple] = []
        self.event_counts: Dict[str, int] = {}
        self.validation_errors: List[str] = []
        self.schema_errors: Dict[str, List[str]] = {}
        self.start_time = time.time()

    def record(self, event: Dict) -> None:
        """Record and validate an event using unified schema."""
        timestamp = time.time() - self.start_time
        event_type = event.get("type", "unknown")

        # Validate event against unified schema
        if event_type in self.REQUIRED_EVENTS:
            schema_errors = validate_event_schema(event, event_type)
            if schema_errors:
                self.schema_errors[event_type] = schema_errors
                if self.strict_mode:
                    self.validation_errors.extend(schema_errors)

        self.events.append(event)
        self.event_timeline.append((timestamp, event_type, event))
        self.event_counts[event_type] = self.event_counts.get(event_type, 0) + 1

    def validate_critical_requirements(self) -> tuple[bool, List[str]]:
        """Validate that ALL critical requirements are met with unified schema."""
        failures = []

        # 1. Check for required events
        missing = self.REQUIRED_EVENTS - set(self.event_counts.keys())
        if missing:
            failures.append(f"CRITICAL: Missing required events: {missing}")

        # 2. Validate schema compliance for all events  
        if self.schema_errors:
            for event_type, errors in self.schema_errors.items():
                failures.append(f"SCHEMA ERROR in {event_type}: {errors}")

        # 3. Validate tool events have required fields (Issue #984 fix)
        tool_executing_events = [e for e in self.events if e.get("type") == "tool_executing"]
        for event in tool_executing_events:
            if not event.get("tool_name"):
                failures.append("CRITICAL: tool_executing event missing tool_name field")

        tool_completed_events = [e for e in self.events if e.get("type") == "tool_completed"]
        for event in tool_completed_events:
            if not event.get("tool_name"):
                failures.append("CRITICAL: tool_completed event missing tool_name field")
            if "results" not in event:
                failures.append("CRITICAL: tool_completed event missing results field")

        # 4. Validate event ordering
        if not self._validate_event_order():
            failures.append("CRITICAL: Invalid event order")

        return len(failures) == 0, failures

    def _validate_event_order(self) -> bool:
        """Ensure events follow logical order."""
        if not self.event_timeline:
            return False

        # First event must be agent_started
        if self.event_timeline[0][1] != "agent_started":
            return False

        # Last event should be completion
        last_event = self.event_timeline[-1][1]
        if last_event not in ["agent_completed", "final_report"]:
            return False

        return True


<<<<<<< HEAD
class WebSocketAgentEventsFixedTests:
    """Fixed tests for WebSocket Agent Events validation."""
=======
class WebSocketAgentEventsUnifiedTests(SSotAsyncTestCase):
    """
    MISSION CRITICAL: WebSocket Agent Events Tests with Unified Schema
    
    Business Value: 500K+ ARR Golden Path Protection using unified event schema
    Critical Path: WebSocket Events -> Agent Integration -> Chat Functionality
    
    Issue #984 Fix: Uses unified event schema to prevent test/production mismatches
    that were causing 5/8 mission critical tests to fail due to missing fields.
    """
>>>>>>> 5aba5b9f
    
    @pytest.fixture(autouse=True)
    async def setup_unified_websocket_test_environment(self):
        """Setup test environment with unified event schema validation."""
        # Create mock infrastructure using SSOT mock factory
        self.mock_factory = SSotMockFactory()
        
        # Core mocked dependencies
        self.mock_execution_engine = self.mock_factory.create_mock("ExecutionEngine")
        self.mock_websocket_manager = self.mock_factory.create_mock("WebSocketManager")
        self.mock_db_session = self.mock_factory.create_mock("AsyncSession")
        
        # Test user context for isolation testing
        self.test_user_context = MagicMock()
        self.test_user_context.user_id = "test_user_001"
        self.test_user_context.thread_id = "test_thread_001"
        self.test_user_context.run_id = "test_run_001"
        self.test_user_context.request_id = "test_req_001"
        self.test_user_context.websocket_client_id = "test_ws_001"
        self.test_user_context.add_execution_result = MagicMock()
        
        # Setup mock behaviors
        await self._setup_unified_mock_behaviors()
    
    async def _setup_unified_mock_behaviors(self):
        """Setup mock behaviors that create events using unified schema."""
        
        async def mock_execute_agent(context, user_context=None):
            execution_time = 0.1
            await asyncio.sleep(execution_time)
            
            # Create agent events using unified schema
            agent_started_event = create_agent_started_event(
                user_id=self.test_user_context.user_id,
                thread_id=self.test_user_context.thread_id,
                run_id=self.test_user_context.run_id,
                agent_name="test_agent",
                message="Agent test_agent started"
            )
            
            agent_thinking_event = create_agent_thinking_event(
                user_id=self.test_user_context.user_id,
                thread_id=self.test_user_context.thread_id,
                run_id=self.test_user_context.run_id,
                agent_name="test_agent",
                thought="Processing request with test_agent"
            )
            
            tool_executing_event = create_tool_executing_event(
                user_id=self.test_user_context.user_id,
                thread_id=self.test_user_context.thread_id,
                run_id=self.test_user_context.run_id,
                agent_name="test_agent",
                tool_name="test_tool",  # CRITICAL: Required field (Issue #984 fix)
                parameters={"query": "test query"}
            )
            
            tool_completed_event = create_tool_completed_event(
                user_id=self.test_user_context.user_id,
                thread_id=self.test_user_context.thread_id,
                run_id=self.test_user_context.run_id,
                agent_name="test_agent",
                tool_name="test_tool",  # CRITICAL: Required field (Issue #984 fix)
                results={"output": "test result"},  # CRITICAL: Required field (Issue #984 fix)
                success=True,
                duration_ms=execution_time * 1000
            )
            
            agent_completed_event = create_agent_completed_event(
                user_id=self.test_user_context.user_id,
                thread_id=self.test_user_context.thread_id,
                run_id=self.test_user_context.run_id,
                agent_name="test_agent",
                final_response="Agent test_agent completed successfully"
            )
            
            # Store events for validation
            self.generated_events = [
                agent_started_event,
                agent_thinking_event,
                tool_executing_event,
                tool_completed_event,
                agent_completed_event
            ]
            
            return {"success": True, "agent_name": "test_agent", "duration": execution_time}
        
        self.mock_execution_engine.execute_agent = AsyncMock(side_effect=mock_execute_agent)
        
        # Configure WebSocket manager
        self.mock_websocket_manager.notify_pipeline_started = AsyncMock()
        self.mock_websocket_manager.notify_pipeline_step = AsyncMock()
        self.mock_websocket_manager.notify_pipeline_completed = AsyncMock()
    
    @pytest.mark.mission_critical
    @pytest.mark.business_critical
    async def test_unified_websocket_agent_events_schema_validation(self):
        """
        MISSION CRITICAL: Test unified WebSocket event schema prevents Issue #984.
        
        BVJ: 500K+ ARR protection - validates schema compliance for core chat functionality
        Critical Path: Unified Schema -> Event Validation -> Test/Production Consistency
        
        Issue #984 Fix: This test ensures tool_name and results fields are present
        in tool events, preventing the test/production schema mismatch.
        """
        
        # Arrange: Setup validator with unified schema
        validator = UnifiedEventValidator(strict_mode=True)
        
        # Act: Create test events using unified schema
        test_events = [
            create_agent_started_event(
                user_id="test_user_001",
                thread_id="test_thread_001", 
                run_id="test_run_001",
                agent_name="test_agent"
            ),
            create_agent_thinking_event(
                user_id="test_user_001",
                thread_id="test_thread_001",
                run_id="test_run_001", 
                agent_name="test_agent",
                thought="Analyzing request"
            ),
            create_tool_executing_event(
                user_id="test_user_001",
                thread_id="test_thread_001",
                run_id="test_run_001",
                agent_name="test_agent",
                tool_name="cost_analyzer",  # CRITICAL: Required field (Issue #984 fix)
                parameters={"query": "analyze costs"}
            ),
            create_tool_completed_event(
                user_id="test_user_001",
                thread_id="test_thread_001",
                run_id="test_run_001",
                agent_name="test_agent", 
                tool_name="cost_analyzer",  # CRITICAL: Required field (Issue #984 fix)
                results={"savings": 5000.0},  # CRITICAL: Required field (Issue #984 fix)
                success=True
            ),
            create_agent_completed_event(
                user_id="test_user_001",
                thread_id="test_thread_001",
                run_id="test_run_001",
                agent_name="test_agent",
                final_response="Analysis complete"
            )
        ]
        
        # Record all events
        for event in test_events:
            validator.record(event)
        
        # Assert: Validate all requirements are met with unified schema
        success, failures = validator.validate_critical_requirements()
        
        if not success:
            error_details = "\\n".join([
                "X CRITICAL: Unified Schema Validation FAILED",
                f"Events generated: {len(validator.events)}",
                f"Event types: {list(validator.event_counts.keys())}",
                f"Required events: {validator.REQUIRED_EVENTS}",
                f"Schema errors: {validator.schema_errors}",
                "Failures:",
                *failures
            ])
            pytest.fail(error_details)
        
        # Validate critical fields are present (Issue #984 fix)
        tool_executing_events = [e for e in test_events if e.get("type") == "tool_executing"]
        for event in tool_executing_events:
            assert event.get("tool_name"), f"tool_executing event missing tool_name: {event}"
        
        tool_completed_events = [e for e in test_events if e.get("type") == "tool_completed"]
        for event in tool_completed_events:
            assert event.get("tool_name"), f"tool_completed event missing tool_name: {event}"
            assert "results" in event, f"tool_completed event missing results: {event}"
        
        # Validate all required events are present
        assert len(validator.events) >= 5, f"Expected at least 5 events, got {len(validator.events)}"
        assert validator.event_counts.get("agent_started", 0) >= 1, "Missing agent_started event"
        assert validator.event_counts.get("agent_thinking", 0) >= 1, "Missing agent_thinking event"
        assert validator.event_counts.get("tool_executing", 0) >= 1, "Missing tool_executing event"
        assert validator.event_counts.get("tool_completed", 0) >= 1, "Missing tool_completed event"
        assert validator.event_counts.get("agent_completed", 0) >= 1, "Missing agent_completed event"
        
        print(f"CHECK Unified Schema Validation PASSED - {len(validator.events)} events validated")
    
    @pytest.mark.mission_critical
    @pytest.mark.business_critical
    async def test_tool_events_required_fields_issue_984_fix(self):
        """
        MISSION CRITICAL: Test tool events have required fields - Issue #984 fix.
        
        BVJ: System reliability - prevents test failures due to missing fields
        Critical Path: Tool Events -> Required Fields -> Schema Compliance
        
        This test specifically validates the Issue #984 fix where tool_name and
        results fields were missing from tool events, causing test/production mismatches.
        """
        
        # Arrange: Create tool events with required fields
        tool_executing_event = create_tool_executing_event(
            user_id="test_user_001",
            thread_id="test_thread_001",
            run_id="test_run_001",
            agent_name="test_agent",
            tool_name="data_analyzer",  # CRITICAL: Issue #984 fix
            parameters={"dataset": "cost_data", "period": "30d"}
        )
        
        tool_completed_event = create_tool_completed_event(
            user_id="test_user_001", 
            thread_id="test_thread_001",
            run_id="test_run_001",
            agent_name="test_agent",
            tool_name="data_analyzer",  # CRITICAL: Issue #984 fix
            results={  # CRITICAL: Issue #984 fix
                "analysis": "Cost optimization opportunities identified",
                "savings_potential": 12500.0,
                "recommendations": ["Optimize GPU usage", "Consolidate storage"]
            },
            success=True,
            duration_ms=2500.0
        )
        
        # Act: Validate events have required fields
        tool_executing_errors = validate_event_schema(tool_executing_event, "tool_executing")
        tool_completed_errors = validate_event_schema(tool_completed_event, "tool_completed")
        
        # Assert: No validation errors for required fields
        assert not tool_executing_errors, f"tool_executing validation failed: {tool_executing_errors}"
        assert not tool_completed_errors, f"tool_completed validation failed: {tool_completed_errors}"
        
        # Assert: Critical fields are present
        assert tool_executing_event.get("tool_name") == "data_analyzer", "tool_executing missing tool_name"
        assert tool_completed_event.get("tool_name") == "data_analyzer", "tool_completed missing tool_name" 
        assert "results" in tool_completed_event, "tool_completed missing results field"
        assert isinstance(tool_completed_event["results"], dict), "results must be a dictionary"
        
        # Assert: Results contain meaningful data
        results = tool_completed_event["results"]
        assert "analysis" in results, "results missing analysis"
        assert "savings_potential" in results, "results missing savings_potential"
        assert results["savings_potential"] > 0, "savings_potential should be positive"
        
        print(f"CHECK Tool Events Required Fields Validation PASSED - Issue #984 fix verified")


# Test execution entry point
if __name__ == "__main__":
    print("\\n" + "=" * 80)
    print("MISSION CRITICAL WEBSOCKET AGENT EVENTS TEST SUITE - UNIFIED SCHEMA")
    print("Issue #984 Fix: WebSocket events missing critical fields (tool_name, results)""=" * 80)
    print()
    print("Business Value: 500K+ ARR - Core chat functionality")
    print("Testing: Unified event schema prevents test/production mismatches")
    print("Architecture: Single Source of Truth for event structures")
    print("\\nRunning unified schema validation tests...")
    
    # Run the unified schema tests
    import subprocess
    import sys
    
    try:
        result = subprocess.run([
            sys.executable, 
            "-m", "pytest",
            __file__,
            "-v", "--tb=short",
            "-k", "test_unified_websocket_agent_events"
        ], capture_output=True, text=True, timeout=60)
        
        print(f"Exit code: {result.returncode}")
        if result.stdout:
            print(f"STDOUT:\\n{result.stdout}")
        if result.stderr:
            print(f"STDERR:\\n{result.stderr}")
            
    except subprocess.TimeoutExpired:
        print("[FAIL] Test execution timed out after 60 seconds")
    except Exception as e:
        print(f"[FAIL] Error running tests: {e}")
    
    print("\\n[COMPLETE] Unified schema validation test execution finished.")<|MERGE_RESOLUTION|>--- conflicted
+++ resolved
@@ -45,20 +45,9 @@
     validate_event_schema
 )
 
-<<<<<<< HEAD
-# Import MODERN production components (FIXED IMPORTS)
-from netra_backend.app.services.agent_websocket_bridge import AgentWebSocketBridge, create_agent_websocket_bridge
-from netra_backend.app.agents.supervisor_ssot import SupervisorAgent
-from netra_backend.app.services.user_execution_context import UserExecutionContext
-from netra_backend.app.websocket_core.canonical_import_patterns import WebSocketManager
-from netra_backend.app.llm.llm_manager import LLMManager
-from netra_backend.app.agents.supervisor.agent_registry import AgentRegistry
-from netra_backend.app.agents.supervisor.agent_class_registry import get_agent_class_registry
-=======
 # Test Context Infrastructure
 from test_framework.test_context import WebSocketContext, create_test_context
 from test_framework.websocket_helpers import WebSocketTestHelpers
->>>>>>> 5aba5b9f
 
 
 class UnifiedEventValidator:
@@ -153,10 +142,6 @@
         return True
 
 
-<<<<<<< HEAD
-class WebSocketAgentEventsFixedTests:
-    """Fixed tests for WebSocket Agent Events validation."""
-=======
 class WebSocketAgentEventsUnifiedTests(SSotAsyncTestCase):
     """
     MISSION CRITICAL: WebSocket Agent Events Tests with Unified Schema
@@ -167,7 +152,6 @@
     Issue #984 Fix: Uses unified event schema to prevent test/production mismatches
     that were causing 5/8 mission critical tests to fail due to missing fields.
     """
->>>>>>> 5aba5b9f
     
     @pytest.fixture(autouse=True)
     async def setup_unified_websocket_test_environment(self):
