# REMOVED_SYNTAX_ERROR: class TestWebSocketConnection:
    # REMOVED_SYNTAX_ERROR: """Real WebSocket connection for testing instead of mocks."""

# REMOVED_SYNTAX_ERROR: def __init__(self):
    # REMOVED_SYNTAX_ERROR: pass
    # REMOVED_SYNTAX_ERROR: self.messages_sent = []
    # REMOVED_SYNTAX_ERROR: self.is_connected = True
    # REMOVED_SYNTAX_ERROR: self._closed = False

# REMOVED_SYNTAX_ERROR: async def send_json(self, message: dict):
    # REMOVED_SYNTAX_ERROR: """Send JSON message."""
    # REMOVED_SYNTAX_ERROR: if self._closed:
        # REMOVED_SYNTAX_ERROR: raise RuntimeError("WebSocket is closed")
        # REMOVED_SYNTAX_ERROR: self.messages_sent.append(message)

# REMOVED_SYNTAX_ERROR: async def close(self, code: int = 1000, reason: str = "Normal closure"):
    # REMOVED_SYNTAX_ERROR: """Close WebSocket connection."""
    # REMOVED_SYNTAX_ERROR: pass
    # REMOVED_SYNTAX_ERROR: self._closed = True
    # REMOVED_SYNTAX_ERROR: self.is_connected = False

# REMOVED_SYNTAX_ERROR: def get_messages(self) -> list:
    # REMOVED_SYNTAX_ERROR: """Get all sent messages."""
    # REMOVED_SYNTAX_ERROR: await asyncio.sleep(0)
    # REMOVED_SYNTAX_ERROR: return self.messages_sent.copy()

    #!/usr/bin/env python
    # REMOVED_SYNTAX_ERROR: '''FINAL MISSION CRITICAL TEST: WebSocket Agent Events

    # REMOVED_SYNTAX_ERROR: THIS TEST MUST PASS OR THE PRODUCT IS BROKEN.
    # REMOVED_SYNTAX_ERROR: Business Value: $500K+ ARR - Core chat functionality

    # REMOVED_SYNTAX_ERROR: This test validates the exact requirements from the task:
        # REMOVED_SYNTAX_ERROR: 1. AgentRegistry.set_websocket_manager() MUST enhance tool dispatcher
        # REMOVED_SYNTAX_ERROR: 2. ExecutionEngine MUST have WebSocketNotifier initialized
        # REMOVED_SYNTAX_ERROR: 3. UnifiedToolExecutionEngine MUST wrap tool execution
        # REMOVED_SYNTAX_ERROR: 4. ALL required WebSocket events must be sent

        # REMOVED_SYNTAX_ERROR: Uses mocked WebSocket connections to avoid infrastructure dependencies
        # REMOVED_SYNTAX_ERROR: while still validating the critical integration points.
        # REMOVED_SYNTAX_ERROR: '''

        # REMOVED_SYNTAX_ERROR: import os
        # REMOVED_SYNTAX_ERROR: import sys
        # REMOVED_SYNTAX_ERROR: import asyncio
        # REMOVED_SYNTAX_ERROR: from test_framework.database.test_database_manager import DatabaseTestManager
        # REMOVED_SYNTAX_ERROR: from auth_service.core.auth_manager import AuthManager
        # REMOVED_SYNTAX_ERROR: from netra_backend.app.agents.supervisor.agent_registry import AgentRegistry
        # REMOVED_SYNTAX_ERROR: from netra_backend.app.core.user_execution_engine import UserExecutionEngine
        # REMOVED_SYNTAX_ERROR: from shared.isolated_environment import IsolatedEnvironment

        # CRITICAL: Add project root to Python path for imports
        # REMOVED_SYNTAX_ERROR: project_root = os.path.abspath(os.path.join(os.path.dirname(__file__), '..', '..'))
        # REMOVED_SYNTAX_ERROR: if project_root not in sys.path:
            # REMOVED_SYNTAX_ERROR: sys.path.insert(0, project_root)

            # Import production components
            # REMOVED_SYNTAX_ERROR: from netra_backend.app.core.registry.universal_registry import AgentRegistry
            # REMOVED_SYNTAX_ERROR: from netra_backend.app.agents.supervisor.execution_engine import ExecutionEngine
            # REMOVED_SYNTAX_ERROR: from netra_backend.app.agents.supervisor.execution_context import AgentExecutionContext
            # REMOVED_SYNTAX_ERROR: from netra_backend.app.services.agent_websocket_bridge import WebSocketNotifier
            # REMOVED_SYNTAX_ERROR: from netra_backend.app.agents.tool_dispatcher import ToolDispatcher
            # REMOVED_SYNTAX_ERROR: from netra_backend.app.agents.unified_tool_execution import ( )
            # REMOVED_SYNTAX_ERROR: UnifiedToolExecutionEngine,
            # REMOVED_SYNTAX_ERROR: enhance_tool_dispatcher_with_notifications
            
            # REMOVED_SYNTAX_ERROR: from netra_backend.app.websocket_core.unified_manager import UnifiedWebSocketManager as WebSocketManager
            # REMOVED_SYNTAX_ERROR: from netra_backend.app.agents.state import DeepAgentState
            # REMOVED_SYNTAX_ERROR: from netra_backend.app.core.unified_error_handler import UnifiedErrorHandler
            # REMOVED_SYNTAX_ERROR: from netra_backend.app.db.database_manager import DatabaseManager
            # REMOVED_SYNTAX_ERROR: from netra_backend.app.clients.auth_client_core import AuthServiceClient
            # REMOVED_SYNTAX_ERROR: from shared.isolated_environment import get_env


# REMOVED_SYNTAX_ERROR: def test_1_websocket_notifier_required_methods():
    # REMOVED_SYNTAX_ERROR: """CRITICAL: AgentWebSocketBridge has all required methods."""
    # REMOVED_SYNTAX_ERROR: print("Test 1: AgentWebSocketBridge required methods...")

    # REMOVED_SYNTAX_ERROR: ws_manager = WebSocketManager()
<<<<<<< HEAD
    # REMOVED_SYNTAX_ERROR: notifier = AgentWebSocketBridge(ws_manager)
=======
    # REMOVED_SYNTAX_ERROR: notifier = WebSocketNotifier.create_for_user(ws_manager)
>>>>>>> 3902fd31

    # REMOVED_SYNTAX_ERROR: required_methods = [ )
    # REMOVED_SYNTAX_ERROR: 'send_agent_started', # REMOVED_SYNTAX_ERROR: 'send_agent_thinking',
    # REMOVED_SYNTAX_ERROR: 'send_partial_result',
    # REMOVED_SYNTAX_ERROR: 'send_tool_executing',
    # REMOVED_SYNTAX_ERROR: 'send_tool_completed',
    # REMOVED_SYNTAX_ERROR: 'send_final_report',
    # REMOVED_SYNTAX_ERROR: 'send_agent_completed'
    

    # REMOVED_SYNTAX_ERROR: for method in required_methods:
        # REMOVED_SYNTAX_ERROR: if not hasattr(notifier, method):
            # REMOVED_SYNTAX_ERROR: raise AssertionError("formatted_string")
            # REMOVED_SYNTAX_ERROR: if not callable(getattr(notifier, method)):
                # REMOVED_SYNTAX_ERROR: raise AssertionError("formatted_string")

                # REMOVED_SYNTAX_ERROR: print("PASS: All required methods exist")


# REMOVED_SYNTAX_ERROR: def test_2_agent_registry_websocket_enhancement():
    # REMOVED_SYNTAX_ERROR: """CRITICAL: AgentRegistry.set_websocket_manager() MUST enhance tool dispatcher."""
    # REMOVED_SYNTAX_ERROR: pass
    # REMOVED_SYNTAX_ERROR: print("Test 2: AgentRegistry WebSocket enhancement...")

# REMOVED_SYNTAX_ERROR: class MockLLM:
    # REMOVED_SYNTAX_ERROR: pass

    # REMOVED_SYNTAX_ERROR: tool_dispatcher = ToolDispatcher()
    # REMOVED_SYNTAX_ERROR: original_executor = tool_dispatcher.executor

    # REMOVED_SYNTAX_ERROR: registry = AgentRegistry(), tool_dispatcher)
    # REMOVED_SYNTAX_ERROR: ws_manager = WebSocketManager()

    # This is the critical call that was missing
    # REMOVED_SYNTAX_ERROR: registry.set_websocket_manager(ws_manager)

    # Verify enhancement happened
    # REMOVED_SYNTAX_ERROR: if tool_dispatcher.executor == original_executor:
        # REMOVED_SYNTAX_ERROR: raise AssertionError("CRITICAL: Tool dispatcher executor not enhanced")

        # REMOVED_SYNTAX_ERROR: if not isinstance(tool_dispatcher.executor, UnifiedToolExecutionEngine):
            # REMOVED_SYNTAX_ERROR: raise AssertionError("formatted_string")

            # REMOVED_SYNTAX_ERROR: if not getattr(tool_dispatcher, '_websocket_enhanced', False):
                # REMOVED_SYNTAX_ERROR: raise AssertionError("CRITICAL: Enhancement marker not set")

                # REMOVED_SYNTAX_ERROR: print("PASS: AgentRegistry enhances tool dispatcher")


# REMOVED_SYNTAX_ERROR: def test_3_execution_engine_websocket_notifier():
    # REMOVED_SYNTAX_ERROR: """CRITICAL: ExecutionEngine MUST have WebSocketNotifier initialized."""
    # REMOVED_SYNTAX_ERROR: print("Test 3: ExecutionEngine WebSocketNotifier initialization...")

# REMOVED_SYNTAX_ERROR: class MockLLM:
    # REMOVED_SYNTAX_ERROR: pass

    # REMOVED_SYNTAX_ERROR: registry = AgentRegistry(), ToolDispatcher())
    # REMOVED_SYNTAX_ERROR: ws_manager = WebSocketManager()

    # REMOVED_SYNTAX_ERROR: engine = ExecutionEngine(registry, ws_manager)

    # Verify WebSocket components exist
    # REMOVED_SYNTAX_ERROR: if not hasattr(engine, 'websocket_notifier'):
        # REMOVED_SYNTAX_ERROR: raise AssertionError("CRITICAL: ExecutionEngine missing websocket_notifier")

        # REMOVED_SYNTAX_ERROR: if not isinstance(engine.websocket_notifier, WebSocketNotifier):
            # REMOVED_SYNTAX_ERROR: raise AssertionError("formatted_string")

            # REMOVED_SYNTAX_ERROR: print("PASS: ExecutionEngine has WebSocketNotifier")


            # Removed problematic line: async def test_4_unified_tool_execution_sends_events():
                # REMOVED_SYNTAX_ERROR: """CRITICAL: UnifiedToolExecutionEngine MUST wrap tool execution and send events."""
                # REMOVED_SYNTAX_ERROR: pass
                # REMOVED_SYNTAX_ERROR: print("Test 4: Enhanced tool execution sends events...")

                # REMOVED_SYNTAX_ERROR: ws_manager = WebSocketManager()
                # REMOVED_SYNTAX_ERROR: sent_events = []

                # Mock WebSocket to capture events
# REMOVED_SYNTAX_ERROR: async def capture_event(thread_id, event_data):
    # REMOVED_SYNTAX_ERROR: pass
    # REMOVED_SYNTAX_ERROR: sent_events.append(event_data)
    # REMOVED_SYNTAX_ERROR: await asyncio.sleep(0)
    # REMOVED_SYNTAX_ERROR: return True

    # REMOVED_SYNTAX_ERROR: ws_manager.send_to_thread = AsyncMock(side_effect=capture_event)

    # Create enhanced executor
    # REMOVED_SYNTAX_ERROR: executor = UnifiedToolExecutionEngine(ws_manager)

    # Create test context
    # REMOVED_SYNTAX_ERROR: context = AgentExecutionContext( )
    # REMOVED_SYNTAX_ERROR: run_id="test-run",
    # REMOVED_SYNTAX_ERROR: thread_id="test-thread",
    # REMOVED_SYNTAX_ERROR: user_id="test-user",
    # REMOVED_SYNTAX_ERROR: agent_name="test",
    # REMOVED_SYNTAX_ERROR: retry_count=0,
    # REMOVED_SYNTAX_ERROR: max_retries=1
    

    # Test tool
    # Removed problematic line: async def test_tool(*args, **kwargs):
        # REMOVED_SYNTAX_ERROR: pass
        # REMOVED_SYNTAX_ERROR: await asyncio.sleep(0.001)  # Minimal delay
        # REMOVED_SYNTAX_ERROR: await asyncio.sleep(0)
        # REMOVED_SYNTAX_ERROR: return {"result": "success"}

        # Create state
        # REMOVED_SYNTAX_ERROR: state = DeepAgentState( )
        # REMOVED_SYNTAX_ERROR: chat_thread_id="test-thread",
        # REMOVED_SYNTAX_ERROR: user_id="test-user",
        # REMOVED_SYNTAX_ERROR: run_id="test-run"
        

        # Execute tool
        # REMOVED_SYNTAX_ERROR: result = await executor.execute_with_state( )
        # REMOVED_SYNTAX_ERROR: test_tool, "test_tool", {}, state, "test-run"
        

        # Verify execution worked
        # REMOVED_SYNTAX_ERROR: if not result:
            # REMOVED_SYNTAX_ERROR: raise AssertionError("CRITICAL: Tool execution failed")

            # Verify WebSocket events were sent
            # REMOVED_SYNTAX_ERROR: if len(sent_events) < 2:
                # REMOVED_SYNTAX_ERROR: raise AssertionError("formatted_string")

                # Check for critical event types
                # REMOVED_SYNTAX_ERROR: event_types = [event.get('type') for event in sent_events]

                # REMOVED_SYNTAX_ERROR: if 'tool_executing' not in event_types:
                    # REMOVED_SYNTAX_ERROR: raise AssertionError("formatted_string")

                    # REMOVED_SYNTAX_ERROR: if 'tool_completed' not in event_types:
                        # REMOVED_SYNTAX_ERROR: raise AssertionError("formatted_string")

                        # REMOVED_SYNTAX_ERROR: print("formatted_string")


                        # Removed problematic line: async def test_5_all_required_websocket_events():
                            # REMOVED_SYNTAX_ERROR: """CRITICAL: All required WebSocket event types must be sent."""
                            # REMOVED_SYNTAX_ERROR: print("Test 5: All required WebSocket events...")

                            # REMOVED_SYNTAX_ERROR: ws_manager = WebSocketManager()
                            # REMOVED_SYNTAX_ERROR: sent_events = []

                            # Mock WebSocket to capture events
# REMOVED_SYNTAX_ERROR: async def capture_event(thread_id, event_data):
    # REMOVED_SYNTAX_ERROR: sent_events.append(event_data)
    # REMOVED_SYNTAX_ERROR: await asyncio.sleep(0)
    # REMOVED_SYNTAX_ERROR: return True

    # REMOVED_SYNTAX_ERROR: ws_manager.send_to_thread = AsyncMock(side_effect=capture_event)

<<<<<<< HEAD
    # REMOVED_SYNTAX_ERROR: notifier = AgentWebSocketBridge(ws_manager)
=======
    # REMOVED_SYNTAX_ERROR: notifier = WebSocketNotifier.create_for_user(ws_manager)
>>>>>>> 3902fd31

    # Create test context
    # REMOVED_SYNTAX_ERROR: context = AgentExecutionContext( )
    # REMOVED_SYNTAX_ERROR: run_id="event-test", # REMOVED_SYNTAX_ERROR: thread_id="event-thread",
    # REMOVED_SYNTAX_ERROR: user_id="event-user",
    # REMOVED_SYNTAX_ERROR: agent_name="test_agent",
    # REMOVED_SYNTAX_ERROR: retry_count=0,
    # REMOVED_SYNTAX_ERROR: max_retries=1
    

    # Send all required event types
    # REMOVED_SYNTAX_ERROR: await notifier.send_agent_started(context)
    # REMOVED_SYNTAX_ERROR: await notifier.send_agent_thinking(context, "Processing...")
    # REMOVED_SYNTAX_ERROR: await notifier.send_tool_executing(context, "test_tool")
    # REMOVED_SYNTAX_ERROR: await notifier.send_tool_completed(context, "test_tool", {"status": "success"})
    # REMOVED_SYNTAX_ERROR: await notifier.send_agent_completed(context, {"success": True})

    # Verify all events were sent
    # REMOVED_SYNTAX_ERROR: required_events = { )
    # REMOVED_SYNTAX_ERROR: "agent_started",
    # REMOVED_SYNTAX_ERROR: "agent_thinking",
    # REMOVED_SYNTAX_ERROR: "tool_executing",
    # REMOVED_SYNTAX_ERROR: "tool_completed",
    # REMOVED_SYNTAX_ERROR: "agent_completed"
    

    # REMOVED_SYNTAX_ERROR: event_types = set(event.get('type') for event in sent_events)
    # REMOVED_SYNTAX_ERROR: missing_events = required_events - event_types

    # REMOVED_SYNTAX_ERROR: if missing_events:
        # REMOVED_SYNTAX_ERROR: raise AssertionError("formatted_string")

        # REMOVED_SYNTAX_ERROR: if len(sent_events) < 5:
            # REMOVED_SYNTAX_ERROR: raise AssertionError("formatted_string")

            # REMOVED_SYNTAX_ERROR: print("formatted_string")


            # Removed problematic line: async def test_6_regression_prevention():
                # REMOVED_SYNTAX_ERROR: """CRITICAL: Regression test for the specific issues mentioned in the task."""
                # REMOVED_SYNTAX_ERROR: pass
                # REMOVED_SYNTAX_ERROR: print("Test 6: Regression prevention...")

                # Test that AgentRegistry always enhances tool dispatcher (was broken)
# REMOVED_SYNTAX_ERROR: class MockLLM:
    # REMOVED_SYNTAX_ERROR: pass

    # REMOVED_SYNTAX_ERROR: for i in range(3):  # Test multiple times for consistency
    # REMOVED_SYNTAX_ERROR: tool_dispatcher = ToolDispatcher()
    # REMOVED_SYNTAX_ERROR: original_executor = tool_dispatcher.executor

    # REMOVED_SYNTAX_ERROR: registry = AgentRegistry(), tool_dispatcher)
    # REMOVED_SYNTAX_ERROR: ws_manager = WebSocketManager()

    # This was the missing call
    # REMOVED_SYNTAX_ERROR: registry.set_websocket_manager(ws_manager)

    # REMOVED_SYNTAX_ERROR: if tool_dispatcher.executor == original_executor:
        # REMOVED_SYNTAX_ERROR: raise AssertionError("formatted_string")

        # REMOVED_SYNTAX_ERROR: if not isinstance(tool_dispatcher.executor, UnifiedToolExecutionEngine):
            # REMOVED_SYNTAX_ERROR: raise AssertionError("formatted_string")

            # REMOVED_SYNTAX_ERROR: print("PASS: Regression prevention successful")


# REMOVED_SYNTAX_ERROR: async def main():
    # REMOVED_SYNTAX_ERROR: """Run all mission critical tests."""
    # REMOVED_SYNTAX_ERROR: print("=" * 70)
    # REMOVED_SYNTAX_ERROR: print("MISSION CRITICAL WEBSOCKET AGENT EVENTS TEST")
    # REMOVED_SYNTAX_ERROR: print("=" * 70)
    # REMOVED_SYNTAX_ERROR: print("Testing the core requirements from the task:")
    # REMOVED_SYNTAX_ERROR: print("1. AgentRegistry.set_websocket_manager() enhances tool dispatcher")
    # REMOVED_SYNTAX_ERROR: print("2. ExecutionEngine has WebSocketNotifier initialized")
    # REMOVED_SYNTAX_ERROR: print("3. UnifiedToolExecutionEngine wraps tool execution")
    # REMOVED_SYNTAX_ERROR: print("4. All required WebSocket events are sent")
    # REMOVED_SYNTAX_ERROR: print("=" * 70)

    # REMOVED_SYNTAX_ERROR: try:
        # Run all tests
        # REMOVED_SYNTAX_ERROR: test_1_websocket_notifier_required_methods()
        # REMOVED_SYNTAX_ERROR: test_2_agent_registry_websocket_enhancement()
        # REMOVED_SYNTAX_ERROR: test_3_execution_engine_websocket_notifier()
        # REMOVED_SYNTAX_ERROR: await test_4_unified_tool_execution_sends_events()
        # REMOVED_SYNTAX_ERROR: await test_5_all_required_websocket_events()
        # REMOVED_SYNTAX_ERROR: await test_6_regression_prevention()

        # REMOVED_SYNTAX_ERROR: print(" )
        # REMOVED_SYNTAX_ERROR: " + "=" * 70)
        # REMOVED_SYNTAX_ERROR: print("SUCCESS: ALL MISSION CRITICAL TESTS PASSED!")
        # REMOVED_SYNTAX_ERROR: print("WebSocket agent events are working correctly.")
        # REMOVED_SYNTAX_ERROR: print("Basic chat functionality is operational.")
        # REMOVED_SYNTAX_ERROR: print("=" * 70)
        # REMOVED_SYNTAX_ERROR: await asyncio.sleep(0)
        # REMOVED_SYNTAX_ERROR: return True

        # REMOVED_SYNTAX_ERROR: except Exception as e:
            # REMOVED_SYNTAX_ERROR: print("formatted_string")
            # REMOVED_SYNTAX_ERROR: print("=" * 70)
            # REMOVED_SYNTAX_ERROR: print("WebSocket agent events REQUIRE IMMEDIATE ATTENTION!")
            # REMOVED_SYNTAX_ERROR: print("Chat functionality will be broken without these fixes.")
            # REMOVED_SYNTAX_ERROR: print("=" * 70)
            # REMOVED_SYNTAX_ERROR: return False


            # REMOVED_SYNTAX_ERROR: if __name__ == "__main__":
                # REMOVED_SYNTAX_ERROR: success = asyncio.run(main())
                # REMOVED_SYNTAX_ERROR: sys.exit(0 if success else 1)
                # REMOVED_SYNTAX_ERROR: pass<|MERGE_RESOLUTION|>--- conflicted
+++ resolved
@@ -77,11 +77,7 @@
     # REMOVED_SYNTAX_ERROR: print("Test 1: AgentWebSocketBridge required methods...")
 
     # REMOVED_SYNTAX_ERROR: ws_manager = WebSocketManager()
-<<<<<<< HEAD
-    # REMOVED_SYNTAX_ERROR: notifier = AgentWebSocketBridge(ws_manager)
-=======
     # REMOVED_SYNTAX_ERROR: notifier = WebSocketNotifier.create_for_user(ws_manager)
->>>>>>> 3902fd31
 
     # REMOVED_SYNTAX_ERROR: required_methods = [ )
     # REMOVED_SYNTAX_ERROR: 'send_agent_started', # REMOVED_SYNTAX_ERROR: 'send_agent_thinking',
@@ -237,11 +233,7 @@
 
     # REMOVED_SYNTAX_ERROR: ws_manager.send_to_thread = AsyncMock(side_effect=capture_event)
 
-<<<<<<< HEAD
-    # REMOVED_SYNTAX_ERROR: notifier = AgentWebSocketBridge(ws_manager)
-=======
     # REMOVED_SYNTAX_ERROR: notifier = WebSocketNotifier.create_for_user(ws_manager)
->>>>>>> 3902fd31
 
     # Create test context
     # REMOVED_SYNTAX_ERROR: context = AgentExecutionContext( )
