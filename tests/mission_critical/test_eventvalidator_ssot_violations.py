"""
MISSION CRITICAL: EventValidator SSOT Violation Detection Test

PURPOSE: This test is DESIGNED TO FAIL initially to prove that SSOT violations exist.
It tests that different EventValidator implementations give different results, proving violations.

Issue #231: EventValidator SSOT violations blocking Golden Path
- 4 different EventValidator implementations found
- Each gives different validation results for same inputs
- Creates inconsistent behavior across the platform

Expected Behavior:
- This test SHOULD FAIL when run against current codebase
- Failure proves SSOT violations exist and need consolidation
- After SSOT migration, this test SHOULD PASS

Business Value Impact: $500K+ ARR at risk from inconsistent event validation
"""

import pytest
import sys
import os
import logging
from typing import Dict, Any, List, Set
from datetime import datetime, timezone

# Add project root to path for imports
sys.path.insert(0, os.path.join(os.path.dirname(__file__), '..', '..'))

from test_framework.ssot.base_test_case import SSotBaseTestCase
from netra_backend.app.logging_config import central_logger

logger = central_logger.get_logger(__name__)


class TestEventValidatorSSOTViolations(SSotBaseTestCase):
    """
    Test that detects SSOT violations in EventValidator implementations.
    
    This test is DESIGNED TO FAIL initially to prove violations exist.
    """
    
    def setUp(self):
        super().setUp()
        self.sample_valid_event = {
            "type": "agent_started",
            "run_id": "test-run-123",
            "agent_name": "test-agent",
            "timestamp": datetime.now(timezone.utc).isoformat(),
            "payload": {"status": "started", "agent": "test-agent"}
        }
        
        self.sample_invalid_event = {
            "type": "agent_started",
            # Missing required fields: run_id, agent_name, timestamp, payload
        }
        
        self.test_user_id = "test-user-ssot-violation"
        self.test_connection_id = "conn-ssot-test"
        
    def test_multiple_eventvalidator_implementations_exist(self):
        """
        Test that multiple EventValidator implementations exist - proving SSOT violation.
        
        This test SHOULD FAIL, proving that SSOT violations exist.
        """
        logger.critical("🚨 TESTING FOR SSOT VIOLATIONS: Multiple EventValidator implementations")
        
        implementations_found = []
        validation_results = {}
        
        # Test Import 1: Unified SSOT implementation
        try:
            from netra_backend.app.websocket_core.event_validator import UnifiedEventValidator
            unified_validator = UnifiedEventValidator()
            unified_result = unified_validator.validate_event(
                self.sample_valid_event, 
                self.test_user_id, 
                self.test_connection_id
            )
            implementations_found.append("UnifiedEventValidator")
            validation_results["unified"] = {
                "is_valid": unified_result.is_valid,
                "error_message": unified_result.error_message,
                "criticality": unified_result.criticality.value if hasattr(unified_result.criticality, 'value') else str(unified_result.criticality)
            }
            logger.info(f"✓ UnifiedEventValidator found and tested")
            print(f"DEBUG: UnifiedEventValidator found - {unified_result.is_valid}")
        except ImportError as e:
            logger.error(f"❌ Cannot import UnifiedEventValidator: {e}")
            print(f"DEBUG: UnifiedEventValidator import failed: {e}")
        except Exception as e:
            logger.error(f"❌ UnifiedEventValidator test failed: {e}")
            print(f"DEBUG: UnifiedEventValidator exception: {e}")
            
        # Test Import 2: Production WebSocketEventValidator
        try:
            from netra_backend.app.services.websocket_error_validator import WebSocketEventValidator
            production_validator = WebSocketEventValidator()
            production_result = production_validator.validate_event(
                self.sample_valid_event,
                self.test_user_id,
                self.test_connection_id
            )
            implementations_found.append("WebSocketEventValidator")
            validation_results["production"] = {
                "is_valid": production_result.is_valid,
                "error_message": production_result.error_message,
                "criticality": production_result.criticality.value if hasattr(production_result.criticality, 'value') else str(production_result.criticality)
            }
            logger.info(f"✓ WebSocketEventValidator found and tested")
            print(f"DEBUG: WebSocketEventValidator found - {production_result.is_valid}")
        except ImportError as e:
            logger.error(f"❌ Cannot import WebSocketEventValidator: {e}")
            print(f"DEBUG: WebSocketEventValidator import failed: {e}")
        except Exception as e:
            logger.error(f"❌ WebSocketEventValidator test failed: {e}")
            print(f"DEBUG: WebSocketEventValidator exception: {e}")
            
<<<<<<< HEAD
        # Test Import 3: SSOT Framework AgentEventValidator (now consolidated into Unified)
        try:
            from netra_backend.app.websocket_core.event_validator import UnifiedEventValidator
            ssot_validator = UnifiedEventValidator()
=======
        # Test Import 3: SSOT Framework AgentEventValidator (migrated to UnifiedEventValidator)
        try:
            from netra_backend.app.websocket_core.event_validator import AgentEventValidator
            ssot_validator = AgentEventValidator()
>>>>>>> 3902fd31
            ssot_validator.record_event(self.sample_valid_event)
            ssot_result = ssot_validator.perform_full_validation()
            implementations_found.append("UnifiedEventValidator_SSOT")
            validation_results["ssot_framework"] = {
                "is_valid": ssot_result.is_valid,
                "error_message": ssot_result.error_message,
                "business_value_score": ssot_result.business_value_score
            }
            logger.info(f"✓ Unified AgentEventValidator found and tested")
            print(f"DEBUG: Unified AgentEventValidator found - {ssot_result.is_valid}")
        except ImportError as e:
            logger.error(f"❌ Cannot import Unified AgentEventValidator: {e}")
            print(f"DEBUG: Unified AgentEventValidator import failed: {e}")
        except Exception as e:
            logger.error(f"❌ Unified AgentEventValidator test failed: {e}")
            print(f"DEBUG: Unified AgentEventValidator exception: {e}")
            
        # Log findings
        logger.critical(f"🚨 SSOT VIOLATION ANALYSIS:")
        logger.critical(f"🚨 Total EventValidator implementations found: {len(implementations_found)}")
        logger.critical(f"🚨 Implementations: {implementations_found}")
        logger.critical(f"🚨 Validation results: {validation_results}")
        
        print(f"DEBUG: Found {len(implementations_found)} implementations: {implementations_found}")
        print(f"DEBUG: Validation results: {validation_results}")
        
        # CRITICAL ASSERTION: This SHOULD FAIL initially, proving SSOT violation
        if len(implementations_found) > 1:
            logger.critical("🚨 SSOT VIOLATION DETECTED: Multiple EventValidator implementations exist!")
            logger.critical("🚨 This proves Issue #231: EventValidator SSOT violations")
            logger.critical("🚨 BUSINESS IMPACT: $500K+ ARR at risk from inconsistent validation")
            
            # Test that they give different results (proving violation)
            if len(validation_results) > 1:
                # Compare validation approaches - they should be different, proving violation
                unified_approach = validation_results.get("unified", {})
                production_approach = validation_results.get("production", {})
                ssot_framework_approach = validation_results.get("ssot_framework", {})
                
                approaches_different = False
                if unified_approach and production_approach:
                    # Check if they have different fields/structures
                    unified_fields = set(unified_approach.keys())
                    production_fields = set(production_approach.keys())
                    if unified_fields != production_fields:
                        approaches_different = True
                        logger.critical(f"🚨 Unified fields: {unified_fields}")
                        logger.critical(f"🚨 Production fields: {production_fields}")
                
                if approaches_different:
                    logger.critical("🚨 PROOF: Different validators return different result structures!")
                    logger.critical("🚨 This is a clear SSOT violation requiring consolidation")
                
        # FAIL THE TEST TO PROVE VIOLATION EXISTS
        if len(implementations_found) > 1:
            self.fail(
                f"SSOT VIOLATION: Found {len(implementations_found)} EventValidator implementations: {implementations_found}. "
                f"Should be exactly 1 unified implementation. This failure PROVES Issue #231 exists and needs fixing."
            )
        
    def test_eventvalidator_result_inconsistency(self):
        """
        Test that different validators give inconsistent results - proving SSOT violation.
        
        This test SHOULD FAIL, proving that validation results are inconsistent.
        """
        logger.critical("🚨 TESTING VALIDATION RESULT INCONSISTENCY")
        
        results = []
        
        # Test with invalid event across multiple validators
        invalid_event = {
            "type": "agent_started",
            # Missing: run_id, agent_name, timestamp, payload
        }
        
        # Test UnifiedEventValidator
        try:
            from netra_backend.app.websocket_core.event_validator import UnifiedEventValidator
            unified_validator = UnifiedEventValidator()
            unified_result = unified_validator.validate_event(invalid_event, self.test_user_id)
            results.append({
                "validator": "UnifiedEventValidator",
                "is_valid": unified_result.is_valid,
                "has_business_value_score": hasattr(unified_result, 'business_value_score'),
                "has_revenue_impact": hasattr(unified_result, 'revenue_impact'),
                "has_missing_events": hasattr(unified_result, 'missing_critical_events')
            })
        except Exception as e:
            logger.warning(f"UnifiedEventValidator test failed: {e}")
            
        # Test Production WebSocketEventValidator
        try:
            from netra_backend.app.services.websocket_error_validator import WebSocketEventValidator
            production_validator = WebSocketEventValidator()
            production_result = production_validator.validate_event(invalid_event, self.test_user_id)
            results.append({
                "validator": "WebSocketEventValidator",
                "is_valid": production_result.is_valid,
                "has_business_value_score": hasattr(production_result, 'business_value_score'),
                "has_revenue_impact": hasattr(production_result, 'revenue_impact'),
                "has_missing_events": hasattr(production_result, 'missing_critical_events')
            })
        except Exception as e:
            logger.warning(f"WebSocketEventValidator test failed: {e}")
            
        logger.critical(f"🚨 VALIDATION RESULT COMPARISON: {results}")
        
        if len(results) >= 2:
            # Check if validators return different capabilities
            first_result = results[0]
            second_result = results[1]
            
            inconsistencies = []
            if first_result["has_business_value_score"] != second_result["has_business_value_score"]:
                inconsistencies.append("business_value_score capability differs")
            if first_result["has_revenue_impact"] != second_result["has_revenue_impact"]:
                inconsistencies.append("revenue_impact capability differs")
            if first_result["has_missing_events"] != second_result["has_missing_events"]:
                inconsistencies.append("missing_events capability differs")
                
            if inconsistencies:
                logger.critical(f"🚨 INCONSISTENCIES DETECTED: {inconsistencies}")
                logger.critical("🚨 This proves different validators have different capabilities")
                logger.critical("🚨 SSOT violation confirmed - consolidation required")
                
                # FAIL THE TEST TO PROVE INCONSISTENCY
                self.fail(
                    f"SSOT VIOLATION: EventValidator implementations have inconsistent capabilities: {inconsistencies}. "
                    f"This proves Issue #231 - different validators provide different features, blocking Golden Path."
                )
        
    def test_golden_path_impact_validation(self):
        """
        Test that SSOT violations impact Golden Path functionality.
        
        This validates the 5 critical events are handled consistently.
        """
        logger.critical("🚨 TESTING GOLDEN PATH IMPACT OF SSOT VIOLATIONS")
        
        critical_events = [
            "agent_started",
            "agent_thinking", 
            "tool_executing",
            "tool_completed",
            "agent_completed"
        ]
        
        validator_support = {}
        
        # Test UnifiedEventValidator support
        try:
            from netra_backend.app.websocket_core.event_validator import UnifiedEventValidator
            unified_validator = UnifiedEventValidator()
            unified_critical = unified_validator.get_required_critical_events()
            validator_support["unified"] = unified_critical
        except Exception as e:
            logger.error(f"UnifiedEventValidator critical events test failed: {e}")
            
        # Test SSOT Framework support (migrated to UnifiedEventValidator)
        try:
            from netra_backend.app.websocket_core.event_validator import get_critical_event_types
            ssot_critical = get_critical_event_types()
            validator_support["ssot_framework"] = ssot_critical
        except Exception as e:
            logger.error(f"SSOT Framework critical events test failed: {e}")
            
        # Test Production WebSocketEventValidator support
        try:
            from netra_backend.app.services.websocket_error_validator import WebSocketEventValidator
            production_validator = WebSocketEventValidator()
            production_critical = production_validator.MISSION_CRITICAL_EVENTS
            validator_support["production"] = production_critical
        except Exception as e:
            logger.error(f"Production validator critical events test failed: {e}")
            
        logger.critical(f"🚨 CRITICAL EVENTS SUPPORT COMPARISON: {validator_support}")
        
        # Check for inconsistencies in critical event support
        if len(validator_support) > 1:
            event_support_sets = list(validator_support.values())
            if len(set(str(sorted(events)) for events in event_support_sets)) > 1:
                logger.critical("🚨 GOLDEN PATH VIOLATION: Different validators support different critical events!")
                logger.critical("🚨 This directly impacts $500K+ ARR chat functionality")
                logger.critical("🚨 Critical events must be consistently validated across all implementations")
                
                # Show the differences
                for validator_name, events in validator_support.items():
                    logger.critical(f"🚨 {validator_name}: {sorted(events)}")
                
                # FAIL TO PROVE GOLDEN PATH IMPACT
                self.fail(
                    f"GOLDEN PATH VIOLATION: EventValidator implementations support different critical events. "
                    f"This blocks consistent $500K+ ARR chat functionality. "
                    f"Validator support: {validator_support}"
                )


if __name__ == "__main__":
    # Configure logging for standalone execution
    logging.basicConfig(level=logging.INFO)
    
    # Run the test
    suite = pytest.TestLoader().loadTestsFromTestCase(TestEventValidatorSSOTViolations)
    runner = pytest.TextTestRunner(verbosity=2)
    result = runner.run(suite)
    
    if result.wasSuccessful():
        print("❌ UNEXPECTED: Test passed - SSOT violations may have been fixed already")
    else:
        print("✅ EXPECTED: Test failed - SSOT violations detected as expected")
        print("This confirms Issue #231 exists and requires SSOT consolidation")<|MERGE_RESOLUTION|>--- conflicted
+++ resolved
@@ -117,17 +117,10 @@
             logger.error(f"❌ WebSocketEventValidator test failed: {e}")
             print(f"DEBUG: WebSocketEventValidator exception: {e}")
             
-<<<<<<< HEAD
-        # Test Import 3: SSOT Framework AgentEventValidator (now consolidated into Unified)
-        try:
-            from netra_backend.app.websocket_core.event_validator import UnifiedEventValidator
-            ssot_validator = UnifiedEventValidator()
-=======
         # Test Import 3: SSOT Framework AgentEventValidator (migrated to UnifiedEventValidator)
         try:
             from netra_backend.app.websocket_core.event_validator import AgentEventValidator
             ssot_validator = AgentEventValidator()
->>>>>>> 3902fd31
             ssot_validator.record_event(self.sample_valid_event)
             ssot_result = ssot_validator.perform_full_validation()
             implementations_found.append("UnifiedEventValidator_SSOT")
