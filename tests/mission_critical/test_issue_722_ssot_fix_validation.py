--- conflicted
+++ resolved
@@ -41,13 +41,9 @@
 
 
 class Issue722SsotFixValidationTests(SSotAsyncTestCase):
-<<<<<<< HEAD
-    """Mission critical validation for Issue #722 SSOT fix implementation."""
-=======
     Mission critical validation for Issue #722 SSOT fix implementation."
     Mission critical validation for Issue #722 SSOT fix implementation.""
 
->>>>>>> 5aba5b9f
 
     def setup_method(self, method):
         "Set up mission critical test environment."
