--- conflicted
+++ resolved
@@ -23,11 +23,7 @@
 
 
 class SSotMigrationValidationTests(SSotBaseTestCase):
-<<<<<<< HEAD
-    """Validate SSOT migration completion for mission-critical files."""
-=======
     "Validate SSOT migration completion for mission-critical files."
->>>>>>> 5aba5b9f
 
     def setup_method(self, method):
         "Set up SSOT migration validation."
