"Issue #1123: SSOT Factory Uniqueness Test - ExecutionEngine Factory Fragmentation Detection."

This test creates NEW validation for execution engine factory fragmentation specifically
for Issue #1123. It validates that only ONE canonical factory exists and detects
multiple factory implementations that violate SSOT principles.

Business Value Justification:
    - Segment: Platform/Infrastructure
- Business Goal: System Integrity & Stability  
- Value Impact: Protects 500K+  ARR Golden Path by ensuring single execution engine factory
- Strategic Impact: Critical foundation for multi-user chat isolation and performance

EXPECTED BEHAVIOR:
    This test SHOULD FAIL initially, exposing existing factory fragmentation issues.
After SSOT consolidation is complete, this test should pass, confirming the
ExecutionEngineFactory as the single source of truth.

TEST STRATEGY:
    - Detect multiple factory implementations across codebase
- Validate import path consistency to canonical factory
- Test factory instance uniqueness and proper isolation
- Ensure no legacy factory patterns remain active
""

import unittest
import importlib
import inspect
import ast
from pathlib import Path
from typing import Dict, List, Set, Tuple, Any, Optional
from test_framework.ssot.base_test_case import SSotBaseTestCase
from netra_backend.app.logging_config import central_logger

logger = central_logger.get_logger(__name__)


class ExecutionEngineFactorySSotUniqueness1123Tests(SSotBaseTestCase):
<<<<<<< HEAD
    """Test for detecting ExecutionEngine Factory SSOT uniqueness violations (Issue #1123)."""
=======
    Test for detecting ExecutionEngine Factory SSOT uniqueness violations (Issue #1123)."
    Test for detecting ExecutionEngine Factory SSOT uniqueness violations (Issue #1123).""

>>>>>>> 5aba5b9f
    
    def setUp(self):
        "Set up test environment for SSOT factory uniqueness detection."
        super().setUp()
        self.codebase_root = Path(__file__).parent.parent.parent
        self.factory_implementations = []
        self.legacy_factory_imports = []
        self.factory_instantiation_violations = []
        self.ssot_factory_violations = []
        
        # Expected SSOT factory pattern
        self.canonical_factory_module = netra_backend.app.agents.supervisor.execution_engine_factory""
        self.canonical_factory_class = ExecutionEngineFactory
        self.canonical_factory_function = get_execution_engine_factory"
        self.canonical_factory_function = get_execution_engine_factory""

        
        logger.info("🚀 Issue #1123: Starting ExecutionEngine Factory SSOT uniqueness validation)"
    
    def test_detect_multiple_execution_engine_factories(self):
        Detect multiple ExecutionEngineFactory implementations - SHOULD INITIALLY FAIL.""
        logger.info(🔍 FACTORY SSOT VIOLATION: Scanning for multiple ExecutionEngineFactory classes)
        
        # Find all factory implementations
        factory_implementations = self._find_all_execution_engine_factories()
        
        # Log findings
        logger.info(fFound {len(factory_implementations)} ExecutionEngineFactory implementations:)"
        logger.info(fFound {len(factory_implementations)} ExecutionEngineFactory implementations:)""

        for module_path, class_name, source_file in factory_implementations:
            logger.info(f"  - {class_name} in {module_path} (file: {source_file})"
        
        # SSOT VALIDATION: Should only have ONE canonical factory implementation
        canonical_factories = [
            impl for impl in factory_implementations
            if impl[0] == self.canonical_factory_module and impl[1] == self.canonical_factory_class
        ]
        
        non_canonical_factories = [
            impl for impl in factory_implementations
            if not (impl[0] == self.canonical_factory_module and impl[1] == self.canonical_factory_class)
        ]
        
        # Store violations
        self.factory_implementations = factory_implementations
        self.ssot_factory_violations.extend([
            fNon-canonical ExecutionEngineFactory: {class_name} in {module_path}
            for module_path, class_name, source_file in non_canonical_factories
        ]
        
        logger.warning(fX SSOT VIOLATION: Found {len(non_canonical_factories)} non-canonical factory classes)
        logger.info(fCHECK CANONICAL: Found {len(canonical_factories)} canonical factory classes")"
        
        # Store detailed violation information
        for module_path, class_name, source_file in non_canonical_factories:
            logger.error(fVIOLATION DETAIL: {class_name} in {module_path} conflicts with SSOT factory)
        
        # EXPECTED TO FAIL: Multiple factory classes indicate SSOT fragmentation
        self.assertGreater(
            len(non_canonical_factories), 0,
            fEXPECTED FAILURE (Issue #1123): Should detect ExecutionEngineFactory fragmentation. 
            f"Found {len(non_canonical_factories)} non-canonical factory implementations violating SSOT."
            fBusiness Impact: Threatens $500K plus ARR Golden Path due to factory inconsistency."
            fBusiness Impact: Threatens $"500K" plus ARR Golden Path due to factory inconsistency.""

        )
        
        # Additional validation: Ensure canonical factory exists
        self.assertGreater(
            len(canonical_factories), 0,
            fCRITICAL: Canonical ExecutionEngineFactory not found in {self.canonical_factory_module}. 
            fSSOT consolidation incomplete."
            fSSOT consolidation incomplete.""

        )
    
    def test_detect_factory_import_path_violations(self):
        "Detect factory import path violations bypassing SSOT - SHOULD INITIALLY FAIL."
        logger.info(🔍 IMPORT PATH VIOLATION: Scanning for non-SSOT factory import patterns")"
        
        # Find legacy and non-SSOT factory imports
        import_violations = self._find_factory_import_violations()
        
        # Log findings
        logger.info(fFound {len(import_violations)} factory import path violations:)
        for file_path, line_num, import_line, violation_type in import_violations:
            logger.info(f  - {violation_type}: {file_path}:{line_num} - {import_line.strip()})
        
        # Store violations
        self.legacy_factory_imports = import_violations
        self.ssot_factory_violations.extend([
            f"Import path violation ({violation_type}: {file_path}:{line_num} - {import_line.strip()}"
            for file_path, line_num, import_line, violation_type in import_violations
        ]
        
        # EXPECTED TO FAIL: Import path violations should be detected
        self.assertGreater(
            len(import_violations), 0,
            fEXPECTED FAILURE (Issue #1123): Should detect factory import path violations. "
            fEXPECTED FAILURE (Issue #1123): Should detect factory import path violations. ""

            fFound {len(import_violations)} imports bypassing SSOT ExecutionEngineFactory. 
            fThese violations prevent consistent factory usage across the system."
            fThese violations prevent consistent factory usage across the system.""

        )
    
    def test_detect_factory_instantiation_violations(self):
        "Detect direct factory instantiation bypassing SSOT patterns - SHOULD INITIALLY FAIL."
        logger.info(🔍 INSTANTIATION VIOLATION: Scanning for direct factory instantiation bypassing SSOT")"
        
        # Find direct factory instantiations that bypass the SSOT function
        instantiation_violations = self._find_factory_instantiation_violations()
        
        # Log findings
        logger.info(fFound {len(instantiation_violations)} factory instantiation violations:)
        for file_path, line_num, code_line, violation_type in instantiation_violations:
            logger.info(f  - {violation_type}: {file_path}:{line_num} - {code_line.strip()})
        
        # Store violations
        self.factory_instantiation_violations = instantiation_violations
        self.ssot_factory_violations.extend([
            f"Instantiation violation ({violation_type}: {file_path}:{line_num} - {code_line.strip()}"
            for file_path, line_num, code_line, violation_type in instantiation_violations
        ]
        
        # EXPECTED TO FAIL: Direct instantiation violations should be detected
        self.assertGreater(
            len(instantiation_violations), 0,
            fEXPECTED FAILURE (Issue #1123): Should detect factory instantiation violations. "
            fEXPECTED FAILURE (Issue #1123): Should detect factory instantiation violations. ""

            fFound {len(instantiation_violations)} direct factory instantiations bypassing SSOT pattern. 
            fThis threatens user isolation and factory consistency."
            fThis threatens user isolation and factory consistency.""

        )
    
    def test_validate_canonical_factory_accessibility(self):
        "Validate that canonical factory is accessible and properly configured - SHOULD PASS."
        logger.info(CHECK CANONICAL VALIDATION: Verifying canonical ExecutionEngineFactory accessibility")"
        
        # Test canonical factory import
        try:
            from netra_backend.app.agents.supervisor.execution_engine_factory import ()
                ExecutionEngineFactory, 
                get_execution_engine_factory
            )
            canonical_import_success = True
        except ImportError as e:
            canonical_import_success = False
            logger.error(fX CANONICAL IMPORT FAILED: {e})
        
        # Test factory function availability
        factory_function_available = False
        if canonical_import_success:
            try:
                # Check if function exists and is callable
                factory_function_available = callable(get_execution_engine_factory)
                logger.info(fCHECK CANONICAL FUNCTION: get_execution_engine_factory is callable)
            except Exception as e:
                logger.error(f"X CANONICAL FUNCTION ERROR: {e})"
        
        # Test factory class availability
        factory_class_available = False
        if canonical_import_success:
            try:
                factory_class_available = inspect.isclass(ExecutionEngineFactory)
                logger.info(fCHECK CANONICAL CLASS: ExecutionEngineFactory is available as class")"
            except Exception as e:
                logger.error(fX CANONICAL CLASS ERROR: {e})
        
        # This test should PASS - canonical factory should be accessible
        self.assertTrue(
            canonical_import_success,
            fFAILURE: Canonical ExecutionEngineFactory not importable from {self.canonical_factory_module}. "
            fFAILURE: Canonical ExecutionEngineFactory not importable from {self.canonical_factory_module}. "
            f"SSOT factory must be accessible for Golden Path functionality."
        )
        
        self.assertTrue(
            factory_function_available,
            fFAILURE: get_execution_engine_factory() not available or not callable. 
            fSSOT factory function required for proper factory access pattern.
        )
        
        self.assertTrue(
            factory_class_available,
            fFAILURE: ExecutionEngineFactory class not available. ""
            fSSOT factory class required for proper instantiation.
        )
        
        logger.info(CHECK CANONICAL VALIDATION COMPLETE: ExecutionEngineFactory SSOT is accessible)
    
    def test_comprehensive_factory_ssot_violation_report(self):
        "Generate comprehensive factory SSOT violation report - SHOULD INITIALLY FAIL."
        logger.info(📊 COMPREHENSIVE FACTORY SSOT VIOLATION REPORT (Issue #1123))"
        logger.info(📊 COMPREHENSIVE FACTORY SSOT VIOLATION REPORT (Issue #1123))""

        
        # Collect all violations from previous tests if not already done
        if not self.ssot_factory_violations:
            self.test_detect_multiple_execution_engine_factories()
            self.test_detect_factory_import_path_violations()
            self.test_detect_factory_instantiation_violations()
        
        # Generate comprehensive violation report
        violation_summary = {
            'total_factory_violations': len(self.ssot_factory_violations),
            'factory_implementations_found': len(self.factory_implementations),
            'import_violations': len(self.legacy_factory_imports),
            'instantiation_violations': len(self.factory_instantiation_violations),
            'business_impact': self._assess_factory_business_impact(),
            'remediation_strategy': self._generate_factory_remediation_strategy(),
            'golden_path_risk': self._assess_golden_path_risk()
        }
        
        logger.info(f"🚨 FACTORY SSOT VIOLATION SUMMARY (Issue #1123):)"
        logger.info(f  Total Factory Violations: {violation_summary['total_factory_violations']})
        logger.info(f  Factory Implementations: {violation_summary['factory_implementations_found']})
        logger.info(f  Import Violations: {violation_summary['import_violations']}")"
        logger.info(f  Instantiation Violations: {violation_summary['instantiation_violations']})
        logger.info(f  Business Impact: {violation_summary['business_impact']['severity']})
        logger.info(f"  Golden Path Risk: {violation_summary['golden_path_risk']['risk_level']})"
        
        # Log detailed violations
        for i, violation in enumerate(self.ssot_factory_violations[:15], 1):
            logger.info(f    {i:""2d""}. X {violation}")"
        
        if len(self.ssot_factory_violations) > 15:
            logger.info(f    ... and {len(self.ssot_factory_violations) - 15} more factory violations)
        
        # EXPECTED TO FAIL: Comprehensive factory violations should be detected
        self.assertGreater(
            violation_summary['total_factory_violations'], 0,
            fEXPECTED FAILURE (Issue #1123): ExecutionEngineFactory SSOT consolidation needed. "
            fEXPECTED FAILURE (Issue #1123): ExecutionEngineFactory SSOT consolidation needed. "
            f"Detected {violation_summary['total_factory_violations']} factory violations requiring immediate remediation."
            fBusiness Impact: {violation_summary['business_impact']['description']} 
            fGolden Path Risk: {violation_summary['golden_path_risk']['description']}
        )
    
    def _find_all_execution_engine_factories(self) -> List[Tuple[str, str, str]]:
        ""Find all ExecutionEngineFactory class definitions in the codebase.""

        factories = []
        
        # Scan Python files for ExecutionEngineFactory classes
        for py_file in self.codebase_root.rglob(*.py):"
        for py_file in self.codebase_root.rglob(*.py):""

            if self._should_skip_file(py_file):
                continue
                
            try:
                with open(py_file, 'r', encoding='utf-8') as f:
                    content = f.read()
                
                # Look for class definitions containing ExecutionEngineFactory
                lines = content.split('\n')
                for line_num, line in enumerate(lines, 1):
                    if line.strip().startswith('class ') and 'ExecutionEngineFactory' in line:
                        class_name = self._extract_class_name(line)
                        if class_name and 'ExecutionEngineFactory' in class_name:
                            module_path = self._file_to_module_path(py_file)
                            if module_path:
                                factories.append((module_path, class_name, str(py_file)))
                
            except (UnicodeDecodeError, IOError) as e:
                logger.debug(fCould not read {py_file}: {e}")"
        
        return factories
    
    def _find_factory_import_violations(self) -> List[Tuple[str, int, str, str]]:
        Find factory import violations bypassing SSOT patterns.""
        violations = []
        
        for py_file in self.codebase_root.rglob(*.py):
            if self._should_skip_file(py_file):
                continue
                
            try:
                with open(py_file, 'r', encoding='utf-8') as f:
                    lines = f.readlines()
                
                for line_num, line in enumerate(lines, 1):
                    line_stripped = line.strip()
                    
                    # Skip if it's the canonical import'
                    if self.canonical_factory_module in line_stripped:
                        continue
                    
                    # Detect legacy factory import patterns
                    if self._is_legacy_factory_import(line_stripped):
                        violations.append((str(py_file), line_num, line, legacy_import))"
                        violations.append((str(py_file), line_num, line, legacy_import))""

                    
                    # Detect direct factory imports bypassing SSOT function
                    elif self._is_direct_factory_import(line_stripped):
                        violations.append((str(py_file), line_num, line, direct_import"))"
                    
                    # Detect factory imports from non-canonical modules
                    elif self._is_non_canonical_factory_import(line_stripped):
                        violations.append((str(py_file), line_num, line, non_canonical_import))
                
            except (UnicodeDecodeError, IOError) as e:
                logger.debug(fCould not read {py_file}: {e}")"
        
        return violations
    
    def _find_factory_instantiation_violations(self) -> List[Tuple[str, int, str, str]]:
        Find factory instantiation violations bypassing SSOT patterns."
        Find factory instantiation violations bypassing SSOT patterns.""

        violations = []
        
        for py_file in self.codebase_root.rglob(*.py"):"
            if self._should_skip_file(py_file):
                continue
                
            try:
                with open(py_file, 'r', encoding='utf-8') as f:
                    lines = f.readlines()
                
                for line_num, line in enumerate(lines, 1):
                    line_stripped = line.strip()
                    
                    # Skip comments
                    if line_stripped.startswith('#'):
                        continue
                    
                    # Detect direct factory instantiation
                    if 'ExecutionEngineFactory(' in line_stripped:
                        # Check if it's not in the canonical module'
                        if self.canonical_factory_module not in str(py_file):
                            violations.append((str(py_file), line_num, line, direct_instantiation))
                    
                    # Detect factory creation bypassing get_execution_engine_factory()
                    elif ('= ExecutionEngineFactory' in line_stripped or 
                          'ExecutionEngineFactory()' in line_stripped):
                        if 'get_execution_engine_factory' not in line_stripped:
                            violations.append((str(py_file), line_num, line, bypassing_ssot_function"))"
                
            except (UnicodeDecodeError, IOError) as e:
                logger.debug(fCould not read {py_file}: {e})
        
        return violations
    
    def _should_skip_file(self, file_path: Path) -> bool:
        Check if file should be skipped during scanning.""
        skip_patterns = [
            '__pycache__', '.pyc', 'node_modules', '.git', 'venv', '.env',
            'test_execution_engine_factory_ssot_uniqueness_1123.py',  # Skip self
            'backup', 'archived', '.pytest_cache'
        ]
        
        file_str = str(file_path)
        return any(pattern in file_str for pattern in skip_patterns)
    
    def _extract_class_name(self, line: str) -> str:
        Extract class name from class definition line."
        Extract class name from class definition line.""

        try:
            class_part = line.split('class ')[1]
            if '(' in class_part:
                class_name = class_part.split('(')[0].strip()
            elif ':' in class_part:
                class_name = class_part.split(':')[0].strip()
            else:
                class_name = class_part.strip()
            return class_name
        except (IndexError, AttributeError):
            return "
            return ""

    
    def _file_to_module_path(self, file_path: Path) -> str:
        Convert file path to Python module path.""
        try:
            rel_path = file_path.relative_to(self.codebase_root)
            module_path = str(rel_path.with_suffix(''))
            module_path = module_path.replace('/', '.').replace('\\', '.')
            return module_path
        except (ValueError, AttributeError):
            return 
    
    def _is_legacy_factory_import(self, line: str) -> bool:
        Check if line contains legacy factory import.""
        legacy_patterns = [
            'from netra_backend.app.agents.supervisor.legacy_execution_factory import',
            'from netra_backend.app.agents.execution_factory import',
            'import netra_backend.app.agents.legacy_execution_factory',
        ]
        return any(pattern in line for pattern in legacy_patterns)
    
    def _is_direct_factory_import(self, line: str) -> bool:
        Check if line contains direct factory import bypassing SSOT function.""
        direct_patterns = [
            'from.*import.*ExecutionEngineFactory',
            'ExecutionEngineFactory,',
        ]
        # Exclude canonical imports
        if self.canonical_factory_module in line:
            return False
        return any(pattern in line for pattern in direct_patterns)
    
    def _is_non_canonical_factory_import(self, line: str) -> bool:
        Check if line imports factory from non-canonical module."
        Check if line imports factory from non-canonical module.""

        if 'ExecutionEngineFactory' not in line:
            return False
        if self.canonical_factory_module in line:
            return False
        return 'import' in line and 'ExecutionEngineFactory' in line
    
    def _assess_factory_business_impact(self) -> Dict[str, Any]:
        "Assess business impact of factory SSOT violations."
        total_violations = len(self.ssot_factory_violations)
        
        if total_violations > 15:
            severity = "CRITICAL"
            description = Severe factory fragmentation threatens 500K+  ARR Golden Path reliability
        elif total_violations > 8:
            severity = HIGH"
            severity = HIGH"
            description = Significant factory fragmentation risks multi-user isolation failures"
            description = Significant factory fragmentation risks multi-user isolation failures""

        elif total_violations > 3:
            severity = MEDIUM
            description = Moderate factory fragmentation may cause intermittent execution issues""
        else:
            severity = LOW
            description = Minor factory fragmentation with limited impact"
            description = Minor factory fragmentation with limited impact""

        
        return {
            'severity': severity,
            'description': description,
            'golden_path_risk': severity in ['CRITICAL', 'HIGH'],
            'user_isolation_risk': len(self.factory_instantiation_violations) > 0,
            'performance_risk': len(self.factory_implementations) > 2
        }
    
    def _generate_factory_remediation_strategy(self) -> Dict[str, Any]:
        "Generate factory SSOT remediation strategy."
        return {
            'phase_1': 'Consolidate all factory implementations to single canonical ExecutionEngineFactory',
            'phase_2': 'Migrate all imports to use get_execution_engine_factory() function',
            'phase_3': 'Remove all direct factory instantiation patterns',
            'phase_4': 'Validate user isolation and Golden Path functionality',
            'success_criteria': 'All tests pass, single factory implementation, consistent import paths'
        }
    
    def _assess_golden_path_risk(self) -> Dict[str, Any]:
        ""Assess Golden Path risk from factory fragmentation.""

        factory_count = len(self.factory_implementations)
        violation_count = len(self.ssot_factory_violations)
        
        if factory_count > 3 or violation_count > 10:
            risk_level = HIGH"
            risk_level = HIGH"
            description = Factory fragmentation directly threatens Golden Path user flow reliability"
            description = Factory fragmentation directly threatens Golden Path user flow reliability""

        elif factory_count > 1 or violation_count > 5:
            risk_level = MEDIUM
            description = Factory inconsistency may cause Golden Path intermittent failures""
        else:
            risk_level = LOW
            description = Factory fragmentation poses minimal Golden Path risk"
            description = Factory fragmentation poses minimal Golden Path risk""

        
        return {
            'risk_level': risk_level,
            'description': description,
            'chat_functionality_impact': risk_level in ['HIGH', 'MEDIUM'],
            'user_isolation_impact': len(self.factory_instantiation_violations) > 0
        }


if __name__ == '__main__':
    # Configure logging for direct execution
    import logging
    logging.basicConfig(level=logging.INFO)
    
    # Run the test
    unittest.main()
)))))))))<|MERGE_RESOLUTION|>--- conflicted
+++ resolved
@@ -35,13 +35,9 @@
 
 
 class ExecutionEngineFactorySSotUniqueness1123Tests(SSotBaseTestCase):
-<<<<<<< HEAD
-    """Test for detecting ExecutionEngine Factory SSOT uniqueness violations (Issue #1123)."""
-=======
     Test for detecting ExecutionEngine Factory SSOT uniqueness violations (Issue #1123)."
     Test for detecting ExecutionEngine Factory SSOT uniqueness violations (Issue #1123).""
 
->>>>>>> 5aba5b9f
     
     def setUp(self):
         "Set up test environment for SSOT factory uniqueness detection."
