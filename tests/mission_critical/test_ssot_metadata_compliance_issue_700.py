#!/usr/bin/env python3
"MISSION CRITICAL TEST SUITE: SSOT Metadata Compliance - Issue #700"

THIS SUITE MUST PASS OR THE PRODUCT IS BROKEN.
Business Value: 500K+  ARR - Prevents SSOT regression blocking Golden Path

PURPOSE: Detect and prevent agents bypassing store_metadata_result() SSOT method

Issue #700: SSOT-regression-TriageAgent-metadata-bypass-blocking-Golden-Path
Priority: P0 - CRITICAL blocking Golden Path

AFFECTED AGENTS:
    - synthetic_data_sub_agent.py - 4 direct metadata assignments (lines 181, 182, 183, 199)
- optimizations_core_sub_agent.py - 2 direct assignments (lines 154, 156)

CRITICAL SSOT VIOLATION PATTERNS:
    1. context.metadata['key'] = value  # FORBIDDEN - bypasses SSOT
2. self.store_metadata_result(context, 'key', value)  # REQUIRED - SSOT method

ANY FAILURE HERE BLOCKS DEPLOYMENT.


import asyncio
import ast
import os
import sys
import time
import uuid
import inspect
import re
from pathlib import Path
from typing import Dict, List, Set, Any, Optional, Tuple
from dataclasses import dataclass
from unittest.mock import Mock

# CRITICAL: Add project root to Python path for imports
project_root = os.path.abspath(os.path.join(os.path.dirname(__file__), '..', '..'))
if project_root not in sys.path:
    sys.path.insert(0, project_root)

import pytest
from loguru import logger

# Import SSOT test base
from test_framework.ssot.base_test_case import SSotAsyncTestCase

# Import components for runtime testing
from netra_backend.app.services.user_execution_context import UserExecutionContext
from netra_backend.app.agents.base_agent import BaseAgent

# Import environment and config
from shared.isolated_environment import IsolatedEnvironment


@dataclass
class MetadataViolation:
    ""Represents a metadata SSOT violation""

    file_path: str
    line_number: int
    line_content: str
    violation_type: str
    agent_name: str
    severity: str


@dataclass
class MetadataComplianceReport:
    Comprehensive metadata compliance analysis""
    violations: List[MetadataViolation]
    total_files_scanned: int
    total_violations: int
    critical_violations: int
    affected_agents: Set[str]
    scan_timestamp: str


class SSotMetadataComplianceIssue700Tests(SSotAsyncTestCase):
<<<<<<< HEAD
    """Mission Critical Test Suite: SSOT Metadata Compliance Issue #700
=======
    Mission Critical Test Suite: SSOT Metadata Compliance Issue #700
>>>>>>> 5aba5b9f

    Tests that validate agents use proper SSOT store_metadata_result() method
    instead of direct metadata assignment bypassing SSOT patterns.
""

    def setup_method(self, method):
        Setup for each test method""
        super().setup_method(method)
        self.env = IsolatedEnvironment()
        self.project_root = Path(project_root)
        self.agent_dir = self.project_root / netra_backend / app / agents"
        self.agent_dir = self.project_root / netra_backend / app / agents""


        # Known violation files from Issue #700 analysis
        self.known_violation_files = {
            'synthetic_data_sub_agent.py': [181, 182, 183, 199],
            'optimizations_core_sub_agent.py': [154, 156]
        }

        logger.info(f"Setup complete for {method.__name__})"

    # ========================================================================
    # A. STATIC ANALYSIS TESTS - Detect Direct Metadata Assignments
    # ========================================================================

    def test_detect_synthetic_data_agent_metadata_bypass_violations(self):
        FAILS when synthetic_data_sub_agent bypasses SSOT metadata storage

        This test MUST FAIL with current code to prove it detects violations.

        Expected violations:
        - Line 181: context.metadata['approval_message'] = approval_message
        - Line 182: context.metadata['requires_approval'] = True
        - Line 183: context.metadata['workload_profile'] = safe_json_dumps(profile)
        - Line 199: context.metadata['synthetic_data_result'] = safe_json_dumps(result)
""
        violations = self._scan_agent_file_for_metadata_violations('synthetic_data_sub_agent.py')

        # This test MUST FAIL if violations exist
        if violations:
            violation_details = []
            for violation in violations:
                violation_details.append(
                    fLine {violation.line_number}: {violation.line_content.strip()}
                )

            pytest.fail(
                fSSOT VIOLATION DETECTED: synthetic_data_sub_agent.py bypasses store_metadata_result() method.\n
                f"Found {len(violations)} direct metadata assignments:\n +"
                \n".join(violation_details) +"
                f\n\nREQUIRED FIX: Replace with self.store_metadata_result(context, key, value)
            )

        # If no violations found, this means the issue was already fixed
        logger.info(CHECK No metadata bypass violations found in synthetic_data_sub_agent.py)"
        logger.info(CHECK No metadata bypass violations found in synthetic_data_sub_agent.py)""


    def test_detect_optimizations_agent_metadata_bypass_violations(self):
        "FAILS when optimizations_core_sub_agent bypasses SSOT metadata storage"

        This test MUST FAIL with current code to prove it detects violations.

        Expected violations:
        - Line 154: context.metadata['data_result'] = {"test_data: synthetic_data_for_testing}"
        - Line 156: context.metadata['triage_result'] = {category: optimization, priority": medium}"
        "
        ""

        violations = self._scan_agent_file_for_metadata_violations('optimizations_core_sub_agent.py')

        # This test MUST FAIL if violations exist
        if violations:
            violation_details = []
            for violation in violations:
                violation_details.append(
                    fLine {violation.line_number}: {violation.line_content.strip()}
                )

            pytest.fail(
                f"SSOT VIOLATION DETECTED: optimizations_core_sub_agent.py bypasses store_metadata_result() method.\n"
                fFound {len(violations)} direct metadata assignments:\n" +"
                \n.join(violation_details) +
                f\n\nREQUIRED FIX: Replace with self.store_metadata_result(context, key, value)""
            )

        # If no violations found, this means the issue was already fixed
        logger.info(CHECK No metadata bypass violations found in optimizations_core_sub_agent.py)

    def test_comprehensive_agent_metadata_ssot_compliance_scan(self):
        "Comprehensive scan of ALL agent files for metadata SSOT violations"

        This test scans the entire agents directory for any direct metadata
        assignments that bypass the SSOT store_metadata_result() method.
"
""

        report = self._generate_comprehensive_compliance_report()

        # Log scan results
        logger.info(fMetadata compliance scan complete:)
        logger.info(f  Files scanned: {report.total_files_scanned}")"
        logger.info(f  Total violations: {report.total_violations})
        logger.info(f  Critical violations: {report.critical_violations})
        logger.info(f"  Affected agents: {len(report.affected_agents)})"

        if report.critical_violations > 0:
            violation_summary = []
            for violation in report.violations:
                if violation.severity == 'CRITICAL':
                    violation_summary.append(
                        f  {violation.agent_name} (Line {violation.line_number}: {violation.line_content.strip()}"
                        f  {violation.agent_name} (Line {violation.line_number}: {violation.line_content.strip()}""

                    )

            pytest.fail(
                fCRITICAL SSOT VIOLATIONS DETECTED: {report.critical_violations} agents bypass store_metadata_result().\n
                fAffected agents: {', '.join(report.affected_agents)}\n\n"
                fAffected agents: {', '.join(report.affected_agents)}\n\n"
                f"Violations:\n + \n.join(violation_summary) +"
                f\n\nREQUIRED: Replace all direct metadata assignments with store_metadata_result() calls.
            )

    # ========================================================================
    # B. RUNTIME VALIDATION TESTS - Validate Proper SSOT Method Usage
    # ========================================================================

    async def test_base_agent_store_metadata_result_method_exists(self):
        "Validates BaseAgent has store_metadata_result SSOT method"

        # Test that BaseAgent has the required method
        assert hasattr(BaseAgent, "'store_metadata_result'), \"
            BaseAgent must have store_metadata_result SSOT method

        # Test method signature
        method = getattr(BaseAgent, 'store_metadata_result')
        sig = inspect.signature(method)

        # Expected parameters: self, context, key, value, ensure_serializable=True
        param_names = list(sig.parameters.keys())
        assert 'context' in param_names, store_metadata_result must accept 'context' parameter""
        assert 'key' in param_names, "store_metadata_result must accept 'key' parameter"
        assert 'value' in param_names, store_metadata_result must accept 'value' parameter"
        assert 'value' in param_names, store_metadata_result must accept 'value' parameter""


        logger.info("CHECK BaseAgent.store_metadata_result method exists with correct signature)"

    async def test_store_metadata_result_properly_stores_data(self):
        Validates store_metadata_result method correctly stores metadata""

        # Create test context
        context = UserExecutionContext.from_request_supervisor(
            user_id=str(uuid.uuid4()),
            thread_id=str(uuid.uuid4()),
            run_id=str(uuid.uuid4()),
            metadata={}

        # Create minimal agent instance
        class AgentTests(BaseAgent):
            def __init__(self):
                self.config = Mock()
                self.timing_collector = Mock()

            async def _execute_implementation(self, context, **kwargs):
                pass

        agent = AgentTests()

        # Test storing metadata via SSOT method
        test_key = test_result
        test_value = {data: "test_data, status: complete}"

        agent.store_metadata_result(context, test_key, test_value)

        # Verify data was stored correctly
        assert test_key in context.metadata, "fKey '{test_key}' should be in context.metadata"
        assert context.metadata[test_key] == test_value, "Stored value should match input"

        logger.info(CHECK store_metadata_result correctly stores metadata)

    async def test_store_metadata_result_handles_serialization(self):
        Validates store_metadata_result handles JSON serialization properly""

        # Create test context
        context = UserExecutionContext.from_request_supervisor(
            user_id=str(uuid.uuid4()),
            thread_id=str(uuid.uuid4()),
            run_id=str(uuid.uuid4()),
            metadata={}

        # Create minimal agent instance
        class AgentTests(BaseAgent):
            def __init__(self):
                self.config = Mock()
                self.timing_collector = Mock()

            async def _execute_implementation(self, context, **kwargs):
                pass

        agent = AgentTests()

        # Test with complex data that needs serialization
        test_data = {
            datetime: 2025-9-12T10:0:""00Z"",
            nested": {"list: [1, 2, 3], dict: {key: value}},"
            nested": {"list: [1, 2, 3], dict: {key: value}},"
            "status: processing"
        }

        # Should not raise exception
        agent.store_metadata_result(context, complex_data, test_data, ensure_serializable=True)

        # Verify data was stored
        assert complex_data" in context.metadata"
        stored_data = context.metadata[complex_data]
        assert isinstance(stored_data, (dict, str)), Data should be stored as dict or serialized string"
        assert isinstance(stored_data, (dict, str)), Data should be stored as dict or serialized string""


        logger.info("CHECK store_metadata_result handles serialization correctly)"

    # ========================================================================
    # C. INTEGRATION WORKFLOW TESTS - Agent Coordination with SSOT
    # ========================================================================

    async def test_agent_to_agent_metadata_flow_with_ssot(self):
        Tests agent-to-agent metadata coordination using SSOT methods""

        # Create shared context
        context = UserExecutionContext.from_request_supervisor(
            user_id=str(uuid.uuid4()),
            thread_id=str(uuid.uuid4()),
            run_id=str(uuid.uuid4()),
            metadata={}

        # Create mock agents
        class DataAgent(BaseAgent):
            def __init__(self):
                self.config = Mock()
                self.timing_collector = Mock()

            async def _execute_implementation(self, context, **kwargs):
                # Agent 1: Store data result using SSOT
                self.store_metadata_result(context, data_result, {status: ready, count": 100)"

        class ProcessorAgent(BaseAgent):
            def __init__(self):
                self.config = Mock()
                self.timing_collector = Mock()

            async def _execute_implementation(self, context, **kwargs):
                # Agent 2: Read data and store processing result using SSOT
                data_result = context.metadata.get("data_result)"
                assert data_result is not None, "Should have data from previous agent"

                processed = {"input_count: data_result[count], processed_count: data_result[count] * 2}"
                self.store_metadata_result(context, processed_result, processed)"
                self.store_metadata_result(context, processed_result, processed)""


        # Execute agent workflow
        data_agent = DataAgent()
        processor_agent = ProcessorAgent()

        await data_agent._execute_implementation(context)
        await processor_agent._execute_implementation(context)

        # Verify both results are in metadata
        assert data_result" in context.metadata"
        assert processed_result in context.metadata
        assert context.metadata[processed_result"][input_count] == 100"
        assert context.metadata[processed_result][processed_count] == 200

        logger.info(CHECK Agent-to-agent metadata flow works with SSOT methods)"
        logger.info(CHECK Agent-to-agent metadata flow works with SSOT methods)""


    async def test_websocket_events_access_ssot_stored_metadata(self):
        "Tests WebSocket events can access metadata stored via SSOT methods"

        # Create context with WebSocket connection
        context = UserExecutionContext.from_request_supervisor(
            user_id=str(uuid.uuid4()),
            thread_id=str(uuid.uuid4()),
            run_id=str(uuid.uuid4()),
            metadata={},
            websocket_client_id=str(uuid.uuid4())
        )

        # Mock agent that stores result via SSOT
        class WebSocketAgent(BaseAgent):
            def __init__(self):
                self.config = Mock()
                self.timing_collector = Mock()

            async def _execute_implementation(self, context, **kwargs):
                # Store result using SSOT method
                result = {status": completed, data: websocket_test}"
                self.store_metadata_result(context, websocket_result, result)"
                self.store_metadata_result(context, websocket_result, result)""


        agent = WebSocketAgent()
        await agent._execute_implementation(context)

        # Simulate WebSocket event trying to access the stored metadata
        websocket_data = context.metadata.get("websocket_result)"
        assert websocket_data is not None, "WebSocket should access SSOT-stored metadata"
        assert websocket_data["status] == completed"
        assert websocket_data[data] == websocket_test

        logger.info(CHECK WebSocket events can access SSOT-stored metadata)"""


    # ========================================================================
    # D. AUDIT TRAIL TESTS - Metadata Change Tracking
    # ========================================================================

    async def test_metadata_audit_trail_with_ssot_method(self):
        "Tests that metadata changes via SSOT method are properly tracked"

        # Create context
        context = UserExecutionContext.from_request_supervisor(
            user_id=str(uuid.uuid4()),
            thread_id=str(uuid.uuid4()),
            run_id=str(uuid.uuid4()),
            metadata={}

        # Track initial state
        initial_metadata_count = len(context.metadata)

        # Mock agent that uses SSOT method
        class AuditableAgent(BaseAgent):
            def __init__(self):
                self.config = Mock()
                self.timing_collector = Mock()

            async def _execute_implementation(self, context, **kwargs):
                # Multiple SSOT method calls
                self.store_metadata_result(context, "step_1, {action: data_validation)"
                self.store_metadata_result(context, step_2, {"action: data_processing)"
                self.store_metadata_result(context, final_result, {status: "success)"

        agent = AuditableAgent()
        await agent._execute_implementation(context)

        # Verify all changes were tracked
        assert len(context.metadata) == initial_metadata_count + 3
        assert step_1 in context.metadata
        assert step_2 in context.metadata"
        assert step_2 in context.metadata"
        assert final_result" in context.metadata"

        # Verify audit metadata exists (if supported by implementation)
        if hasattr(context, 'audit_metadata'):
            assert len(context.audit_metadata) >= 0, "Audit metadata should be tracked"

        logger.info(CHECK Metadata changes via SSOT method are properly tracked")"

    # ========================================================================
    # HELPER METHODS - Static Analysis and Compliance Scanning
    # ========================================================================

    def _scan_agent_file_for_metadata_violations(self, filename: str) -> List[MetadataViolation]:
        Scan a specific agent file for metadata SSOT violations"
        Scan a specific agent file for metadata SSOT violations""


        file_path = self.agent_dir / filename
        if not file_path.exists():
            logger.warning(fAgent file not found: {file_path}")"
            return []

        violations = []

        try:
            with open(file_path, 'r', encoding='utf-8') as f:
                lines = f.readlines()

            for line_num, line in enumerate(lines, 1):
                # Check for direct metadata assignment patterns
                if self._is_metadata_assignment_violation(line):
                    violations.append(MetadataViolation(
                        file_path=str(file_path),
                        line_number=line_num,
                        line_content=line,
                        violation_type=direct_metadata_assignment,
                        agent_name=filename,
                        severity=CRITICAL""
                    ))

        except Exception as e:
            logger.error(fError scanning {file_path}: {e})

        return violations

    def _is_metadata_assignment_violation(self, line: str) -> bool:
        Check if a line contains a metadata assignment violation""

        # Skip comments and empty lines
        line = line.strip()
        if not line or line.startswith('#'):
            return False

        # Pattern for direct metadata assignment: context.metadata['key'] = value
        # This bypasses the SSOT store_metadata_result() method
        patterns = [
            rcontext\.metadata\s*\[\s*['\][^'\]+['\]\s*\]\s*=,  # context.metadata['key'] ="
            rcontext\.metadata\s*\[\s*['\][^'\]+['\]\s*\]\s*=,  # context.metadata['key'] ="
            rcontext\.metadata\s*\[\s*['\][^'\"]+['\]\s*\]\s*\+=, # context.metadata['key'] +="
            rcontext\.metadata\s*\.\s*update\s*\(,                 # context.metadata.update(
            r"context\.metadata\s*\.\s*setdefault\s*\(,             # context.metadata.setdefault("
        ]

        for pattern in patterns:
            if re.search(pattern, line, re.IGNORECASE):
                # Exclude lines that are part of SSOT method implementation
                if 'store_metadata_result' in line:
                    continue
                return True

        return False

    def _generate_comprehensive_compliance_report(self) -> MetadataComplianceReport:
        Generate comprehensive metadata compliance report for all agents"
        Generate comprehensive metadata compliance report for all agents""


        all_violations = []
        files_scanned = 0
        affected_agents = set()

        # Scan all Python files in agents directory
        for agent_file in self.agent_dir.rglob("*.py):"
            if agent_file.is_file():
                files_scanned += 1
                violations = self._scan_agent_file_for_metadata_violations(agent_file.name)

                for violation in violations:
                    all_violations.append(violation)
                    affected_agents.add(violation.agent_name)

        critical_violations = len([v for v in all_violations if v.severity == 'CRITICAL')

        return MetadataComplianceReport(
            violations=all_violations,
            total_files_scanned=files_scanned,
            total_violations=len(all_violations),
            critical_violations=critical_violations,
            affected_agents=affected_agents,
            scan_timestamp=time.strftime(%Y-%m-%d %H:%M:%S UTC, time.gmtime())
        )


if __name__ == "__main__:"
    # Enable running individual tests
    # MIGRATED: Use SSOT unified test runner
    # python tests/unified_test_runner.py --category unit
    pass  # TODO: Replace with appropriate SSOT test execution

)))))))))))))))<|MERGE_RESOLUTION|>--- conflicted
+++ resolved
@@ -76,11 +76,7 @@
 
 
 class SSotMetadataComplianceIssue700Tests(SSotAsyncTestCase):
-<<<<<<< HEAD
-    """Mission Critical Test Suite: SSOT Metadata Compliance Issue #700
-=======
     Mission Critical Test Suite: SSOT Metadata Compliance Issue #700
->>>>>>> 5aba5b9f
 
     Tests that validate agents use proper SSOT store_metadata_result() method
     instead of direct metadata assignment bypassing SSOT patterns.
