--- conflicted
+++ resolved
@@ -36,11 +36,7 @@
 
 
 class WebSocketEventEmissionValidationTests(SSotBaseTestCase):
-<<<<<<< HEAD
-    """Validates that all 5 critical WebSocket events are emitted correctly."""
-=======
     "Validates that all 5 critical WebSocket events are emitted correctly."
->>>>>>> 5aba5b9f
     
     def setup_method(self):
         "Set up test with proper mocking."
