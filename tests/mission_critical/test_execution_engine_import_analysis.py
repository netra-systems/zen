"Issue #874: ExecutionEngine import analysis and violation detection test."

This test analyzes all ExecutionEngine import patterns across the codebase
to identify illegal imports that bypass the UserExecutionEngine SSOT pattern.
It detects direct imports of legacy execution engines and non-canonical patterns.

Business Value Justification:
    - Segment: Platform/Internal  
- Business Goal: Code Quality & System Integrity
- Value Impact: Prevents import confusion that could cause execution engine mixing and chat failures
- Strategic Impact: Ensures clean import patterns supporting 500K+  ARR reliable chat operations

Key Analysis Areas:
    - Direct ExecutionEngine imports bypassing UserExecutionEngine
- Legacy import patterns from deprecated modules
- Circular import dependencies in execution engine modules
- Import path inconsistencies across services
- Missing imports that should use UserExecutionEngine

EXPECTED BEHAVIOR:
    This test should FAIL initially, identifying import violations.
After import cleanup, this test should pass with clean import patterns.
""

import unittest
import ast
import importlib
from pathlib import Path
from typing import Dict, List, Set, Tuple, Any, Optional
from test_framework.ssot.base_test_case import SSotBaseTestCase
from netra_backend.app.logging_config import central_logger

logger = central_logger.get_logger(__name__)


class ExecutionEngineImportAnalysisTests(SSotBaseTestCase):
<<<<<<< HEAD
    """Test for analyzing ExecutionEngine import patterns and violations."""
=======
    Test for analyzing ExecutionEngine import patterns and violations."
    Test for analyzing ExecutionEngine import patterns and violations.""

>>>>>>> 5aba5b9f
    
    def setUp(self):
        "Set up test environment for import analysis."
        super().setUp()
        self.codebase_root = Path(__file__).parent.parent.parent
        self.import_violations = []
        self.circular_dependencies = []
        self.missing_canonical_imports = []
        self.legacy_import_patterns = []
        
        # Canonical import patterns (what should be used)
        self.canonical_imports = {
            'UserExecutionEngine': 'netra_backend.app.agents.supervisor.user_execution_engine',
            'ExecutionEngineFactory': 'netra_backend.app.agents.supervisor.execution_engine_factory',
            'UserExecutionContext': 'netra_backend.app.services.user_execution_context',
            'AgentExecutionContext': 'netra_backend.app.agents.supervisor.execution_context',
        }
        
        # Deprecated import patterns (what should NOT be used)
        self.deprecated_imports = [
            'netra_backend.app.agents.supervisor.execution_engine',
            'netra_backend.app.agents.execution_engine',
            'netra_backend.app.core.execution_engine',
            'netra_backend.app.services.execution_engine',
        ]
        
        logger.info(Starting ExecutionEngine import analysis")"
    
    def test_detect_illegal_execution_engine_imports(self):
        Detect illegal ExecutionEngine import patterns - SHOULD INITIALLY FAIL."
        Detect illegal ExecutionEngine import patterns - SHOULD INITIALLY FAIL."
        logger.info(🔍 IMPORT ANALYSIS: Scanning for illegal ExecutionEngine imports")"
        
        illegal_imports = self._find_illegal_execution_engine_imports()
        
        # Log findings
        logger.info(fFound {len(illegal_imports)} illegal ExecutionEngine imports:)
        for file_path, line_num, import_statement, violation_type in illegal_imports:
            logger.info(f  - {violation_type}: {file_path}:{line_num})"
            logger.info(f  - {violation_type}: {file_path}:{line_num})"
            logger.info(f"    Import: {import_statement.strip()})"
        
        # Store violations
        self.import_violations.extend([
            fIllegal import ({violation_type}: {file_path}:{line_num} - {import_statement.strip()}
            for file_path, line_num, import_statement, violation_type in illegal_imports
        ]
        
        # EXPECTED TO FAIL: Illegal imports should be detected
        self.assertGreater(
            len(illegal_imports), 0,
            EXPECTED FAILURE: Should detect illegal ExecutionEngine import patterns. "
            EXPECTED FAILURE: Should detect illegal ExecutionEngine import patterns. "
            fFound {len(illegal_imports)} illegal imports requiring cleanup."
            fFound {len(illegal_imports)} illegal imports requiring cleanup.""

        )
    
    def test_detect_missing_canonical_imports(self):
        Detect files that should import UserExecutionEngine but don't - SHOULD INITIALLY FAIL.""'
        logger.info(🔍 IMPORT ANALYSIS: Scanning for missing canonical imports)
        
        missing_imports = self._find_missing_canonical_imports()
        
        # Log findings
        logger.info(fFound {len(missing_imports)} files missing canonical imports:)
        for file_path, missing_import, reason in missing_imports:
            logger.info(f  - {file_path}: Missing {missing_import}")"
            logger.info(f    Reason: {reason})
        
        # Store violations
        self.missing_canonical_imports.extend([
            fMissing canonical import: {file_path) - Should import {missing_import) ({reason)
            for file_path, missing_import, reason in missing_imports
        ]
        
        # EXPECTED TO FAIL: Missing canonical imports should be detected
        self.assertGreater(
            len(missing_imports), 0,
            "EXPECTED FAILURE: Should detect missing canonical import patterns. "
            fFound {len(missing_imports)} files requiring canonical imports.
        )
    
    def test_detect_circular_import_dependencies(self):
        Detect circular import dependencies in execution engine modules - SHOULD INITIALLY FAIL.""
        logger.info(🔍 IMPORT ANALYSIS: Scanning for circular import dependencies)
        
        circular_deps = self._find_circular_import_dependencies()
        
        # Log findings
        logger.info(f"Found {len(circular_deps)} circular import dependencies:)"
        for cycle in circular_deps:
            logger.info(f  - Circular dependency: {' -> '.join(cycle)}")"
        
        # Store violations
        self.circular_dependencies.extend([
            fCircular dependency: {' -> '.join(cycle)}
            for cycle in circular_deps
        ]
        
        # EXPECTED TO FAIL: Circular dependencies should be detected
        self.assertGreater(
            len(circular_deps), 0,
            EXPECTED FAILURE: Should detect circular import dependencies. "
            EXPECTED FAILURE: Should detect circular import dependencies. "
            f"Found {len(circular_deps)} circular dependencies requiring resolution."
        )
    
    def test_analyze_import_consistency_across_services(self):
        Analyze import consistency across different services - SHOULD INITIALLY FAIL."
        Analyze import consistency across different services - SHOULD INITIALLY FAIL."
        logger.info("🔍 IMPORT ANALYSIS: Analyzing import consistency across services)"
        
        inconsistencies = self._analyze_import_consistency()
        
        # Log findings
        logger.info(fFound {len(inconsistencies)} import consistency issues:)
        for service, import_pattern, canonical_pattern, files in inconsistencies:
            logger.info(f"  - Service: {service})"
            logger.info(f    Using: {import_pattern}")"
            logger.info(f    Should use: {canonical_pattern})
            logger.info(f    Files affected: {len(files)})"
            logger.info(f    Files affected: {len(files)})""

        
        # Store violations
        self.import_violations.extend([
            f"Import inconsistency in {service}: Using '{import_pattern}' instead of '{canonical_pattern}' in {len(files)} files"
            for service, import_pattern, canonical_pattern, files in inconsistencies
        ]
        
        # EXPECTED TO FAIL: Import inconsistencies should be detected
        self.assertGreater(
            len(inconsistencies), 0,
            EXPECTED FAILURE: Should detect import consistency issues across services. 
            fFound {len(inconsistencies)} inconsistencies requiring standardization.
        )
    
    def test_validate_import_path_resolution(self):
        ""Validate all ExecutionEngine import paths can be resolved - MAY FAIL."
        logger.info(🔍 IMPORT ANALYSIS: Validating import path resolution)"
        logger.info(🔍 IMPORT ANALYSIS: Validating import path resolution)""

        
        resolution_failures = self._validate_import_resolution()
        
        # Log findings
        logger.info(fFound {len(resolution_failures)} import resolution failures:")"
        for file_path, import_statement, error in resolution_failures:
            logger.info(f  - {file_path}: {import_statement})
            logger.info(f    Error: {error})"
            logger.info(f    Error: {error})""

        
        # Store violations for broken imports only
        broken_imports = [
            (file_path, import_statement, error)
            for file_path, import_statement, error in resolution_failures
            if "ModuleNotFoundError in str(error) or ImportError in str(error)"
        ]
        
        self.import_violations.extend([
            fBroken import: {file_path) - {import_statement) ({error)
            for file_path, import_statement, error in broken_imports
        ]
        
        # This test may pass if no broken imports, but should detect some issues
        if broken_imports:
            self.assertGreater(
                len(broken_imports), 0,
                fFound {len(broken_imports)} broken import paths requiring fixes."
                fFound {len(broken_imports)} broken import paths requiring fixes.""

            )
        else:
            logger.info("CHECK All ExecutionEngine imports can be resolved)"
    
    def test_comprehensive_import_analysis_report(self):
        Generate comprehensive import analysis report - SHOULD INITIALLY FAIL.""
        logger.info(📊 COMPREHENSIVE IMPORT ANALYSIS REPORT)
        
        # Collect all violations from previous tests
        if not (self.import_violations or self.missing_canonical_imports or self.circular_dependencies):
            # Run analysis if not already done
            self.test_detect_illegal_execution_engine_imports()
            self.test_detect_missing_canonical_imports()
            self.test_detect_circular_import_dependencies()
            self.test_analyze_import_consistency_across_services()
            self.test_validate_import_path_resolution()
        
        # Generate comprehensive report
        all_violations = self.import_violations + self.missing_canonical_imports + self.circular_dependencies
        
        import_analysis_summary = {
            'total_violations': len(all_violations),
            'illegal_imports': len([v for v in all_violations if 'Illegal import' in v),
            'missing_canonical': len([v for v in all_violations if 'Missing canonical' in v),
            'circular_dependencies': len([v for v in all_violations if 'Circular dependency' in v),
            'consistency_issues': len([v for v in all_violations if 'Import inconsistency' in v),
            'broken_imports': len([v for v in all_violations if 'Broken import' in v),
            'cleanup_priority': self._assess_import_cleanup_priority(all_violations),
            'migration_recommendations': self._generate_migration_recommendations()
        }
        
        # Log comprehensive summary
        logger.info(fIMPORT ANALYSIS SUMMARY:)"
        logger.info(fIMPORT ANALYSIS SUMMARY:)"
        logger.info(f"  Total Violations: {import_analysis_summary['total_violations']})"
        logger.info(f  Illegal Imports: {import_analysis_summary['illegal_imports']})
        logger.info(f  Missing Canonical: {import_analysis_summary['missing_canonical']})
        logger.info(f  Circular Dependencies: {import_analysis_summary['circular_dependencies']}")"
        logger.info(f  Consistency Issues: {import_analysis_summary['consistency_issues']})
        logger.info(f  Broken Imports: {import_analysis_summary['broken_imports']})
        logger.info(f"  Cleanup Priority: {import_analysis_summary['cleanup_priority']})"
        
        # Log first 10 violations
        for i, violation in enumerate(all_violations[:10], 1):
            logger.info(f    {i}. {violation}")"
        
        if len(all_violations) > 10:
            logger.info(f    ... and {len(all_violations) - 10} more violations)
        
        # Log migration recommendations
        logger.info(MIGRATION RECOMMENDATIONS:)"
        logger.info(MIGRATION RECOMMENDATIONS:)""

        for rec in import_analysis_summary['migration_recommendations']:
            logger.info(f"  - {rec})"
        
        # EXPECTED TO FAIL: Import violations should be detected
        self.assertGreater(
            import_analysis_summary['total_violations'], 0,
            EXPECTED FAILURE: ExecutionEngine import cleanup needed. 
            fDetected {import_analysis_summary['total_violations']} import violations requiring resolution. 
            fPriority: {import_analysis_summary['cleanup_priority']}""
        )
    
    def _find_illegal_execution_engine_imports(self) -> List[Tuple[str, int, str, str]]:
        Find illegal ExecutionEngine import patterns in the codebase."
        Find illegal ExecutionEngine import patterns in the codebase.""

        illegal_imports = []
        
        for py_file in self.codebase_root.rglob(*.py"):"
            if self._should_skip_file(py_file):
                continue
            
            try:
                with open(py_file, 'r', encoding='utf-8') as f:
                    content = f.read()
                
                # Parse AST for detailed import analysis
                try:
                    tree = ast.parse(content, filename=str(py_file))
                    for node in ast.walk(tree):
                        if isinstance(node, ast.Import):
                            for alias in node.names:
                                violation_type = self._check_import_violation(alias.name)
                                if violation_type:
                                    illegal_imports.append(()
                                        str(py_file), node.lineno,
                                        fimport {alias.name}, violation_type
                                    ))
                        
                        elif isinstance(node, ast.ImportFrom):
                            if node.module:
                                violation_type = self._check_import_violation(node.module)
                                if violation_type:
                                    names = [alias.name for alias in node.names]
                                    illegal_imports.append(()
                                        str(py_file), node.lineno,
                                        ffrom {node.module} import {', '.join(names)}, violation_type"
                                        ffrom {node.module} import {', '.join(names)}, violation_type""

                                    ))
                
                except SyntaxError:
                    # Fallback to line-by-line analysis for syntax errors
                    lines = content.split('\n')
                    for line_num, line in enumerate(lines, 1):
                        line_stripped = line.strip()
                        if line_stripped.startswith(('import ', 'from ')) and 'ExecutionEngine' in line_stripped:
                            violation_type = self._check_line_import_violation(line_stripped)
                            if violation_type:
                                illegal_imports.append((str(py_file), line_num, line, violation_type))
                
            except (UnicodeDecodeError, IOError) as e:
                logger.debug(f"Could not read {py_file}: {e})"
        
        return illegal_imports
    
    def _find_missing_canonical_imports(self) -> List[Tuple[str, str, str]]:
        Find files that should use canonical imports but don't."
        Find files that should use canonical imports but don't.""

        missing_imports = []
        
        for py_file in self.codebase_root.rglob("*.py):"
            if self._should_skip_file(py_file):
                continue
            
            try:
                with open(py_file, 'r', encoding='utf-8') as f:
                    content = f.read()
                
                # Check for execution engine usage without proper imports
                if 'execution_engine' in content.lower() or 'ExecutionEngine' in content:
                    # Check if file uses execution engines but lacks canonical imports
                    has_canonical_import = any()
                        canonical_module in content
                        for canonical_module in self.canonical_imports.values()
                    )
                    
                    if not has_canonical_import:
                        # Determine what should be imported based on usage
                        if 'UserExecutionEngine' in content or 'user_execution_engine' in content:
                            missing_imports.append(()
                                str(py_file), 'UserExecutionEngine',
                                File uses UserExecutionEngine but lacks canonical import
                            ))
                        elif 'ExecutionEngineFactory' in content:
                            missing_imports.append(()
                                str(py_file), 'ExecutionEngineFactory',
                                "File uses ExecutionEngineFactory but lacks canonical import"
                            ))
                        elif 'ExecutionEngine' in content:
                            missing_imports.append(()
                                str(py_file), 'UserExecutionEngine',
                                File uses ExecutionEngine but should use UserExecutionEngine
                            ))
            
            except (UnicodeDecodeError, IOError) as e:
                logger.debug(fCould not read {py_file}: {e})
        
        return missing_imports
    
    def _find_circular_import_dependencies(self) -> List[List[str]]:
        ""Find circular import dependencies in execution engine modules."
        # This is a simplified circular dependency detector
        # In a real implementation, this would use more sophisticated graph analysis
        execution_engine_modules = []
        
        # Find all execution engine related modules
        for py_file in self.codebase_root.rglob(*.py):"
        for py_file in self.codebase_root.rglob(*.py):""

            if self._should_skip_file(py_file):
                continue
            
            if ('execution_engine' in str(py_file).lower() or
                'user_execution' in str(py_file).lower() or
                'agent_factory' in str(py_file).lower()):
                
                module_path = self._file_to_module_path(py_file)
                if module_path:
                    execution_engine_modules.append(module_path)
        
        # Simple circular dependency detection (placeholder)
        # This would need more sophisticated implementation for real detection
        potential_cycles = []
        
        # Check for obvious circular patterns in execution engine modules
        for module in execution_engine_modules:
            if 'user_execution_engine' in module:
                # Check if this module imports factory and factory imports it back
                potential_cycles.append([module, 'execution_engine_factory', module)
        
        return potential_cycles
    
    def _analyze_import_consistency(self) -> List[Tuple[str, str, str, List[str]]]:
        "Analyze import consistency across different services."
        service_imports = {
            'netra_backend': [],
            'auth_service': [],
            'frontend': [],
            'shared': [],
            'test_framework': [],
            'tests': []
        }
        
        # Collect imports by service
        for py_file in self.codebase_root.rglob("*.py):"
            if self._should_skip_file(py_file):
                continue
            
            # Determine service
            service = None
            for service_name in service_imports.keys():
                if service_name in str(py_file):
                    service = service_name
                    break
            
            if not service:
                continue
            
            try:
                with open(py_file, 'r', encoding='utf-8') as f:
                    content = f.read()
                
                # Find ExecutionEngine related imports
                lines = content.split('\n')
                for line in lines:
                    if ('import' in line and 
                        ('ExecutionEngine' in line or 'execution_engine' in line)):
                        service_imports[service].append((str(py_file), line.strip()))
            
            except (UnicodeDecodeError, IOError):
                continue
        
        # Analyze inconsistencies
        inconsistencies = []
        for service, imports in service_imports.items():
            if not imports:
                continue
            
            # Group by import pattern
            import_patterns = {}
            for file_path, import_line in imports:
                pattern = self._normalize_import_pattern(import_line)
                if pattern not in import_patterns:
                    import_patterns[pattern] = []
                import_patterns[pattern].append(file_path)
            
            # Check for multiple patterns in same service
            if len(import_patterns) > 1:
                for pattern, files in import_patterns.items():
                    canonical = self._get_canonical_pattern(pattern)
                    if pattern != canonical:
                        inconsistencies.append((service, pattern, canonical, files))
        
        return inconsistencies
    
    def _validate_import_resolution(self) -> List[Tuple[str, str, str]]:
        Validate that all ExecutionEngine imports can be resolved."
        Validate that all ExecutionEngine imports can be resolved.""

        resolution_failures = []
        
        for py_file in self.codebase_root.rglob("*.py):"
            if self._should_skip_file(py_file):
                continue
            
            try:
                with open(py_file, 'r', encoding='utf-8') as f:
                    content = f.read()
                
                # Parse imports
                try:
                    tree = ast.parse(content, filename=str(py_file))
                    for node in ast.walk(tree):
                        if isinstance(node, (ast.Import, ast.ImportFrom)):
                            # Test import resolution
                            try:
                                if isinstance(node, ast.Import):
                                    for alias in node.names:
                                        if 'execution_engine' in alias.name.lower():
                                            try:
                                                importlib.import_module(alias.name)
                                            except Exception as e:
                                                resolution_failures.append((
                                                    str(py_file), fimport {alias.name}, str(e)
                                                ))
                                
                                elif isinstance(node, ast.ImportFrom) and node.module:
                                    if 'execution_engine' in node.module.lower():
                                        try:
                                            importlib.import_module(node.module)
                                        except Exception as e:
                                            names = [alias.name for alias in node.names]
                                            resolution_failures.append((
                                                str(py_file),
                                                f"from {node.module} import {', '.join(names)},"
                                                str(e)
                                            ))
                            
                            except Exception as e:
                                # Skip resolution test if there are other issues
                                pass
                
                except SyntaxError:
                    # Skip files with syntax errors
                    pass
            
            except (UnicodeDecodeError, IOError):
                continue
        
        return resolution_failures
    
    def _should_skip_file(self, file_path: Path) -> bool:
        "Check if file should be skipped during analysis."
        skip_patterns = [
            '__pycache__',
            '.pyc',
            'node_modules',
            '.git',
            'venv',
            '.env',
            'test_execution_engine_import_analysis.py',  # Skip self
            'backup',
            'archived'
        ]
        
        file_str = str(file_path)
        return any(pattern in file_str for pattern in skip_patterns)
    
    def _check_import_violation(self, module_name: str) -> Optional[str]:
        "Check if an import module name violates SSOT patterns."
        if module_name in self.deprecated_imports:
            return deprecated_module"
            return deprecated_module""

        
        if ('execution_engine' in module_name and 
            module_name not in self.canonical_imports.values()):
            return "non_canonical_module"
        
        return None
    
    def _check_line_import_violation(self, line: str) -> Optional[str]:
        Check if an import line violates SSOT patterns.""
        for deprecated in self.deprecated_imports:
            if deprecated in line:
                return deprecated_import
        
        if 'ExecutionEngine' in line and 'UserExecutionEngine' not in line:
            return non_canonical_class"
            return non_canonical_class""

        
        return None
    
    def _file_to_module_path(self, file_path: Path) -> str:
        "Convert file path to Python module path."
        try:
            rel_path = file_path.relative_to(self.codebase_root)
            module_path = str(rel_path.with_suffix(''))
            module_path = module_path.replace('/', '.').replace('\\', '.')
            return module_path
        except (ValueError, AttributeError):
            return ""
    
    def _normalize_import_pattern(self, import_line: str) -> str:
        Normalize import pattern for consistency analysis."
        Normalize import pattern for consistency analysis."
        # Simplify import line to key pattern
        if 'from' in import_line and 'import' in import_line:
            parts = import_line.split('import')
            if len(parts) >= 2:
                from_part = parts[0].replace('from', '').strip()
                return ffrom {from_part}"
                return ffrom {from_part}""

        elif 'import' in import_line:
            return import_line.split('import')[1].strip().split()[0]
        return import_line
    
    def _get_canonical_pattern(self, pattern: str) -> str:
        Get canonical pattern for a given import pattern.""
        if 'user_execution_engine' in pattern:
            return 'netra_backend.app.agents.supervisor.user_execution_engine'
        elif 'execution_engine_factory' in pattern:
            return 'netra_backend.app.agents.supervisor.execution_engine_factory'
        elif 'execution_engine' in pattern:
            return 'netra_backend.app.agents.supervisor.user_execution_engine'
        return pattern
    
    def _assess_import_cleanup_priority(self, violations: List[str) -> str:
        Assess cleanup priority based on violation types and count."
        Assess cleanup priority based on violation types and count.""

        if len(violations) > 50:
            return "P0 - CRITICAL (Massive import violations)"
        elif any('Circular dependency' in v for v in violations):
            return P1 - HIGH (Circular dependencies detected)
        elif len(violations) > 20:
            return "P1 - HIGH (Significant import violations)"
        elif any('Broken import' in v for v in violations):
            return P2 - MEDIUM (Some broken imports)
        else:
            return P3 - LOW (Minor cleanup needed)"
            return P3 - LOW (Minor cleanup needed)""

    
    def _generate_migration_recommendations(self) -> List[str]:
        "Generate migration recommendations for import cleanup."
        return [
            "1. Replace all deprecated ExecutionEngine imports with UserExecutionEngine,"
            2. Standardize import paths to use canonical modules,
            3. Fix circular dependencies by restructuring imports,"
            3. Fix circular dependencies by restructuring imports,"
            4. Add missing canonical imports where ExecutionEngine is used","
            5. Update all services to use consistent import patterns,
            6. Remove broken import paths and update to working alternatives","
            "7. Use factory patterns instead of direct ExecutionEngine instantiation"
        ]


if __name__ == '__main__':
    # Configure logging for direct execution
    import logging
    logging.basicConfig(level=logging.INFO)
    
    # Run the test
    unittest.main())))
))))))))))))<|MERGE_RESOLUTION|>--- conflicted
+++ resolved
@@ -34,13 +34,9 @@
 
 
 class ExecutionEngineImportAnalysisTests(SSotBaseTestCase):
-<<<<<<< HEAD
-    """Test for analyzing ExecutionEngine import patterns and violations."""
-=======
     Test for analyzing ExecutionEngine import patterns and violations."
     Test for analyzing ExecutionEngine import patterns and violations.""
 
->>>>>>> 5aba5b9f
     
     def setUp(self):
         "Set up test environment for import analysis."
