--- conflicted
+++ resolved
@@ -83,13 +83,9 @@
 @pytest.mark.revenue_protection
 @pytest.mark.issue_135
 class BasicTriageResponseRevenueProtectionTests(SSotAsyncTestCase):
-<<<<<<< HEAD
-    """
-=======
     "
     ""
 
->>>>>>> 5aba5b9f
     Mission Critical: Basic Triage & Response Revenue Protection Tests
     
     These tests validate that triage processing failures do not block
