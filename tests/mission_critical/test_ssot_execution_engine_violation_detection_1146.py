"SSOT Execution Engine Violation Detection - Issue #1146"

Business Value Justification:
    - Segment: Platform/Internal
- Business Goal: Stability & System Integrity 
- Value Impact: Prevents execution engine duplication cascade failures affecting 500K+  ARR
- Strategic Impact: Ensures 12 execution engines -> 1 UserExecutionEngine consolidation remains stable

CRITICAL MISSION: NEW 20% SSOT VALIDATION TESTS
This test detects violations of SSOT execution engine consolidation and prevents
regression back to multiple execution engine patterns that destabilize Golden Path.

Test Scope: SSOT violation detection for 12->1 execution engine consolidation
Priority: P0 - Mission Critical  
Docker: NO DEPENDENCIES - Unit/Integration non-docker only
NEW TEST: Part of 20% new validation tests for Issue #1146
""

import ast
import importlib.util
import os
import sys
from pathlib import Path
from typing import Dict, List, Set, Tuple
import unittest
import pytest

# Add project root to path for test framework imports
project_root = Path(__file__).parent.parent.parent
sys.path.insert(0, str(project_root))
from test_framework.ssot.base_test_case import SSotBaseTestCase


class SSotExecutionEngineViolationDetection1146Tests(SSotBaseTestCase):
<<<<<<< HEAD
    """Detects SSOT violations in execution engine consolidation and prevents regression."""
=======
    Detects SSOT violations in execution engine consolidation and prevents regression."
    Detects SSOT violations in execution engine consolidation and prevents regression.""

>>>>>>> 5aba5b9f

    def setup_method(self, method=None):
        "Set up SSOT violation detection test environment."
        super().setup_method(method)
        self.project_root = Path(__file__).parent.parent.parent
        self.netra_backend_root = self.project_root / netra_backend""
        
        # CRITICAL: These 11 execution engines must be consolidated into UserExecutionEngine
        self.forbidden_execution_engines = {
            ExecutionEngine: Legacy base class - must be interface only,
            LegacyExecutionEngine: Legacy implementation - must be removed","
            "ToolExecutionEngine: Tool-specific engine - must be consolidated,"
            MCPExecutionEngine: MCP-specific engine - must be consolidated, 
            "EnhancedToolExecutionEngine: Enhanced tool engine - must be consolidated,"
            PipelineExecutor: Pipeline-specific engine - must be consolidated,
            WorkflowExecutor: Workflow-specific engine - must be consolidated","
            "AgentExecutionEngine: Agent-specific engine - must be consolidated,"
            SupervisorExecutionEngine: Supervisor-specific engine - must be consolidated,
            "RegistryExecutionEngine: Registry-specific engine - must be consolidated,"
            FactoryExecutionEngine: Factory-specific engine - must be consolidated,
            UnifiedExecutionEngine: Another unified attempt - must be consolidated"
            UnifiedExecutionEngine: Another unified attempt - must be consolidated""

        }
        
        # ONLY ALLOWED: Single SSOT implementation
        self.allowed_execution_engines = {
            "UserExecutionEngine: SSOT implementation for Issue #1146,"
            IExecutionEngine: Interface definition - allowed,
            "ExecutionEngineInterface: Interface definition - allowed"
        }

    def test_no_forbidden_execution_engine_classes_exist(self):
        CRITICAL: Detect if any forbidden execution engine classes still exist."
        CRITICAL: Detect if any forbidden execution engine classes still exist.""

        forbidden_classes_found = []
        
        # Scan all Python files in netra_backend
        for py_file in self.netra_backend_root.rglob(*.py"):"
            # Skip test files - they can have mock versions
            if test in str(py_file).lower() or __pycache__ in str(py_file):
                continue
                
            try:
                with open(py_file, 'r', encoding='utf-8') as f:
                    try:
                        tree = ast.parse(f.read())
                        for node in ast.walk(tree):
                            if isinstance(node, ast.ClassDef):
                                class_name = node.name
                                if class_name in self.forbidden_execution_engines:
                                    forbidden_classes_found.append({
                                        'file': str(py_file.relative_to(self.project_root)),
                                        'class': class_name,
                                        'reason': self.forbidden_execution_engines[class_name],
                                        'line': node.lineno
                                    }
                    except SyntaxError:
                        continue  # Skip files with syntax errors
                        
            except (UnicodeDecodeError, PermissionError):
                continue
        
        if forbidden_classes_found:
            error_msg = ["SSOT VIOLATION: Forbidden execution engine classes found (must consolidate into UserExecutionEngine):]"
            for violation in forbidden_classes_found:
                error_msg.append(f  - {violation['file']}:{violation['line']} class {violation['class']} ({violation['reason']})
            error_msg.append(f\nIssue #1146: All execution engines must be consolidated into UserExecutionEngine)
            error_msg.append(fBusiness Impact: Multiple execution engines cause state contamination affecting 500K+  ARR")"
            
            pytest.fail(\n.join(error_msg))

    def test_no_forbidden_execution_engine_imports(self):
        "CRITICAL: Detect imports of forbidden execution engine classes in production code."
        forbidden_imports_found = []
        
        # Build list of forbidden import patterns
        forbidden_patterns = []
        for forbidden_class in self.forbidden_execution_engines.keys():
            forbidden_patterns.extend([
                ffrom .* import .*{forbidden_class},
                fimport .*{forbidden_class},"
                fimport .*{forbidden_class},"
                f"from .*{forbidden_class.lower()},"
                forbidden_class  # Direct class name usage
            ]
        
        # Scan all Python files in netra_backend (excluding tests)
        for py_file in self.netra_backend_root.rglob(*.py):
            if test in str(py_file).lower() or __pycache__" in str(py_file):"
                continue
                
            try:
                with open(py_file, 'r', encoding='utf-8') as f:
                    content = f.read()
                    lines = content.split('\n')
                    
                    for line_num, line in enumerate(lines, 1):
                        line_stripped = line.strip()
                        
                        # Skip comments and empty lines
                        if line_stripped.startswith('#') or not line_stripped:
                            continue
                            
                        # Check for forbidden execution engine references
                        for forbidden_class in self.forbidden_execution_engines.keys():
                            if forbidden_class in line and "UserExecutionEngine not in line:"
                                # Additional validation - make sure it's not just a comment or string'
                                if any(keyword in line for keyword in ['import', 'from', 'class', '(', '='):
                                    forbidden_imports_found.append({
                                        'file': str(py_file.relative_to(self.project_root)),
                                        'line': line_num,
                                        'content': line_stripped,
                                        'forbidden_class': forbidden_class,
                                        'reason': self.forbidden_execution_engines[forbidden_class]
                                    }
                        
            except (UnicodeDecodeError, PermissionError):
                continue
        
        if forbidden_imports_found:
            error_msg = [SSOT VIOLATION: Forbidden execution engine imports found in production code:]
            for violation in forbidden_imports_found:
                error_msg.append(f"  - {violation['file']}:{violation['line']} -> {violation['forbidden_class']} ({violation['reason']})"
                error_msg.append(f    Code: {violation['content'][:100]}...")"
            error_msg.append(f\nIssue #1146: All execution engine imports must use UserExecutionEngine)
            error_msg.append(fGolden Path Impact: Multiple engines cause user isolation failures)"
            error_msg.append(fGolden Path Impact: Multiple engines cause user isolation failures)""

            
            pytest.fail("\n.join(error_msg))"

    def test_only_user_execution_engine_allowed_in_ssot_registry(self):
        CRITICAL: Validate SSOT import registry only allows UserExecutionEngine.""
        ssot_registry_path = self.project_root / SSOT_IMPORT_REGISTRY.md
        
        if not ssot_registry_path.exists():
            self.skipTest(SSOT_IMPORT_REGISTRY.md not found - cannot validate execution engine entries)"
            self.skipTest(SSOT_IMPORT_REGISTRY.md not found - cannot validate execution engine entries)""

        
        try:
            with open(ssot_registry_path, 'r', encoding='utf-8') as f:
                registry_content = f.read()
            
            # Find execution engine related entries
            registry_violations = []
            lines = registry_content.split('\n')
            
            for line_num, line in enumerate(lines, 1):
                line_lower = line.lower()
                
                # Check for forbidden execution engine patterns in registry
                for forbidden_class in self.forbidden_execution_engines.keys():
                    if forbidden_class.lower() in line_lower and "user_execution_engine not in line_lower:"
                        # Skip lines that are marking things as deprecated/removed
                        if not any(marker in line_lower for marker in ['deprecated', 'removed', 'forbidden', 'violation'):
                            registry_violations.append({
                                'line': line_num,
                                'content': line.strip(),
                                'forbidden_class': forbidden_class
                            }
            
            if registry_violations:
                error_msg = [SSOT REGISTRY VIOLATION: Forbidden execution engines found in SSOT registry:]
                for violation in registry_violations:
                    error_msg.append(f"  - Line {violation['line']}: {violation['content']})"
                    error_msg.append(f    Contains forbidden: {violation['forbidden_class']}")"
                error_msg.append(f\nIssue #1146: SSOT registry must only contain UserExecutionEngine entries)
                
                pytest.fail(\n.join(error_msg))"
                pytest.fail(\n.join(error_msg))""

                
        except (UnicodeDecodeError, PermissionError) as e:
            pytest.fail(f"Cannot read SSOT registry: {e})"

    def test_execution_engine_file_consolidation_complete(self):
        CRITICAL: Verify files containing forbidden execution engines are removed/consolidated."
        CRITICAL: Verify files containing forbidden execution engines are removed/consolidated."
        # Files that should be removed or consolidated after Issue #1146
        problematic_files = [
            "netra_backend/app/agents/execution_engine_legacy_adapter.py,"
            netra_backend/app/agents/tool_dispatcher_execution.py, 
            "netra_backend/app/agents/supervisor/mcp_execution_engine.py,"
            netra_backend/app/agents/unified_tool_execution.py,
            netra_backend/app/core/tools/unified_tool_dispatcher.py,  # If it contains ExecutionEngine"
            netra_backend/app/core/tools/unified_tool_dispatcher.py,  # If it contains ExecutionEngine"
            netra_backend/app/services/unified_tool_registry/execution_engine.py"
            netra_backend/app/services/unified_tool_registry/execution_engine.py""

        ]
        
        files_still_exist = []
        files_with_forbidden_classes = []
        
        for file_path in problematic_files:
            full_path = self.project_root / file_path
            
            if full_path.exists():
                files_still_exist.append(file_path)
                
                # Check if file contains forbidden execution engine classes
                try:
                    with open(full_path, 'r', encoding='utf-8') as f:
                        content = f.read()
                        
                    for forbidden_class in self.forbidden_execution_engines.keys():
                        if fclass {forbidden_class} in content:
                            files_with_forbidden_classes.append({
                                'file': file_path,
                                'class': forbidden_class,
                                'reason': self.forbidden_execution_engines[forbidden_class]
                            }
                            
                except (UnicodeDecodeError, PermissionError):
                    continue
        
        # Report violations
        if files_with_forbidden_classes:
            error_msg = [CONSOLIDATION INCOMPLETE: Files still contain forbidden execution engine classes:]"
            error_msg = [CONSOLIDATION INCOMPLETE: Files still contain forbidden execution engine classes:]""

            for violation in files_with_forbidden_classes:
                error_msg.append(f"  - {violation['file']} contains class {violation['class']} ({violation['reason']})"
            error_msg.append(f\nIssue #1146: These files must be refactored to use UserExecutionEngine)
            error_msg.append(fBusiness Impact: File fragmentation prevents SSOT consolidation success)
            
            pytest.fail(\n".join(error_msg))"
        
        # Warn about files that still exist but don't have forbidden classes'
        if files_still_exist and not files_with_forbidden_classes:
            warning_msg = fFiles exist but appear cleaned of forbidden classes: {files_still_exist}
            warning_msg += f\nThese files may be safe but should be verified for Issue #1146 consolidation
            print(f"WARNING: {warning_msg}))"

    def test_user_execution_engine_is_only_execution_engine_implementation(self"):"
        CRITICAL: Validate UserExecutionEngine is the only execution engine implementation."
        CRITICAL: Validate UserExecutionEngine is the only execution engine implementation.""

        execution_engine_implementations = []
        
        # Scan for any class that implements execution engine interface
        for py_file in self.netra_backend_root.rglob("*.py):"
            if test in str(py_file).lower() or __pycache__ in str(py_file):
                continue
                
            try:
                with open(py_file, 'r', encoding='utf-8') as f:
                    content = f.read()
                    
                    # Look for class definitions that might be execution engines
                    lines = content.split('\n')
                    for line_num, line in enumerate(lines, 1):
                        line_stripped = line.strip()
                        
                        # Check for class definitions with execution engine patterns
                        if line_stripped.startswith('class ') and 'ExecutionEngine' in line:
                            class_name = line_stripped.split('(')[0].replace('class ', '').strip(':')
                            
                            # Skip interfaces and allowed classes
                            if class_name not in self.allowed_execution_engines:
                                execution_engine_implementations.append({
                                    'file': str(py_file.relative_to(self.project_root)),
                                    'line': line_num,
                                    'class': class_name,
                                    'full_line': line_stripped
                                }
                        
            except (UnicodeDecodeError, PermissionError):
                continue
        
        if execution_engine_implementations:
            error_msg = [SSOT VIOLATION: Multiple execution engine implementations found (only UserExecutionEngine allowed):"]"
            for impl in execution_engine_implementations:
                error_msg.append(f  - {impl['file']}:{impl['line']} class {impl['class']})
                error_msg.append(f    Code: {impl['full_line']})
            error_msg.append(f"\nIssue #1146: Only UserExecutionEngine should implement execution engine interface)"
            error_msg.append(fAllowed classes: {list(self.allowed_execution_engines.keys())}")"
            
            pytest.fail(\n.join(error_msg))

    def test_no_execution_engine_factory_creates_forbidden_engines(self):
        ""CRITICAL: Validate factories only create UserExecutionEngine instances.""

        factory_violations = []
        
        # Look for factory methods that might create forbidden execution engines
        factory_patterns = ['create_execution_engine', 'get_execution_engine', 'build_execution_engine']
        
        for py_file in self.netra_backend_root.rglob(*.py):"
        for py_file in self.netra_backend_root.rglob(*.py):"
            if test" in str(py_file).lower() or __pycache__ in str(py_file):"
                continue
                
            try:
                with open(py_file, 'r', encoding='utf-8') as f:
                    content = f.read()
                    lines = content.split('\n')
                    
                    for line_num, line in enumerate(lines, 1):
                        line_stripped = line.strip()
                        
                        # Check for factory methods
                        for pattern in factory_patterns:
                            if pattern in line and 'def ' in line:
                                # Look ahead for what this factory creates
                                for check_line_num in range(line_num, min(line_num + 20, len(lines))):
                                    check_line = lines[check_line_num].strip()
                                    
                                    # Check for instantiation of forbidden engines
                                    for forbidden_class in self.forbidden_execution_engines.keys():
                                        if f'{forbidden_class)(' in check_line and 'return' in check_line:
                                            factory_violations.append({
                                                'file': str(py_file.relative_to(self.project_root)),
                                                'factory_line': line_num,
                                                'violation_line': check_line_num + 1,
                                                'factory_method': pattern,
                                                'forbidden_class': forbidden_class,
                                                'code': check_line
                                            }
                        
            except (UnicodeDecodeError, PermissionError):
                continue
        
        if factory_violations:
            error_msg = [FACTORY VIOLATION: Factories creating forbidden execution engines found:]
            for violation in factory_violations:
                error_msg.append(f"  - {violation['file']}:{violation['factory_line']} method {violation['factory_method']})"
                error_msg.append(f    Line {violation['violation_line']}: creates {violation['forbidden_class']}")"
                error_msg.append(f    Code: {violation['code']})
            error_msg.append(f\nIssue #1146: All factories must create only UserExecutionEngine instances)"
            error_msg.append(f\nIssue #1146: All factories must create only UserExecutionEngine instances)""

            
            pytest.fail("\n.join(error_msg))"


if __name__ == '__main__':
    unittest.main()
))))))))))))))<|MERGE_RESOLUTION|>--- conflicted
+++ resolved
@@ -32,13 +32,9 @@
 
 
 class SSotExecutionEngineViolationDetection1146Tests(SSotBaseTestCase):
-<<<<<<< HEAD
-    """Detects SSOT violations in execution engine consolidation and prevents regression."""
-=======
     Detects SSOT violations in execution engine consolidation and prevents regression."
     Detects SSOT violations in execution engine consolidation and prevents regression.""
 
->>>>>>> 5aba5b9f
 
     def setup_method(self, method=None):
         "Set up SSOT violation detection test environment."
