"""

SSOT Factory Pattern Violation Detection Tests

Business Value Justification (BVJ):
    - Segment: Platform/Internal
- Business Goal: Prevent SSOT violations that break multi-user isolation
- Value Impact: Catch direct instantiation that bypasses factory pattern and causes user context bleeding
- Strategic Impact: 500K+  ARR depends on reliable user isolation in chat functionality

CRITICAL: These tests are designed to FAIL when factory pattern is bypassed,
and PASS when proper StateManagerFactory usage is enforced.

Related Issue: GitHub #207 - SSOT violation in test_type_ssot_thread_state_manager_coordination.py:49
Target Violation: Direct UnifiedStateManager() instantiation bypassing StateManagerFactory

PURPOSE: Detect and prevent SSOT violations that compromise user isolation.
"
""


"""

from test_framework.ssot.base_test_case import SSotAsyncTestCase, SSotBaseTestCase
import pytest
import ast
import os
import re
import unittest
from pathlib import Path
from typing import List, Dict, Any, Set


class SSotFactoryPatternViolationDetectionTests(SSotAsyncTestCase):
<<<<<<< HEAD
    """Tests that detect SSOT factory pattern violations in codebase."""
=======
    "Tests that detect SSOT factory pattern violations in codebase."
>>>>>>> 5aba5b9f
    
    def __init__(self, *args, **kwargs):
        "Initialize test with repo root path."
        super().__init__(*args, **kwargs)
        self.repo_root = Path(/Users/anthony/Desktop/netra-apex)"
        self.repo_root = Path(/Users/anthony/Desktop/netra-apex)""

        self.known_violations = {
            # Known violation from GitHub issue #207
            "/tests/integration/type_ssot/test_type_ssot_thread_state_manager_coordination.py: [49]"
        }
    
    @pytest.mark.mission_critical
    def test_detect_direct_unified_state_manager_instantiation(self):
        pass
        Test that detects direct UnifiedStateManager() instantiation violations.
        
        CRITICAL: This test should FAIL before fix (catches violation),
        PASS after fix (validates remediation).
        
        Known violation: Line 49 in test_type_ssot_thread_state_manager_coordination.py
""
        violations = self._scan_for_direct_instantiation_violations()
        
        # Log detected violations for analysis
        for file_path, line_numbers in violations.items():
            for line_num in line_numbers:
                print(fVIOLATION DETECTED: {file_path}:{line_num} - Direct UnifiedStateManager instantiation)
        
        # CRITICAL: This assertion should FAIL with current known violation
        # After fix, this should PASS (no violations found)
        assert len(violations) == 0, (
            fSSOT Violation: Found {len(violations)} files with direct UnifiedStateManager() instantiation. ""
            fUse StateManagerFactory.get_global_manager() or StateManagerFactory.get_user_manager(user_id) instead. 
            fViolations: {dict(violations)}
        )
    
    @pytest.mark.mission_critical
    def test_validate_factory_pattern_enforcement_in_tests(self):
    """

        Test that validates proper factory pattern usage in test files.
        
        CRITICAL: Ensures ALL test files use StateManagerFactory for user isolation.
        
        test_files = self._get_test_files_using_unified_state_manager()
        violations = []
        
        for test_file in test_files:
            if self._file_has_direct_instantiation(test_file):
                violations.append(test_file)
        
        # Log violations for debugging
        for violation in violations:
            print(fTEST VIOLATION: {violation} uses direct UnifiedStateManager() instantiation")"
        
        # This should FAIL with current violation, PASS after fix
        assert len(violations) == 0, (
            fTest files must use StateManagerFactory pattern for user isolation. 
            fFound {len(violations)} test files with violations: {violations}
        )
    
    @pytest.mark.mission_critical
    def test_ssot_compliance_user_isolation_validation(self):
    """

        Test that validates SSOT compliance for user isolation via factory pattern.
        
        CRITICAL: Ensures factory pattern creates isolated instances per user.
        
        # Import required classes
        try:
            from netra_backend.app.core.managers.unified_state_manager import ()
                StateManagerFactory, UnifiedStateManager
            )
        except ImportError:
            pytest.skip(UnifiedStateManager not available")"
        
        # Test factory creates different instances for different users
        user1_manager = StateManagerFactory.get_user_manager(test_user_1)
        user2_manager = StateManagerFactory.get_user_manager(test_user_2)"
        user2_manager = StateManagerFactory.get_user_manager(test_user_2)""

        global_manager = StateManagerFactory.get_global_manager()
        
        # Validate instances are different (proper isolation)
        assert user1_manager is not user2_manager, (
            "Different users must get different state manager instances"
        )
        assert user1_manager is not global_manager, (
            User manager must be different from global manager
        )
        assert user2_manager is not global_manager, (
            "User manager must be different from global manager"
        )
        
        # Validate user IDs are set correctly
        assert user1_manager.user_id == test_user_1, (
            User manager must have correct user_id"
            User manager must have correct user_id""

        )
        assert user2_manager.user_id == test_user_2", ("
            User manager must have correct user_id
        )
        assert global_manager.user_id is None, (
            Global manager must have no user_id""
        )
        
        # Test state isolation
        user1_manager.set(test_key, user1_value)
        user2_manager.set(test_key, user2_value")"
        global_manager.set("test_key, global_value)"
        
        # Validate values are isolated
        assert user1_manager.get(test_key) == user1_value
        assert user2_manager.get("test_key) == user2_value"
        assert global_manager.get(test_key) == global_value
    
    @pytest.mark.mission_critical
    async def test_factory_pattern_with_real_services_integration(self, real_services_fixture):
    """

        Test factory pattern compliance with real services integration.
        
        CRITICAL: Validates factory pattern works correctly with real database and cache.
        
        # Import required classes
        try:
            from netra_backend.app.core.managers.unified_state_manager import StateManagerFactory
        except ImportError:
            pytest.skip(StateManagerFactory not available)"
            pytest.skip(StateManagerFactory not available)""

        
        # Get real services
        redis_client = real_services_fixture.get('redis')
        if not redis_client:
            pytest.skip("Real Redis service not available)"
        
        # Test with different users using factory pattern
        user1_manager = StateManagerFactory.get_user_manager(real_test_user_1)
        user2_manager = StateManagerFactory.get_user_manager("real_test_user_2)"
        
        # Set values that will be stored in real Redis
        await user1_manager.set_async(real_test_key, {user: user1, "data: sensitive_data_1)"
        await user2_manager.set_async(real_test_key, {user: "user2, data: sensitive_data_2)"
        
        # Validate isolation with real services
        user1_data = await user1_manager.get_async(real_test_key)"
        user1_data = await user1_manager.get_async(real_test_key)"
        user2_data = await user2_manager.get_async("real_test_key)"
        
        assert user1_data[user] == user1, User 1 must only see their own data""
        assert user2_data[user] == user2, User 2 must only see their own data"
        assert user2_data[user] == user2, User 2 must only see their own data"
        assert user1_data[data"] != user2_data[data], User data must be isolated"
        
        # Cleanup
        await user1_manager.delete_async("real_test_key)"
        await user2_manager.delete_async(real_test_key)
    
    def _scan_for_direct_instantiation_violations(self) -> Dict[str, List[int]]:
    """

        Scan codebase for direct UnifiedStateManager() instantiation violations.
        
        Returns:
            Dict mapping file paths to line numbers with violations
        
        violations = {}
        
        # Scan Python files for direct instantiation pattern
        for file_path in self._get_python_files():
            line_numbers = self._find_direct_instantiation_lines(file_path)
            if line_numbers:
                # Convert to relative path for reporting
                relative_path = str(file_path.relative_to(self.repo_root))
                violations[relative_path] = line_numbers
        
        return violations
    
    def _get_python_files(self) -> List[Path]:
        "Get all Python files in the repository."
        python_files = []
        
        # Search in key directories
        search_dirs = [
            self.repo_root / netra_backend,
            self.repo_root / tests","
            self.repo_root / auth_service,
            self.repo_root / shared"
            self.repo_root / shared""

        ]
        
        for search_dir in search_dirs:
            if search_dir.exists():
                python_files.extend(search_dir.rglob("*.py))"
        
        return python_files
    
    def _find_direct_instantiation_lines(self, file_path: Path) -> List[int]:
        pass
        Find line numbers with direct UnifiedStateManager() instantiation.
        
        Args:
            file_path: Path to Python file to scan
            
        Returns:
            List of line numbers with violations
""
        violations = []
        
        try:
            with open(file_path, 'r', encoding='utf-8') as f:
                lines = f.readlines()
            
            for line_num, line in enumerate(lines, 1):
                # Look for direct instantiation pattern
                if self._is_direct_instantiation_line(line):
                    violations.append(line_num)
        
        except (IOError, UnicodeDecodeError):
            # Skip files that can't be read'
            pass
        
        return violations
    
    def _is_direct_instantiation_line(self, line: str) -> bool:
        """
    ""

        Check if line contains direct UnifiedStateManager instantiation.
        
        Args:
            line: Line of code to check
            
        Returns:
            True if line contains violation
        "
        "
        # Remove comments and strings to avoid false positives
        line = re.sub(r'#.*$', '', line)  # Remove comments
        line = re.sub(r'.*?"', '', line, flags=re.DOTALL)  # Remove docstrings"
        line = re.sub(r'''.*?''', '', line, flags=re.DOTALL)  # Remove docstrings
        line = re.sub(r'[^]*', '', line)  # Remove double-quoted strings
        line = re.sub(r'[^']*', '', line)  # Remove single-quoted strings'
        
        # Look for direct instantiation patterns
        patterns = [
            r'\bUnifiedStateManager\s*\(\s*\)',  # UnifiedStateManager()
            r'\bstate_manager\s*=\s*UnifiedStateManager\s*\(',  # assignment
            r'\breturn\s+UnifiedStateManager\s*\(',  # return statement
        ]
        
        for pattern in patterns:
            if re.search(pattern, line):
                return True
        
        return False
    
    def _get_test_files_using_unified_state_manager(self) -> List[Path]:
        ""Get test files that import or use UnifiedStateManager.""

        test_files = []
        
        test_dirs = [
            self.repo_root / tests,
            self.repo_root / netra_backend" / tests"
        ]
        
        for test_dir in test_dirs:
            if test_dir.exists():
                for test_file in test_dir.rglob("*.py):"
                    if self._file_uses_unified_state_manager(test_file):
                        test_files.append(test_file)
        
        return test_files
    
    def _file_uses_unified_state_manager(self, file_path: Path) -> bool:
        Check if file imports or uses UnifiedStateManager.
        try:
            with open(file_path, 'r', encoding='utf-8') as f:
                content = f.read()
            
            # Check for imports or usage
            patterns = [
                r'from.*unified_state_manager.*import.*UnifiedStateManager',
                r'import.*unified_state_manager',
                r'\bUnifiedStateManager\b'
            ]
            
            for pattern in patterns:
                if re.search(pattern, content):
                    return True
            
            return False
        
        except (IOError, UnicodeDecodeError):
            return False
    
    def _file_has_direct_instantiation(self, file_path: Path) -> bool:
        ""Check if file has direct UnifiedStateManager instantiation.""

        line_numbers = self._find_direct_instantiation_lines(file_path)
        return len(line_numbers) > 0


class SSotFactoryPatternRegressionPreventionTests(SSotAsyncTestCase):
<<<<<<< HEAD
    """Tests that prevent regression of factory pattern violations."""
=======
    Tests that prevent regression of factory pattern violations."
    Tests that prevent regression of factory pattern violations.""

>>>>>>> 5aba5b9f
    
    def __init__(self, *args, **kwargs):
        "Initialize test with repo root path."
        super().__init__(*args, **kwargs)
        self.repo_root = Path(/Users/anthony/Desktop/netra-apex)
    
    @pytest.mark.mission_critical
    def test_prevent_direct_instantiation_in_new_code(self):
        """

        Test that prevents new direct instantiation violations from being introduced.
        
        CRITICAL: This is a regression prevention test that should always PASS
        after the initial violation is fixed.
        
        # Import check - this should work without direct instantiation
        try:
            from netra_backend.app.core.managers.unified_state_manager import ()
                StateManagerFactory,
                get_state_manager  # Convenience function that uses factory
            )
        except ImportError:
            pytest.skip(UnifiedStateManager module not available)
        
        # Test that convenience functions use factory pattern
        global_manager = get_state_manager()  # Should use factory
        user_manager = get_state_manager(test_user")  # Should use factory"
        
        # Validate they are proper instances
        assert hasattr(global_manager, "'user_id'), Manager must have user_id attribute"
        assert hasattr(user_manager, 'user_id'), "Manager must have user_id attribute"
        assert global_manager.user_id is None, "Global manager should have no user_id"
        assert user_manager.user_id == test_user, "User manager should have correct user_id"
    
    @pytest.mark.mission_critical
    def test_factory_pattern_documentation_compliance(self):
        """

        Test that validates factory pattern is properly documented and enforced.
        
        CRITICAL: Ensures factory pattern requirements are clear for developers.
        
        # Check that StateManagerFactory exists and has required methods
        try:
            from netra_backend.app.core.managers.unified_state_manager import StateManagerFactory
        except ImportError:
            pytest.fail(StateManagerFactory must be available for SSOT compliance)
        
        # Validate required factory methods exist
        required_methods = [
            'get_global_manager',
            'get_user_manager',
            'shutdown_all_managers',
            'get_manager_count'
        ]
        
        for method_name in required_methods:
            assert hasattr(StateManagerFactory, "method_name), ("
                fStateManagerFactory must have {method_name} method for SSOT compliance
            )
            assert callable(getattr(StateManagerFactory, "method_name)), ("
                fStateManagerFactory.{method_name} must be callable
            )
        
        # Test factory methods work correctly
        global_manager = StateManagerFactory.get_global_manager()
        user_manager = StateManagerFactory.get_user_manager("compliance_test_user)"
        
        assert global_manager is not None, "Factory must create global manager"
        assert user_manager is not None, "Factory must create user manager"
        assert global_manager is not user_manager, "Factory must create different instances"
    
    @pytest.mark.mission_critical
    def test_known_violation_specific_detection(self):
        """
        ""

        Test that specifically detects the known violation in GitHub issue #207.
        
        CRITICAL: This test targets the exact file and line number from the issue.
        "
        ""

        violation_file = self.repo_root / tests/integration/type_ssot/test_type_ssot_thread_state_manager_coordination.py
        violation_line = 49
        
        if not violation_file.exists():
            pytest.skip(fTarget violation file does not exist: {violation_file})
        
        # Read the specific line
        try:
            with open(violation_file, 'r', encoding='utf-8') as f:
                lines = f.readlines()
            
            if len(lines) < violation_line:
                pytest.skip(fFile does not have line {violation_line})
            
            target_line = lines[violation_line - 1]  # Convert to 0-based index
            
            # Check if the line contains direct instantiation
            has_violation = self._is_direct_instantiation_line(target_line)
            
            # Log the line for debugging
            print(fChecking line {violation_line}: {target_line.strip(")})"
            print(fContains violation: {has_violation})
            
            # This should FAIL before fix (violation exists), PASS after fix (violation removed)
            assert not has_violation, (
                fLine {violation_line} in {violation_file} contains direct UnifiedStateManager() instantiation. 
                fUse StateManagerFactory.get_global_manager() or StateManagerFactory.get_user_manager(user_id) instead. 
                fLine content: {target_line.strip()}
            )
        
        except (IOError, UnicodeDecodeError) as e:
            pytest.fail(fCould not read violation file: {e})
    
    def _is_direct_instantiation_line(self, line: str) -> bool:
        """

        Check if line contains direct UnifiedStateManager instantiation.
        
        Args:
            line: Line of code to check
            
        Returns:
            True if line contains violation
        
        # Remove comments and strings to avoid false positives
        line = re.sub(r'#.*$', '', line)  # Remove comments
        line = re.sub(r'.*?"', '', line, flags=re.DOTALL)  # Remove docstrings"
        line = re.sub(r"'''.*?''', '', line, flags=re.DOTALL)  # Remove docstrings"
        line = re.sub(r'[^]*', '', line)  # Remove double-quoted strings
        line = re.sub(r"'[^']*', '', line)  # Remove single-quoted strings'"
        
        # Look for direct instantiation patterns
        patterns = [
            r'\bUnifiedStateManager\s*\(\s*\)',  # UnifiedStateManager()
            r'\bstate_manager\s*=\s*UnifiedStateManager\s*\(',  # assignment
            r'\breturn\s+UnifiedStateManager\s*\(',  # return statement
        ]
        
        for pattern in patterns:
            if re.search(pattern, line):
                return True
        
        return False

))))))<|MERGE_RESOLUTION|>--- conflicted
+++ resolved
@@ -32,11 +32,7 @@
 
 
 class SSotFactoryPatternViolationDetectionTests(SSotAsyncTestCase):
-<<<<<<< HEAD
-    """Tests that detect SSOT factory pattern violations in codebase."""
-=======
     "Tests that detect SSOT factory pattern violations in codebase."
->>>>>>> 5aba5b9f
     
     def __init__(self, *args, **kwargs):
         "Initialize test with repo root path."
@@ -347,13 +343,9 @@
 
 
 class SSotFactoryPatternRegressionPreventionTests(SSotAsyncTestCase):
-<<<<<<< HEAD
-    """Tests that prevent regression of factory pattern violations."""
-=======
     Tests that prevent regression of factory pattern violations."
     Tests that prevent regression of factory pattern violations.""
 
->>>>>>> 5aba5b9f
     
     def __init__(self, *args, **kwargs):
         "Initialize test with repo root path."
