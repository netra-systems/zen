--- conflicted
+++ resolved
@@ -79,11 +79,6 @@
     "
     ""
 
-<<<<<<< HEAD
-class WebSocketEventTimingValidationCriticalTests(SSotAsyncTestCase):
-    """
-=======
->>>>>>> 5aba5b9f
     Critical WebSocket event timing validation tests.
     
     MISSION CRITICAL: These tests validate that WebSocket events meet strict timing
