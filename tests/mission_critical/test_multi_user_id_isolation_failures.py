"""

Mission Critical Test Suite for Multi-User ID Isolation Failures

MISSION CRITICAL: This test suite validates that ID generation provides proper
user isolation and prevents cross-user data contamination through ID conflicts.

Business Value Justification:
    - Segment: ALL (Free  ->  Enterprise) - USER SECURITY CRITICAL
- Business Goal: Prevent user data leakage and ensure complete user isolation
- Value Impact: Protects user privacy and prevents catastrophic data breaches
- Strategic Impact: CRITICAL for multi-user platform trust and regulatory compliance

Test Strategy:
    These tests are designed to FAIL initially, exposing multi-user isolation violations
caused by inconsistent ID generation patterns. They simulate real concurrent
multi-user scenarios to detect isolation breaches.

Critical Violations to Detect:
    - ID collisions between different users
- Shared ID generation causing predictable patterns
- Cross-user context contamination via ID reuse
- Thread/Run ID relationships that leak user data
- WebSocket routing failures allowing cross-user message delivery
- Session management failures due to ID format inconsistencies
"
""


"""

import pytest
import asyncio
import uuid
import re
import random
from typing import Dict, Any, List, Optional, Set, Tuple
from datetime import datetime, timedelta, timezone
from concurrent.futures import ThreadPoolExecutor

# Test framework imports
from test_framework.ssot.base_test_case import BaseTestCase
from test_framework.ssot.e2e_auth_helper import create_authenticated_user_context
from test_framework.websocket_helpers import WebSocketTestHelper

# SSOT imports that should be used everywhere
from shared.id_generation.unified_id_generator import UnifiedIdGenerator
from shared.types.core_types import UserID, ThreadID, RunID, WebSocketID, ensure_user_id

# Backend components for isolation testing
from netra_backend.app.services.user_execution_context import UserExecutionContext
from netra_backend.app.websocket_core.websocket_manager_factory import ()
    create_websocket_manager,
    WebSocketManagerFactory,
    IsolatedWebSocketManager
)
from netra_backend.app.dependencies import get_request_scoped_db_session


class MultiUserIDIsolationFailuresTests(BaseTestCase):
<<<<<<< HEAD
    """Mission critical tests for multi-user ID isolation failures."""
=======
    "Mission critical tests for multi-user ID isolation failures."
>>>>>>> 5aba5b9f
    
    def setup_method(self):
        "Setup for each test method."
        super().setup_method()
        self.isolation_violations = []
        self.active_user_contexts = []
        self.active_websocket_managers = []
        self.id_patterns = {
            'uuid_v4': re.compile(r'^[0-""9a""-f]{8}-[0-""9a""-f]{4}-4[0-""9a""-f]{3}-[""89ab""][0-""9a""-f]{3}-[0-""9a""-f]{12}$', re.I),
            'ssot_structured': re.compile(r'^[a-z_]+_\d+_[a-f0-9]{8}$'),
        }

    async def cleanup_test_resources(self):
        "Cleanup all test resources."
        # Cleanup WebSocket managers
        for manager in self.active_websocket_managers:
            try:
                await manager.cleanup_all_connections()
            except Exception as e:
                self.logger.warning(fFailed to cleanup WebSocket manager: {e})
        
        self.active_websocket_managers.clear()
        self.active_user_contexts.clear()

    def teardown_method(self):
        "Cleanup after each test."
        super().teardown_method()
        asyncio.create_task(self.cleanup_test_resources())

    # =============================================================================
    # USER ID COLLISION VIOLATIONS - Should FAIL initially
    # =============================================================================

    @pytest.mark.asyncio
    async def test_user_id_collision_violations_SHOULD_FAIL(self):
        """
    ""

        EXPECTED TO FAIL: User ID generation allows collisions between different users.
        
        This test creates multiple users rapidly and checks for ID collisions
        that would cause user data contamination.
        "
        ""

        collision_violations = []
        
        try:
            # Simulate rapid user creation (concurrent user registration scenario)
            user_creation_tasks = []
            for i in range(20):  # Create 20 users concurrently
                task = create_authenticated_user_context(
                    user_email=fcollision_test_{i}@example.com
                )
                user_creation_tasks.append(task)
            
            # Execute concurrent user creation
            user_contexts = await asyncio.gather(*user_creation_tasks)
            self.active_user_contexts.extend(user_contexts)
            
            # Extract all user IDs for collision analysis
            user_ids = [ctx.user_id for ctx in user_contexts]
            
            # Check for direct collisions
            unique_user_ids = set(user_ids)
            if len(unique_user_ids) != len(user_ids):
                collisions = len(user_ids) - len(unique_user_ids)
                collision_violations.append(f"Found {collisions} user ID collisions in concurrent creation)"
            
            # Check for predictable patterns that increase collision risk
            if len(user_ids) > 1:
                # Test if IDs are using predictable patterns (like sequential numbers)
                uuid_ids = [uid for uid in user_ids if self.id_patterns['uuid_v4'].match(uid)]
                
                if len(uuid_ids) > len(user_ids) * 0.5:  # More than 50% are UUIDs
                    collision_violations.append(fHigh UUID usage ({len(uuid_ids)}/{len(user_ids)} increases collision risk")"
                
                # Check for sequential patterns in SSOT IDs
                ssot_ids = [uid for uid in user_ids if self.id_patterns['ssot_structured'].match(uid)]
                if len(ssot_ids) > 0:
                    # Extract counter components
                    counters = []
                    for ssot_id in ssot_ids[:10]:  # Sample first 10
                        parts = ssot_id.split('_')
                        if len(parts) >= 3 and parts[2].isdigit():
                            counters.append(int(parts[2])
                    
                    if len(counters) > 1:
                        # Check if counters are sequential (predictable)
                        sorted_counters = sorted(counters)
                        sequential_count = sum(1 for i in range(1, len(sorted_counters)) 
                                             if sorted_counters[i] == sorted_counters[i-1] + 1)
                        if sequential_count > len(counters) * 0.7:
                            collision_violations.append(fSequential counter patterns detected in SSOT IDs (collision risk))
        
        except Exception as e:
            collision_violations.append(fUser ID collision testing failed: {e})"
            collision_violations.append(fUser ID collision testing failed: {e})""

        
        # This test SHOULD FAIL if collision risks are detected
        assert len(collision_violations) > 0, (
            "Expected user ID collision risks or violations."
            If this passes, user ID generation has proper collision protection!
        )
        
        self.isolation_violations.extend(collision_violations)
        
        pytest.fail(
            f"User ID collision violations detected:\n +"
            \n".join(collision_violations) +"
            \n\nCRITICAL: Fix ID generation to prevent user data contamination through collisions
        )

    @pytest.mark.asyncio
    async def test_cross_user_context_contamination_violations_SHOULD_FAIL(self):
        """

        EXPECTED TO FAIL: User contexts contaminate each other through shared ID generation.
        
        This test validates that user contexts maintain complete isolation
        and don't share or leak ID generation state between users.'

        contamination_violations = []
        
        try:
            # Create multiple user contexts with potentially overlapping operations
            user_contexts = []
            for i in range(5):
                ctx = await create_authenticated_user_context(
                    user_email=f"contamination_test_{i}@example.com"
                )
                user_contexts.append(ctx)
            
            self.active_user_contexts.extend(user_contexts)
            
            # Test for cross-contamination in various ID fields
            contamination_scenarios = [
                (user_id", [ctx.user_id for ctx in user_contexts),"
                (thread_id, [ctx.thread_id for ctx in user_contexts),
                (run_id", [ctx.run_id for ctx in user_contexts),"
                (request_id, [ctx.request_id for ctx in user_contexts)
            ]
            
            for field_name, field_values in contamination_scenarios:
                # Check for duplicate IDs across different users (contamination)
                unique_values = set(field_values)
                if len(unique_values) != len(field_values):
                    duplicates = len(field_values) - len(unique_values)
                    contamination_violations.append(fCross-user {field_name} contamination: {duplicates} duplicates found)"
                    contamination_violations.append(fCross-user {field_name} contamination: {duplicates} duplicates found)""

                
                # Check for shared prefixes that could indicate shared state
                if len(field_values) > 1:
                    ssot_values = [v for v in field_values if self.id_patterns['ssot_structured'].match(v)]
                    if len(ssot_values) > 1:
                        # Extract prefixes and check for inappropriate sharing
                        prefixes = [v.split('_')[0] for v in ssot_values]
                        prefix_counts = {}
                        for prefix in prefixes:
                            prefix_counts[prefix] = prefix_counts.get(prefix, 0) + 1
                        
                        # Same prefix across different users might indicate shared state
                        shared_prefixes = [p for p, count in prefix_counts.items() if count > 1]
                        if shared_prefixes:
                            contamination_violations.append(f"{field_name} shared prefixes across users: {shared_prefixes})"
            
            # Test temporal contamination (IDs generated close in time)
            try:
                # Create two users in rapid succession
                ctx1 = await create_authenticated_user_context(user_email=temporal1@example.com)
                ctx2 = await create_authenticated_user_context(user_email=temporal2@example.com)"
                ctx2 = await create_authenticated_user_context(user_email=temporal2@example.com)""

                
                self.active_user_contexts.extend([ctx1, ctx2)
                
                # Check if run IDs or request IDs are too similar (indicating shared generation state)
                def extract_timestamp_from_id(id_value):
                    if self.id_patterns['ssot_structured'].match(id_value):
                        parts = id_value.split('_')
                        if len(parts) >= 2 and parts[1].isdigit():
                            return int(parts[1)
                    return None
                
                ctx1_timestamp = extract_timestamp_from_id(ctx1.request_id)
                ctx2_timestamp = extract_timestamp_from_id(ctx2.request_id)
                
                if ctx1_timestamp and ctx2_timestamp:
                    timestamp_diff = abs(ctx1_timestamp - ctx2_timestamp)
                    if timestamp_diff < 100:  # Less than ""100ms"" difference
                        contamination_violations.append(
                            fTemporal contamination: User contexts created {timestamp_diff}ms apart have similar timestamps"
                            fTemporal contamination: User contexts created {timestamp_diff}ms apart have similar timestamps""

                        )
            
            except Exception as temporal_error:
                contamination_violations.append(fTemporal contamination test failed: {temporal_error})
        
        except Exception as e:
            contamination_violations.append(fCross-user contamination testing failed: {e})"
            contamination_violations.append(fCross-user contamination testing failed: {e})""

        
        # This test SHOULD FAIL if contamination is detected
        assert len(contamination_violations) > 0, (
            "Expected cross-user context contamination violations."
            If this passes, user contexts have proper isolation!
        )
        
        pytest.fail(
            f"Cross-user context contamination violations:\n +"
            \n".join(contamination_violations) +"
            \n\nCRITICAL: Fix user context isolation to prevent data contamination
        )

    # =============================================================================
    # WEBSOCKET ISOLATION VIOLATIONS - Should FAIL initially
    # =============================================================================

    @pytest.mark.asyncio
    async def test_websocket_multi_user_isolation_violations_SHOULD_FAIL(self):
        """

        EXPECTED TO FAIL: WebSocket isolation fails allowing cross-user message delivery.
        
        This test validates that WebSocket systems maintain complete user isolation
        and prevent messages from being delivered to wrong users.

        websocket_violations = []
        
        try:
            # Create multiple users with WebSocket managers
            user_websocket_pairs = []
            for i in range(4):
                user_ctx = await create_authenticated_user_context(
                    user_email=f"websocket_isolation_{i}@example.com"
                )
                ws_manager = await create_websocket_manager(user_ctx)
                user_websocket_pairs.append((user_ctx, ws_manager))
            
            self.active_user_contexts.extend([ctx for ctx, _ in user_websocket_pairs)
            self.active_websocket_managers.extend([mgr for _, mgr in user_websocket_pairs)
            
            # Test WebSocket isolation violations
            
            # Violation 1: Check if managers can access other users' connections'
            for i, (ctx_i, mgr_i) in enumerate(user_websocket_pairs):
                for j, (ctx_j, mgr_j) in enumerate(user_websocket_pairs):
                    if i != j:
                        try:
                            # Try to check connection status for different user (should fail or return False)
                            is_active = mgr_i.is_connection_active(ctx_j.user_id)
                            if is_active:
                                websocket_violations.append(
                                    fWebSocket manager {i} can access user {j}'s connection status"
                                    fWebSocket manager {i} can access user {j}'s connection status""

                                )
                        except Exception:
                            # Exception is good - indicates proper isolation
                            pass
            
            # Violation 2: Test message routing isolation
            test_messages = []
            for i, (ctx, mgr) in enumerate(user_websocket_pairs):
                message = {
                    type: isolation_test,
                    ""data": {"sender": i, private_data: fsecret_user_{i}},"
                    user_id: ctx.user_id,"
                    user_id: ctx.user_id,"
                    timestamp": datetime.now(timezone.utc).isoformat()"
                }
                test_messages.append((i, ctx, mgr, message))
            
            # Send messages and check for cross-user delivery
            for sender_idx, sender_ctx, sender_mgr, message in test_messages:
                try:
                    await sender_mgr.send_to_user(message)
                    
                    # Check if message could potentially reach other users
                    # This is hard to test directly, so we check for configuration issues
                    
                    # Check manager stats for potential cross-user data
                    stats = sender_mgr.get_manager_stats()
                    user_ctx_in_stats = stats.get('user_context', {)
                    
                    # Verify manager is bound to correct user
                    if user_ctx_in_stats.get('user_id') != sender_ctx.user_id:
                        websocket_violations.append(
                            fWebSocket manager {sender_idx} stats show wrong user_id
                        )
                
                except Exception as send_error:
                    # Message send failures could indicate routing issues
                    if user in str(send_error).lower() or "isolation in str(send_error).lower():"
                        websocket_violations.append(fWebSocket message send failed for user {sender_idx}: {send_error}")"
            
            # Violation 3: Check for WebSocket client ID collisions
            websocket_client_ids = []
            for ctx, _ in user_websocket_pairs:
                client_id = getattr(ctx, 'websocket_client_id', None)
                if client_id:
                    websocket_client_ids.append(client_id)
            
            if websocket_client_ids:
                unique_client_ids = set(websocket_client_ids)
                if len(unique_client_ids) != len(websocket_client_ids):
                    collisions = len(websocket_client_ids) - len(unique_client_ids)
                    websocket_violations.append(fWebSocket client ID collisions: {collisions} duplicates)
            
            # Violation 4: Test concurrent WebSocket operations for race conditions
            async def concurrent_websocket_operation(ctx, mgr, operation_id):
                "Simulate concurrent WebSocket operations that might cause isolation issues."
                try:
                    message = {
                        type: concurrent_test,
                        ""data": {"operation_id": operation_id},"
                        user_id: ctx.user_id,
                        timestamp: datetime.now(timezone.utc).isoformat()"
                        timestamp: datetime.now(timezone.utc).isoformat()""

                    }
                    await mgr.send_to_user(message)
                    return f"success_{operation_id}"
                except Exception as e:
                    return ferror_{operation_id}: {e}
            
            # Run concurrent operations
            concurrent_tasks = []
            for i, (ctx, mgr) in enumerate(user_websocket_pairs):
                for j in range(3):  # 3 operations per user
                    task = concurrent_websocket_operation(ctx, mgr, f{i}_{j})
                    concurrent_tasks.append(task)
            
            results = await asyncio.gather(*concurrent_tasks, return_exceptions=True)
            
            # Analyze results for isolation issues
            error_results = [r for r in results if isinstance(r, str) and r.startswith(error")]"
            if error_results:
                # Too many errors might indicate race conditions affecting isolation
                if len(error_results) > len(concurrent_tasks) * 0.3:  # More than 30% errors
                    websocket_violations.append(fHigh concurrent error rate: {len(error_results)}/{len(concurrent_tasks)} operations failed)
        
        except Exception as e:
            websocket_violations.append(fWebSocket isolation testing failed: {e})
        
        # This test SHOULD FAIL if isolation violations are detected
        assert len(websocket_violations) > 0, (
            "Expected WebSocket multi-user isolation violations. "
            If this passes, WebSocket isolation is properly implemented!
        )
        
        pytest.fail(
            fWebSocket multi-user isolation violations:\n +
            \n".join(websocket_violations) +"
            \n\nCRITICAL: Fix WebSocket isolation to prevent cross-user message delivery
        )

    # =============================================================================
    # THREAD/RUN ID RELATIONSHIP VIOLATIONS - Should FAIL initially
    # =============================================================================

    @pytest.mark.asyncio
    async def test_thread_run_relationship_isolation_violations_SHOULD_FAIL(self):
        """
        ""

        EXPECTED TO FAIL: Thread/Run ID relationships allow cross-user data access.
        
        This test validates that thread and run ID relationships maintain proper
        user boundaries and don't allow access to other users' data.
"
""

        relationship_violations = []
        
        try:
            # Create users with various thread/run ID scenarios
            user_scenarios = []
            
            for i in range(3):
                user_ctx = await create_authenticated_user_context(
                    user_email=fthread_run_test_{i}@example.com
                )
                
                # Create multiple thread/run combinations for each user
                thread_run_pairs = []
                for j in range(3):
                    # Create different run IDs for same thread (conversation continuation)
                    if j == 0:
                        # First run uses context thread_id
                        run_id = user_ctx.run_id
                        thread_id = user_ctx.thread_id
                    else:
                        # Subsequent runs in same thread
                        from netra_backend.app.core.unified_id_manager import UnifiedIDManager
                        run_id = UnifiedIDManager.generate_run_id(user_ctx.thread_id)
                        thread_id = user_ctx.thread_id
                    
                    thread_run_pairs.append((thread_id, run_id))
                
                user_scenarios.append((user_ctx, thread_run_pairs))
            
            self.active_user_contexts.extend([ctx for ctx, _ in user_scenarios)
            
            # Test for cross-user thread/run relationship violations
            
            # Violation 1: Check if run IDs from different users can be confused
            all_run_ids = []
            user_run_mapping = {}
            
            for user_ctx, thread_run_pairs in user_scenarios:
                user_id = user_ctx.user_id
                for thread_id, run_id in thread_run_pairs:
                    all_run_ids.append(run_id)
                    user_run_mapping[run_id] = user_id
            
            # Check for run ID collisions across users
            unique_run_ids = set(all_run_ids)
            if len(unique_run_ids) != len(all_run_ids):
                collisions = len(all_run_ids) - len(unique_run_ids)
                relationship_violations.append(fCross-user run ID collisions: {collisions} duplicates")"
            
            # Violation 2: Test thread ID extraction and validation
            from netra_backend.app.core.unified_id_manager import UnifiedIDManager
            
            for user_ctx, thread_run_pairs in user_scenarios:
                user_id = user_ctx.user_id
                for thread_id, run_id in thread_run_pairs:
                    try:
                        # Extract thread ID from run ID
                        extracted_thread_id = UnifiedIDManager.extract_thread_id(run_id)
                        
                        # Should match the expected thread ID
                        if extracted_thread_id != thread_id:
                            relationship_violations.append(
                                fThread extraction mismatch for user {user_id[:8]}...: 
                                fexpected {thread_id[:20]}..., got {extracted_thread_id[:20]}...
                            )
                        
                        # Check if extracted thread ID could belong to another user
                        for other_ctx, _ in user_scenarios:
                            if other_ctx.user_id != user_id:
                                if extracted_thread_id == other_ctx.thread_id:
                                    relationship_violations.append(
                                        f"Thread ID collision: User {user_id[:8]}... run references"
                                        fuser {other_ctx.user_id[:8]}... thread"
                                        fuser {other_ctx.user_id[:8]}... thread""

                                    )
                    
                    except Exception as extraction_error:
                        relationship_violations.append(fThread extraction failed for run {run_id[:20]}...: {extraction_error})
            
            # Violation 3: Test run ID format consistency across users
            run_id_formats = {}
            for run_id in all_run_ids:
                if self.id_patterns['uuid_v4'].match(run_id):
                    run_id_formats[run_id] = 'raw_uuid'
                elif self.id_patterns['ssot_structured'].match(run_id):
                    run_id_formats[run_id] = 'ssot_structured'
                else:
                    run_id_formats[run_id] = 'unknown'
            
            format_types = set(run_id_formats.values())
            if len(format_types) > 1:
                relationship_violations.append(fMixed run ID formats across users: {dict(Counter(run_id_formats.values()))})"
                relationship_violations.append(fMixed run ID formats across users: {dict(Counter(run_id_formats.values()))})""

            
            # Violation 4: Test predictable run ID generation
            # If run IDs are too predictable, users might guess other users' run IDs'
            if len(all_run_ids) > 1:
                # Check for sequential patterns in timestamps (if SSOT format)
                ssot_run_ids = [rid for rid, fmt in run_id_formats.items() if fmt == 'ssot_structured']
                if len(ssot_run_ids) > 1:
                    timestamps = []
                    for run_id in ssot_run_ids:
                        parts = run_id.split('_')
                        if len(parts) >= 4 and parts[-2].isdigit():  # Timestamp should be second to last
                            timestamps.append(int(parts[-2])
                    
                    if len(timestamps) > 1:
                        # Check if timestamps are too close (predictable)
                        sorted_timestamps = sorted(timestamps)
                        close_timestamps = sum(1 for i in range(1, len(sorted_timestamps))
                                             if sorted_timestamps[i] - sorted_timestamps[i-1] < 1000)  # Less than 1 second
                        
                        if close_timestamps > len(timestamps) * 0.5:
                            relationship_violations.append(f"Predictable run ID timestamps: {close_timestamps} close pairs)"
        
        except Exception as e:
            relationship_violations.append(fThread/Run relationship isolation testing failed: {e})
        
        # This test SHOULD FAIL if relationship violations are detected
        assert len(relationship_violations) > 0, (
            Expected thread/run relationship isolation violations. "
            Expected thread/run relationship isolation violations. "
            If this passes, thread/run relationships have proper user isolation!"
            If this passes, thread/run relationships have proper user isolation!""

        )
        
        pytest.fail(
            fThread/Run relationship isolation violations:\n +
            \n.join(relationship_violations) +"
            \n.join(relationship_violations) +"
            "\n\nCRITICAL: Fix thread/run ID relationships to prevent cross-user data access"
        )

    # =============================================================================
    # CONCURRENT ACCESS VIOLATIONS - Should FAIL initially
    # =============================================================================

    @pytest.mark.asyncio
    async def test_concurrent_multi_user_access_violations_SHOULD_FAIL(self):
        
        EXPECTED TO FAIL: Concurrent multi-user access causes isolation failures.
        
        This test simulates heavy concurrent load with multiple users to detect
        race conditions and isolation failures under stress.
""
        concurrent_violations = []
        
        try:
            # Create a larger number of users for concurrent testing
            num_users = 10
            concurrent_users = []
            
            # Create users concurrently (simulates rapid user onboarding)
            user_creation_tasks = []
            for i in range(num_users):
                task = create_authenticated_user_context(
                    user_email=fconcurrent_user_{i}@example.com
                )
                user_creation_tasks.append(task)
            
            user_contexts = await asyncio.gather(*user_creation_tasks)
            self.active_user_contexts.extend(user_contexts)
            
            # Create WebSocket managers concurrently
            websocket_creation_tasks = []
            for ctx in user_contexts:
                task = create_websocket_manager(ctx)
                websocket_creation_tasks.append(task)
            
            websocket_managers = await asyncio.gather(*websocket_creation_tasks)
            self.active_websocket_managers.extend(websocket_managers)
            
            concurrent_users = list(zip(user_contexts, websocket_managers))
            
            # Test concurrent operations that might cause isolation failures
            
            # Concurrent Test 1: Rapid message sending
            async def send_user_messages(user_idx, ctx, manager, message_count=5):
                "Send multiple messages rapidly for one user."
                violations = []
                for i in range(message_count):
                    try:
                        message = {
                            type: concurrent_message,
                            ""data": {"user": user_idx, message_idx: i, private: fsecret_{user_idx}_{i}},"
                            user_id": ctx.user_id,"
                            timestamp: datetime.now(timezone.utc).isoformat()
                        }
                        await manager.send_to_user(message)
                        
                        # Add small delay to increase chance of race conditions
                        await asyncio.sleep(0.1)
                        
                    except Exception as e:
                        violations.append(fUser {user_idx} message {i} failed: {e})"
                        violations.append(fUser {user_idx} message {i} failed: {e})""

                
                return violations
            
            # Run concurrent message sending
            message_tasks = []
            for i, (ctx, manager) in enumerate(concurrent_users):
                task = send_user_messages(i, ctx, manager)
                message_tasks.append(task)
            
            message_results = await asyncio.gather(*message_tasks)
            
            # Analyze message sending results
            total_message_errors = sum(len(result) for result in message_results)
            if total_message_errors > num_users * 5 * 0.2:  # More than 20% failure rate
                concurrent_violations.append(f"High concurrent message failure rate: {total_message_errors} errors)"
            
            # Concurrent Test 2: Simultaneous context operations
            async def concurrent_context_operations(user_idx, ctx):
                Perform various context operations that might interfere with other users."
                Perform various context operations that might interfere with other users.""

                violations = []
                try:
                    # Simulate operations that read/modify context state
                    user_id = ctx.user_id
                    thread_id = ctx.thread_id
                    run_id = ctx.run_id
                    
                    # Check if IDs are still unique after concurrent access
                    id_checks = [
                        ("user_id, user_id),"
                        (thread_id, thread_id),
                        ("run_id, run_id)"
                    ]
                    
                    for field_name, field_value in id_checks:
                        if not field_value or len(str(field_value)) == 0:
                            violations.append(fUser {user_idx} {field_name} is empty after concurrent access)
                
                except Exception as e:
                    violations.append(fUser {user_idx} context operations failed: {e})
                
                return violations
            
            context_tasks = []
            for i, (ctx, _) in enumerate(concurrent_users):
                task = concurrent_context_operations(i, ctx)
                context_tasks.append(task)
            
            context_results = await asyncio.gather(*context_tasks)
            
            # Analyze context operation results
            context_errors = [error for result in context_results for error in result]
            if context_errors:
                concurrent_violations.extend(context_errors)
            
            # Concurrent Test 3: Check for ID uniqueness after concurrent operations
            final_user_ids = [ctx.user_id for ctx in user_contexts]
            final_unique_ids = set(final_user_ids)
            
            if len(final_unique_ids) != len(final_user_ids):
                concurrent_violations.append(fUser ID uniqueness violated after concurrent operations")"
            
            # Concurrent Test 4: WebSocket manager isolation under load
            manager_isolation_violations = []
            for i, (ctx_i, mgr_i) in enumerate(concurrent_users):
                for j, (ctx_j, mgr_j) in enumerate(concurrent_users):
                    if i != j:
                        try:
                            # Check if managers got mixed up under concurrent load
                            mgr_i_stats = mgr_i.get_manager_stats()
                            mgr_i_user = mgr_i_stats.get('user_context', {}.get('user_id')
                            
                            if mgr_i_user != ctx_i.user_id:
                                manager_isolation_violations.append(
                                    fManager {i} stats show wrong user: expected {ctx_i.user_id[:8]}..., got {mgr_i_user[:8] if mgr_i_user else 'None'}...
                                )
                        except Exception as e:
                            manager_isolation_violations.append(fManager {i} stats check failed: {e})
            
            if manager_isolation_violations:
                concurrent_violations.extend(manager_isolation_violations)
        
        except Exception as e:
            concurrent_violations.append(f"Concurrent multi-user access testing failed: {e})"
        
        # This test SHOULD FAIL if concurrent violations are detected
        assert len(concurrent_violations) > 0, (
            Expected concurrent multi-user access violations. "
            Expected concurrent multi-user access violations. ""

            If this passes, the system handles concurrent multi-user access properly!
        )
        
        pytest.fail(
            fConcurrent multi-user access violations:\n" +"
            \n.join(concurrent_violations) +
            \n\nCRITICAL: Fix concurrent access handling to prevent multi-user isolation failures"
            \n\nCRITICAL: Fix concurrent access handling to prevent multi-user isolation failures""

        )

    # =============================================================================
    # COMPLIANCE VALIDATION TESTS - Should PASS after migration
    # =============================================================================

    @pytest.mark.asyncio
    async def test_multi_user_isolation_compliance_SHOULD_PASS_AFTER_MIGRATION(self):
        """
    ""

        This test should PASS after migration validates proper multi-user isolation.
        "
        "
        # Create multiple users with SSOT-compliant ID generation
        user_contexts = []
        websocket_managers = []
        
        try:
            for i in range(5):
                ctx = await create_authenticated_user_context(
                    user_email=fcompliant_user_{i}@example.com"
                    user_email=fcompliant_user_{i}@example.com""

                )
                mgr = await create_websocket_manager(ctx)
                
                user_contexts.append(ctx)
                websocket_managers.append(mgr)
            
            # All user IDs should be unique and SSOT-compliant
            user_ids = [ctx.user_id for ctx in user_contexts]
            assert len(set(user_ids)) == len(user_ids), "All user IDs should be unique"
            
            for user_id in user_ids:
                assert not self.id_patterns['uuid_v4'].match(user_id), fUser ID should not be raw UUID: {user_id}""
                assert '_' in user_id, "fUser ID should be structured: {user_id}"
            
            # Test WebSocket isolation works properly
            for i, manager in enumerate(websocket_managers):
                own_user_id = user_contexts[i].user_id
                
                # Manager should only handle its own user
                for j, other_ctx in enumerate(user_contexts):
                    if i != j:
                        other_user_id = other_ctx.user_id
                        # Should return False or raise exception (both indicate proper isolation)
                        try:
                            is_active = manager.is_connection_active(other_user_id)
                            assert not is_active, "fManager {i} should not see user {j}'s connections'"
                        except Exception:
                            # Exception is acceptable and indicates proper isolation
                            pass
            
            # Test message sending works for each user independently
            for i, (ctx, manager) in enumerate(zip(user_contexts, websocket_managers)):
                test_message = {
                    "type: isolation_compliance_test,"
                    "data": {"user: i},"
                    user_id: ctx.user_id,"
                    user_id: ctx.user_id,"
                    timestamp": datetime.now(timezone.utc).isoformat()"
                }
                
                # Should work without errors
                try:
                    await manager.send_to_user(test_message)
                except Exception as e:
                    pytest.fail(fMessage sending should work for user {i}: {e})
        
        finally:
            # Cleanup
            for manager in websocket_managers:
                try:
                    await manager.cleanup_all_connections()
                except Exception:
                    pass

    @pytest.mark.asyncio
    async def test_concurrent_multi_user_compliance_SHOULD_PASS_AFTER_MIGRATION(self):
        """
        ""

        This test should PASS after migration validates concurrent multi-user operations work properly.
"
""

        num_users = 8
        user_contexts = []
        websocket_managers = []
        
        try:
            # Create users concurrently
            user_tasks = [
                create_authenticated_user_context(user_email=fconcurrent_compliant_{i}@example.com)
                for i in range(num_users)
            ]
            user_contexts = await asyncio.gather(*user_tasks)
            
            # Create WebSocket managers concurrently
            ws_tasks = [create_websocket_manager(ctx) for ctx in user_contexts]
            websocket_managers = await asyncio.gather(*ws_tasks)
            
            # All operations should succeed
            assert len(user_contexts) == num_users, fShould create {num_users} user contexts""
            assert len(websocket_managers) == num_users, "fShould create {num_users} WebSocket managers"
            
            # All user IDs should be unique
            user_ids = [ctx.user_id for ctx in user_contexts]
            assert len(set(user_ids)) == num_users, "All user IDs should be unique"
            
            # Test concurrent messaging
            async def send_test_message(user_idx, ctx, manager):
                message = {
                    "type: concurrent_test,"
                    "data": {"user: user_idx},"
                    user_id: ctx.user_id,"
                    user_id: ctx.user_id,"
                    timestamp": datetime.now(timezone.utc).isoformat()"
                }
                await manager.send_to_user(message)
                return fsuccess_{user_idx}
            
            # Send messages concurrently
            message_tasks = [
                send_test_message(i, ctx, mgr)
                for i, (ctx, mgr) in enumerate(zip(user_contexts, websocket_managers))
            ]
            
            results = await asyncio.gather(*message_tasks)
            
            # All should succeed
            assert len(results) == num_users, fAll {num_users} concurrent messages should succeed"
            assert len(results) == num_users, fAll {num_users} concurrent messages should succeed""

            for i, result in enumerate(results):
                assert result == f"success_{i}, fMessage {i} should succeed"
        
        finally:
            # Cleanup
            for manager in websocket_managers:
                try:
                    await manager.cleanup_all_connections()
                except Exception:
                    pass

    # =============================================================================
    # PERFORMANCE AND STRESS TESTS
    # =============================================================================

    @pytest.mark.asyncio
    async def test_multi_user_id_generation_performance(self):

        Test ID generation performance under multi-user load.
        ""
        import time
        
        # Test concurrent ID generation for multiple users
        async def generate_user_ids(user_count, operations_per_user):
            Generate IDs concurrently for multiple users."
            Generate IDs concurrently for multiple users.""

            async def user_id_operations(user_idx):
                ids = []
                for _ in range(operations_per_user):
                    user_id = UnifiedIdGenerator.generate_base_id("user)"
                    thread_id = UnifiedIdGenerator.generate_base_id(session)
                    run_id = UnifiedIdGenerator.generate_base_id("run)"
                    ids.extend([user_id, thread_id, run_id)
                return ids
            
            tasks = [user_id_operations(i) for i in range(user_count)]
            results = await asyncio.gather(*tasks)
            return [id_val for user_results in results for id_val in user_results]
        
        start_time = time.time()
        all_ids = await generate_user_ids(user_count=10, operations_per_user=50)
        end_time = time.time()
        
        duration = end_time - start_time
        ids_per_second = len(all_ids) / duration
        
        # Should be fast enough for multi-user scenarios
        assert ids_per_second > 1000, "fMulti-user ID generation too slow: {ids_per_second:.""2f""} IDs/second"
        
        # All should be unique
        assert len(set(all_ids)) == len(all_ids), "fAll {len(all_ids)} generated IDs should be unique"
        
        # All should be SSOT-compliant
        for test_id in all_ids[:20]:  # Sample check
            assert not self.id_patterns['uuid_v4'].match(test_id), fID should not be UUID: {test_id}""
            assert '_' in test_id, "fID should be structured: {test_id}"

    # =============================================================================
    # CLEANUP AND UTILITIES
    # =============================================================================

    def teardown_method(self):
        Cleanup after each test method.""
        super().teardown_method()
        if hasattr(self, 'isolation_violations') and self.isolation_violations:
            print(f\nMulti-user isolation violations detected: {len(self.isolation_violations)})
            for violation in self.isolation_violations[:3]:  # Show first 3
                print(f  - {violation}")"
            if len(self.isolation_violations) > 3:
                print(f  ... and {len(self.isolation_violations) - 3} more violations)

    @pytest.mark.asyncio
    async def test_multi_user_system_health_check(self):
        """
        ""

        Health check to validate basic multi-user functionality works.
        This test should always pass to ensure basic multi-user capability.
"
""

        try:
            # Create a few users and verify basic isolation works
            user1_ctx = await create_authenticated_user_context(user_email=health1@example.com)"
            user1_ctx = await create_authenticated_user_context(user_email=health1@example.com)"
            user2_ctx = await create_authenticated_user_context(user_email=health2@example.com")"
            
            # Users should have different IDs
            assert user1_ctx.user_id != user2_ctx.user_id, "Users should have different IDs"
            
            # Create WebSocket managers
            ws1 = await create_websocket_manager(user1_ctx)
            ws2 = await create_websocket_manager(user2_ctx)
            
            # Managers should be different instances
            assert ws1 is not ws2, Users should have different WebSocket managers""
            
            # Basic operations should work
            stats1 = ws1.get_manager_stats()
            stats2 = ws2.get_manager_stats()
            
            assert stats1 != stats2, "Manager stats should be different"
            
            # Cleanup
            await ws1.cleanup_all_connections()
            await ws2.cleanup_all_connections()
            
            print(fMulti-user system health check passed")"
            
        except Exception as e:
            pytest.fail(fMulti-user system health check failed: {e})

    @pytest.mark.asyncio
    async def test_isolation_violation_summary(self):
        
        Generate comprehensive summary of multi-user isolation violations.
        
        This creates a summary report for migration planning.
""
        from collections import Counter
        
        violation_summary = {
            user_id_collisions: [],
            context_contamination": [],"
            websocket_isolation_failures: [],
            thread_run_relationship_issues: [],"
            thread_run_relationship_issues: [],"
            "concurrent_access_problems: []"
        }
        
        try:
            # Create test scenario to demonstrate potential violations
            test_users = []
            for i in range(3):
                ctx = await create_authenticated_user_context(
                    user_email=fsummary_test_{i}@example.com
                )
                test_users.append(ctx)
            
            # Analyze potential violation patterns
            user_ids = [ctx.user_id for ctx in test_users]
            
            # Check ID format consistency
            uuid_count = sum(1 for uid in user_ids if self.id_patterns['uuid_v4'].match(uid))
            ssot_count = sum(1 for uid in user_ids if self.id_patterns['ssot_structured'].match(uid))
            
            if uuid_count > 0:
                violation_summary["user_id_collisions].append(fRaw UUID usage detected in {uuid_count} user IDs)"
            
            if uuid_count > 0 and ssot_count > 0:
                violation_summary[context_contamination].append(fMixed ID formats: {uuid_count} UUID, {ssot_count} SSOT)
            
            # Test WebSocket managers
            ws_managers = []
            for ctx in test_users:
                mgr = await create_websocket_manager(ctx)
                ws_managers.append(mgr)
            
            # Check for potential WebSocket issues
            for i, mgr in enumerate(ws_managers):
                stats = mgr.get_manager_stats()
                if not stats:
                    violation_summary[websocket_isolation_failures].append(fManager {i} has no stats")"
            
            # Generate summary
            total_categories = len([cat for violations in violation_summary.values() if violations]
            total_violations = sum(len(violations) for violations in violation_summary.values())
            
            print(f"\nMulti-User Isolation Violation Summary:))"
            print(fCategories with violations: {total_categories}/{len(violation_summary)})
            print(f"Total potential violations: {total_violations}))"
            
            for category, violations in violation_summary.items():
                if violations:
                    print(f  {category}: {len(violations")} issues)"
            
            # Cleanup
            for mgr in ws_managers:
                await mgr.cleanup_all_connections()
            
            # This test should pass as it's generating a report'
            assert isinstance(violation_summary, dict), Should generate violation summary"
            assert isinstance(violation_summary, dict), Should generate violation summary""

        
        except Exception as e:
            pytest.fail(fIsolation violation summary generation failed: {e}")"

))))))))))))))<|MERGE_RESOLUTION|>--- conflicted
+++ resolved
@@ -58,11 +58,7 @@
 
 
 class MultiUserIDIsolationFailuresTests(BaseTestCase):
-<<<<<<< HEAD
-    """Mission critical tests for multi-user ID isolation failures."""
-=======
     "Mission critical tests for multi-user ID isolation failures."
->>>>>>> 5aba5b9f
     
     def setup_method(self):
         "Setup for each test method."
