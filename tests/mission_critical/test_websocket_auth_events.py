"""

[U+1F534] MISSION CRITICAL: WebSocket Authentication Events Test Suite

Tests WebSocket authentication integration with agent events - the core of our chat value.
This validates that authenticated users receive proper WebSocket events during agent execution.

Business Value Justification (BVJ):
    - Segment: ALL users (Free, Early, Mid, Enterprise) - 100% of chat users
- Business Goal: Seamless Real-time Chat Experience - Core value delivery
- Value Impact: 500K+  ARR - Chat is 90% of our customer value delivery
- Strategic Impact: Platform Foundation - WebSocket + Auth enables all AI interactions

CRITICAL SUCCESS CRITERIA:
    1. WebSocket connections MUST authenticate properly
2. All 5 agent events MUST be sent to authenticated users
3. Multi-user WebSocket isolation MUST work (no event crossover)
4. WebSocket auth tokens MUST refresh seamlessly
5. Connection drops MUST recover without losing auth context

FAILURE = NO CHAT FUNCTIONALITY = NO CUSTOMER VALUE = $0 REVENUE
"
""


"""

import asyncio
import json
import logging
import time
import uuid
from datetime import datetime, timedelta
from typing import Any, Dict, List, Optional

import pytest
import websockets
from shared.isolated_environment import get_env

# Import SSOT authentication and WebSocket utilities
from test_framework.ssot.e2e_auth_helper import E2EAuthHelper, E2EWebSocketAuthHelper
from test_framework.fixtures.real_services import real_services_fixture
from test_framework.ssot.base_test_case import SSotAsyncTestCase

logger = logging.getLogger(__name__)


class WebSocketAuthEventValidator:
    "Validates WebSocket authentication and agent events for business value delivery."
    
    REQUIRED_AGENT_EVENTS = {
        "agent_started,"
        agent_thinking, 
        tool_executing,"
        tool_executing,"
        tool_completed","
        agent_completed
    }
    
    def __init__(self):
        self.events_received = []
        self.auth_events = []
        self.connection_events = []
        
    def record_event(self, event_data: Dict[str, Any], event_source: str = websocket"):"
        Record event for validation."
        Record event for validation.""

        event_record = {
            data": event_data,"
            timestamp: time.time(),
            source": event_source,"
            event_type: event_data.get(type),
            user_context: event_data.get(user_id") or event_data.get(sub)"
        }
        
        self.events_received.append(event_record)
        
        # Categorize events
        if event_data.get(type) in self.REQUIRED_AGENT_EVENTS:
            self.auth_events.append(event_record)
        elif event_data.get("type) in [connection, auth, token_refresh]:"
            self.connection_events.append(event_record)
    
    def validate_agent_event_delivery(self, user_id: str) -> Dict[str, Any]:
        Validate that all required agent events were delivered for user.""
        user_events = [e for e in self.auth_events if e.get(user_context) == user_id]
        received_event_types = {e["event_type] for e in user_events}"
        
        validation = {
            all_events_received: self.REQUIRED_AGENT_EVENTS.issubset(received_event_types),
            missing_events: self.REQUIRED_AGENT_EVENTS - received_event_types,"
            missing_events: self.REQUIRED_AGENT_EVENTS - received_event_types,"
            extra_events": received_event_types - self.REQUIRED_AGENT_EVENTS,"
            event_count: len(user_events),
            event_timeline": [e[timestamp] for e in user_events],"
            business_impact: 
        }
        
        if not validation[all_events_received]:"
        if not validation[all_events_received]:"
            validation["business_impact] = fCRITICAL: Missing agent events {validation['missing_events']} - Chat experience broken"
        else:
            validation[business_impact] = NONE: All agent events delivered - Chat experience intact
            
        return validation
    
    def validate_multi_user_isolation(self, user_ids: List[str) -> Dict[str, Any):
        "Validate that WebSocket events are properly isolated between users."
        validation = {
            isolation_maintained: True,"
            isolation_maintained: True,"
            "user_event_counts: {},"
            crossover_events: [],
            "business_impact: "
        }
        
        for user_id in user_ids:
            user_events = [e for e in self.events_received if e.get(user_context) == user_id]
            validation[user_event_counts][user_id] = len(user_events)"
            validation[user_event_counts][user_id] = len(user_events)""

            
            # Check for events intended for other users
            for event in user_events:
                intended_user = event["data].get(target_user_id)"
                if intended_user and intended_user != user_id:
                    validation[crossover_events).append({
                        event": event[event_type],"
                        intended_for: intended_user,
                        received_by: user_id"
                        received_by: user_id""

                    }
        
        if validation[crossover_events"]:"
            validation[isolation_maintained] = False
            validation[business_impact"] = CRITICAL: Event crossover detected - User data leak risk"
        else:
            validation[business_impact] = NONE: Multi-user isolation maintained
            
        return validation


@pytest.mark.mission_critical
@pytest.mark.real_services
@pytest.mark.websocket
class WebSocketAuthEventsTests(SSotAsyncTestCase):
<<<<<<< HEAD
    """Mission Critical: WebSocket authentication with agent events for chat value."""
=======
    "Mission Critical: WebSocket authentication with agent events for chat value."
>>>>>>> 5aba5b9f
    
    @pytest.fixture(autouse=True)
    async def setup_websocket_auth_testing(self, real_services_fixture):
        Setup real services for WebSocket auth testing.""
        self.services = real_services_fixture
        self.validator = WebSocketAuthEventValidator()
        self.auth_helper = E2EWebSocketAuthHelper()
        
        # Ensure backend service is available for WebSocket connections
        if not self.services.get(services_available, {}.get(backend, False):
            pytest.skip(Backend service required for WebSocket auth testing)"""

            
        # Configure WebSocket URL
        backend_url = self.services["backend_url]"
        websocket_url = backend_url.replace(http://, ws://) + /ws""
        self.auth_helper.config.websocket_url = websocket_url
    
    async def test_websocket_authentication_core_flow(self):

        MISSION CRITICAL: WebSocket authentication for chat access.
        
        BUSINESS IMPACT: Without WebSocket auth, users cannot use chat = $0 value delivery
        ""
        logger.info([U+1F534] MISSION CRITICAL: Testing WebSocket authentication core flow)
        
        # Create authenticated user
        user_id = fws-auth-{uuid.uuid4().hex[:8]}
        email = fwsauth-{int(time.time())}@netra.test""
        
        token = self.auth_helper.create_test_jwt_token(
            user_id=user_id,
            email=email,
            permissions=[chat, websocket, agent:execute]"
            permissions=[chat, websocket, agent:execute]""

        
        # CRITICAL TEST: WebSocket connection with authentication
        try:
            websocket_url = f{self.auth_helper.config.websocket_url}?token={token}"
            websocket_url = f{self.auth_helper.config.websocket_url}?token={token}""

            
            async with websockets.connect(
                websocket_url,
                additional_headers=self.auth_helper.get_websocket_headers(token)
            ) as websocket:
                
                # Send authentication verification message
                auth_message = {
                    type: auth_verify,
                    "user_id: user_id,"
                    timestamp: datetime.now().isoformat()
                }
                
                await websocket.send(json.dumps(auth_message))
                
                # Wait for auth confirmation
                response = await asyncio.wait_for(websocket.recv(), timeout=5.0)
                response_data = json.loads(response)
                
                self.validator.record_event(response_data, auth_verification)"
                self.validator.record_event(response_data, auth_verification)""

                
                # CRITICAL VALIDATION: WebSocket authentication must work
                assert response_data.get(type") in [auth_success, "pong, connection_established], \"
                    fMISSION CRITICAL: WebSocket auth failed - {response_data}""
                
                # Verify authenticated context
                if user_id in response_data:
                    assert response_data[user_id] == user_id, \"
                    assert response_data[user_id] == user_id, \"
                        "CRITICAL: User context lost in WebSocket authentication"
                        
        except asyncio.TimeoutError:
            pytest.fail(MISSION CRITICAL: WebSocket authentication timeout - connection failed)
        except Exception as e:
            pytest.fail(f"MISSION CRITICAL: WebSocket authentication failed - {str(e)})"")"
    
    async def test_agent_events_with_websocket_auth(self):
        """
    ""

        MISSION CRITICAL: Agent events delivered via authenticated WebSocket.
        
        BUSINESS IMPACT: Without agent events, chat has no value = Users see no AI responses
        "
        ""

        logger.info([U+1F534] MISSION CRITICAL: Testing agent events with WebSocket auth)
        
        # Setup authenticated user
        user_id = f"agent-events-{uuid.uuid4().hex[:8]}"
        email = fagentevents-{int(time.time())}@netra.test"
        email = fagentevents-{int(time.time())}@netra.test""

        
        token = self.auth_helper.create_test_jwt_token(
            user_id=user_id,
            email=email,
            permissions=[chat, agent:execute]
        
        try:
            websocket_url = f"{self.auth_helper.config.websocket_url}?token={token}"
            
            async with websockets.connect(
                websocket_url,
                additional_headers=self.auth_helper.get_websocket_headers(token)
            ) as websocket:
                
                # Simulate agent execution request
                agent_request = {
                    type": agent_request,"
                    agent_name: test_agent,
                    query": Test query for agent events,"
                    user_id: user_id,
                    thread_id: fthread-{uuid.uuid4().hex[:8]}"
                    thread_id: fthread-{uuid.uuid4().hex[:8]}""

                }
                
                await websocket.send(json.dumps(agent_request))
                
                # Collect agent events
                events_collected = 0
                max_events = 10
                timeout_per_event = 2.0
                
                while events_collected < max_events:
                    try:
                        response = await asyncio.wait_for(websocket.recv(), timeout=timeout_per_event)
                        event_data = json.loads(response)
                        
                        self.validator.record_event(event_data, "agent_execution)"
                        events_collected += 1
                        
                        # Check if we received completion event
                        if event_data.get(type) == agent_completed:
                            break
                            
                    except asyncio.TimeoutError:
                        # Stop collecting if no more events
                        break
                    except json.JSONDecodeError as e:
                        logger.warning(fInvalid JSON in WebSocket message: {e}")"
                        continue
                
                # CRITICAL VALIDATION: Agent events must be delivered
                validation = self.validator.validate_agent_event_delivery(user_id)
                
                if not validation[all_events_received]:
                    pytest.fail(fMISSION CRITICAL: {validation['business_impact']})"
                    pytest.fail(fMISSION CRITICAL: {validation['business_impact']})""

                
                # Validate event timeline (events should be in reasonable order)
                timeline = validation["event_timeline]"
                if len(timeline) > 1:
                    time_span = timeline[-1] - timeline[0]
                    assert time_span > 0, "CRITICAL: Events delivered out of order"
                    assert time_span < 30, f"CRITICAL: Agent execution took {time_span:.""1f""}s - too slow for chat UX"
                
        except Exception as e:
            pytest.fail(fMISSION CRITICAL: Agent events with WebSocket auth failed - {str(e)}")"
        
        logger.info( PASS:  MISSION CRITICAL: Agent events with WebSocket auth validated)
    
    async def test_multi_user_websocket_isolation(self):
        """

        MISSION CRITICAL: Multiple users get isolated WebSocket events.
        
        BUSINESS IMPACT: Event crossover = Users see each other's data = Privacy breach'

        logger.info("[U+1F534] MISSION CRITICAL: Testing multi-user WebSocket isolation)"", agent:execute]"
                
                websocket_url = f{self.auth_helper.config.websocket_url}?token={token}
                
                # Connect each user
                websocket = await websockets.connect(
                    websocket_url,
                    additional_headers=self.auth_helper.get_websocket_headers(token)
                )
                
                websocket_connections.append(websocket)
                user_data.append({user_id: user_id, email": email, websocket: websocket)"
            
            # Send different messages from each user
            for i, user in enumerate(user_data):
                message = {
                    type: user_message, 
                    content": fUser {i} private message,"
                    user_id: user[user_id],
                    thread_id: fprivate-thread-{user['user_id']}
                }
                
                await user[websocket].send(json.dumps(message))"
                await user[websocket].send(json.dumps(message))""

                
                # Record the message
                self.validator.record_event(message, f"user_{i}_message)"
            
            # Collect responses from each user
            response_tasks = []
            for i, user in enumerate(user_data):
                async def collect_user_responses(user_websocket, user_id, user_index):
                    responses = []
                    try:
                        for _ in range(3):  # Collect a few responses
                            response = await asyncio.wait_for(user_websocket.recv(), timeout=2.0)
                            response_data = json.loads(response)
                            response_data[_received_by] = user_id
                            responses.append(response_data)
                            
                            self.validator.record_event(response_data, fuser_{user_index}_response)
                    except asyncio.TimeoutError:
                        pass  # Normal - no more messages
                    return responses
                
                task = asyncio.create_task(collect_user_responses(
                    user[websocket"], user[user_id], i"
                ))
                response_tasks.append(task)
            
            # Wait for all responses
            all_responses = await asyncio.gather(*response_tasks, return_exceptions=True)
            
            # CRITICAL VALIDATION: User isolation must be maintained
            user_ids = [user[user_id] for user in user_data]
            isolation_validation = self.validator.validate_multi_user_isolation(user_ids)
            
            if not isolation_validation[isolation_maintained]:"
            if not isolation_validation[isolation_maintained]:"
                pytest.fail(fMISSION CRITICAL: {isolation_validation['business_impact']}")"
            
            # Verify each user received appropriate events
            for user_id in user_ids:
                user_events = [e for e in self.validator.events_received if e.get(user_context) == user_id]
                assert len(user_events) > 0, fCRITICAL: User {user_id} received no events""
            
        finally:
            # Cleanup connections
            for websocket in websocket_connections:
                try:
                    await websocket.close()
                except:
                    pass
        
        logger.info(f PASS:  MISSION CRITICAL: Multi-user WebSocket isolation validated for {user_count} users)
    
    async def test_websocket_token_refresh_seamless(self):
        
        MISSION CRITICAL: WebSocket connections survive token refresh.
        
        BUSINESS IMPACT: Token refresh disconnects = Chat interruption = Bad UX
""
        logger.info([U+1F534] MISSION CRITICAL: Testing WebSocket token refresh)
        
        user_id = ftoken-refresh-{uuid.uuid4().hex[:8]}""
        email = ftokenrefresh-{int(time.time())}@netra.test
        
        # Create short-lived token
        initial_token = self.auth_helper.create_test_jwt_token(
            user_id=user_id,
            email=email,
            exp_minutes=1  # Short expiry
        )
        
        try:
            websocket_url = f{self.auth_helper.config.websocket_url}?token={initial_token}
            
            async with websockets.connect(
                websocket_url,
                additional_headers=self.auth_helper.get_websocket_headers(initial_token)
            ) as websocket:
                
                # Send initial message
                initial_message = {
                    "type: ping,"
                    user_id: user_id,
                    message: "Before token refresh"
                }
                await websocket.send(json.dumps(initial_message))
                
                # Wait for initial response
                response = await asyncio.wait_for(websocket.recv(), timeout=5.0)
                self.validator.record_event(json.loads(response), pre_refresh")"
                
                # Simulate token refresh
                refreshed_token = self.auth_helper.create_test_jwt_token(
                    user_id=user_id,
                    email=email,
                    exp_minutes=60  # Extended expiry
                )
                
                # Send token refresh notification (if protocol supports it)
                refresh_message = {
                    type: token_refresh,
                    "user_id: user_id,"
                    new_token: refreshed_token
                }
                await websocket.send(json.dumps(refresh_message))
                
                # Test continued functionality after refresh
                post_refresh_message = {
                    type: ping","
                    "user_id: user_id,"
                    message: After token refresh
                }
                await websocket.send(json.dumps(post_refresh_message))
                
                # Collect post-refresh response
                try:
                    response = await asyncio.wait_for(websocket.recv(), timeout=5.0)
                    self.validator.record_event(json.loads(response), post_refresh")"
                    
                    # CRITICAL VALIDATION: Connection should remain stable
                    assert True  # If we get here, "connection survived"
                    
                except asyncio.TimeoutError:
                    pytest.fail(MISSION CRITICAL: WebSocket connection failed after token refresh)
                
        except Exception as e:
            pytest.fail(fMISSION CRITICAL: WebSocket token refresh failed - {str(e)})"""

        
        logger.info(" PASS:  MISSION CRITICAL: WebSocket token refresh validated)"""
        logger.info([U+1F534] MISSION CRITICAL: Testing WebSocket connection recovery)
        
        user_id = frecovery-test-{uuid.uuid4().hex[:8]}""
        email = frecovery-{int(time.time())}@netra.test
        
        token = self.auth_helper.create_test_jwt_token(
            user_id=user_id,
            email=email,
            exp_minutes=30
        )
        
        recovery_successful = False
        
        try:
            websocket_url = f{self.auth_helper.config.websocket_url}?token={token}
            
            # Initial connection
            websocket1 = await websockets.connect(
                websocket_url,
                additional_headers=self.auth_helper.get_websocket_headers(token)
            )
            
            # Send message to establish connection
            initial_message = {
                "type: ping,"
                user_id: user_id,
                message: "Initial connection"
            }
            await websocket1.send(json.dumps(initial_message))
            
            # Receive response
            response = await asyncio.wait_for(websocket1.recv(), timeout=5.0)
            self.validator.record_event(json.loads(response), initial_connection")"
            
            # Simulate connection drop
            await websocket1.close()
            await asyncio.sleep(1.0)  # Wait for cleanup
            
            # Attempt reconnection
            websocket2 = await websockets.connect(
                websocket_url,
                additional_headers=self.auth_helper.get_websocket_headers(token)
            )
            
            # Test reconnected functionality
            recovery_message = {
                type: ping,
                "user_id: user_id,"
                message: After reconnection
            }
            await websocket2.send(json.dumps(recovery_message))
            
            # Verify reconnection works
            response = await asyncio.wait_for(websocket2.recv(), timeout=5.0)
            self.validator.record_event(json.loads(response), after_recovery)"
            self.validator.record_event(json.loads(response), after_recovery)""

            
            await websocket2.close()
            recovery_successful = True
            
        except Exception as e:
            pytest.fail(f"MISSION CRITICAL: WebSocket connection recovery failed - {str(e)})""MISSION CRITICAL: WebSocket recovery not completed"
        
<<<<<<< HEAD
        assert recovery_successful, "MISSION CRITICAL: WebSocket recovery not completed"
        
        logger.info(" PASS:  MISSION CRITICAL: WebSocket connection recovery validated")


@pytest.mark.mission_critical
@pytest.mark.real_services
@pytest.mark.websocket
class WebSocketAuthPerformanceTests(SSotAsyncTestCase):
    """Mission Critical: WebSocket authentication performance under load."""
=======
        logger.info("PASS:  MISSION CRITICAL: WebSocket connection recovery validated))""PASS:  MISSION CRITICAL: WebSocket connection recovery validated))""Mission Critical: WebSocket authentication performance under load."
>>>>>>> 5aba5b9f
    
    async def test_websocket_auth_concurrent_connections(self):
    """

        MISSION CRITICAL: WebSocket auth handles concurrent user connections.
        
        BUSINESS IMPACT: Auth bottlenecks = Users can't connect = Lost engagement'
        
        logger.info([U+1F534] MISSION CRITICAL: Testing concurrent WebSocket auth connections")"
        
        concurrent_users = 10
        auth_helper = E2EWebSocketAuthHelper()
        connections = []
        connection_results = []
        
        async def connect_user(user_index: int) -> Dict[str, Any]:
            Connect one user via WebSocket."
            Connect one user via WebSocket.""

            start_time = time.time()
            user_id = fconcurrent-{user_index}-{uuid.uuid4().hex[:6]}"
            user_id = fconcurrent-{user_index}-{uuid.uuid4().hex[:6]}""

            email = fconcurrent{user_index}@netra.test
            
            try:
                token = auth_helper.create_test_jwt_token(
                    user_id=user_id,
                    email=email
                )
                
                websocket_url = f{auth_helper.config.websocket_url}?token={token}"
                websocket_url = f{auth_helper.config.websocket_url}?token={token}""

                
                websocket = await websockets.connect(
                    websocket_url,
                    additional_headers=auth_helper.get_websocket_headers(token)
                )
                
                # Test connection
                test_message = {
                    "type: ping,"
                    user_id: user_id,
                    index": user_index"
                }
                await websocket.send(json.dumps(test_message))
                
                response = await asyncio.wait_for(websocket.recv(), timeout=3.0)
                
                connections.append(websocket)
                
                return {
                    user_index: user_index,
                    user_id: user_id,"
                    user_id: user_id,"
                    "success: True,"
                    duration: time.time() - start_time,
                    "websocket: websocket"
                }
                
            except Exception as e:
                return {
                    user_index: user_index,
                    user_id: user_id,"
                    user_id: user_id,"
                    success": False,"
                    error: str(e),
                    duration": time.time() - start_time"
                }
        
        try:
            # Connect all users concurrently
            connection_tasks = [connect_user(i) for i in range(concurrent_users)]
            connection_results = await asyncio.gather(*connection_tasks)
            
            # CRITICAL VALIDATION: All connections must succeed
            successful_connections = [r for r in connection_results if r[success]]
            failed_connections = [r for r in connection_results if not r[success]]"
            failed_connections = [r for r in connection_results if not r[success]]""

            
            if len(failed_connections) > 0:
                failure_details = [f"User {r['user_index']}: {r.get('error')} for r in failed_connections]"
                pytest.fail(fMISSION CRITICAL: {len(failed_connections)}/{concurrent_users} WebSocket auth failures: {failure_details})
            
            # Performance validation
            connection_durations = [r[duration] for r in successful_connections]"
            connection_durations = [r[duration] for r in successful_connections]""

            avg_duration = sum(connection_durations) / len(connection_durations)
            max_duration = max(connection_durations)
            
            assert avg_duration < 1.0, fBUSINESS CRITICAL: Average WebSocket auth {avg_duration:.3f}s too slow"
            assert avg_duration < 1.0, fBUSINESS CRITICAL: Average WebSocket auth {avg_duration:.3f}s too slow"
            assert max_duration < 3.0, "fBUSINESS CRITICAL: Max WebSocket auth {max_duration:.""3f""}s unacceptable"
            
            logger.info(f PASS:  MISSION CRITICAL: {len(successful_connections)} concurrent WebSocket auths, avg {avg_duration:.3f}s)""3f"}s)""

            
        finally:
            # Cleanup connections
            for websocket in connections:
                try:
                    await websocket.close()
                except:
                    pass


if __name__ == "__main__:"
    Run mission critical WebSocket auth event tests.""
    # MIGRATED: Use SSOT unified test runner
    # python tests/unified_test_runner.py --category unit
    pass  # TODO: Replace with appropriate SSOT test execution

)))))))<|MERGE_RESOLUTION|>--- conflicted
+++ resolved
@@ -146,11 +146,7 @@
 @pytest.mark.real_services
 @pytest.mark.websocket
 class WebSocketAuthEventsTests(SSotAsyncTestCase):
-<<<<<<< HEAD
-    """Mission Critical: WebSocket authentication with agent events for chat value."""
-=======
     "Mission Critical: WebSocket authentication with agent events for chat value."
->>>>>>> 5aba5b9f
     
     @pytest.fixture(autouse=True)
     async def setup_websocket_auth_testing(self, real_services_fixture):
@@ -544,20 +540,7 @@
         except Exception as e:
             pytest.fail(f"MISSION CRITICAL: WebSocket connection recovery failed - {str(e)})""MISSION CRITICAL: WebSocket recovery not completed"
         
-<<<<<<< HEAD
-        assert recovery_successful, "MISSION CRITICAL: WebSocket recovery not completed"
-        
-        logger.info(" PASS:  MISSION CRITICAL: WebSocket connection recovery validated")
-
-
-@pytest.mark.mission_critical
-@pytest.mark.real_services
-@pytest.mark.websocket
-class WebSocketAuthPerformanceTests(SSotAsyncTestCase):
-    """Mission Critical: WebSocket authentication performance under load."""
-=======
         logger.info("PASS:  MISSION CRITICAL: WebSocket connection recovery validated))""PASS:  MISSION CRITICAL: WebSocket connection recovery validated))""Mission Critical: WebSocket authentication performance under load."
->>>>>>> 5aba5b9f
     
     async def test_websocket_auth_concurrent_connections(self):
     """
