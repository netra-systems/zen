--- conflicted
+++ resolved
@@ -80,11 +80,7 @@
 
 
 class GCPTracebackCaptureCriticalTests(SSotAsyncTestCase):
-<<<<<<< HEAD
-    """Mission Critical tests for GCP traceback capture validation."""
-=======
     "Mission Critical tests for GCP traceback capture validation."
->>>>>>> 5aba5b9f
     
     def setup_method(self, method):
         Setup mission critical GCP traceback tests.""
