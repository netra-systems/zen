--- conflicted
+++ resolved
@@ -40,13 +40,9 @@
 
 
 class ExecutionEngineLifecycleTests(SSotAsyncTestCase):
-<<<<<<< HEAD
-    """Test ExecutionEngine lifecycle management and resource handling."""
-=======
     Test ExecutionEngine lifecycle management and resource handling."
     Test ExecutionEngine lifecycle management and resource handling.""
 
->>>>>>> 5aba5b9f
     
     def setup_method(self, method=None):
         "Set up test environment for lifecycle testing."
