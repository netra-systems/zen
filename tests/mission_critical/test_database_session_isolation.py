--- conflicted
+++ resolved
@@ -1,94 +1,3 @@
-<<<<<<< HEAD
-# REMOVED_SYNTAX_ERROR: class TestWebSocketConnection:
-    # REMOVED_SYNTAX_ERROR: """Real WebSocket connection for testing instead of mocks."""
-
-# REMOVED_SYNTAX_ERROR: def __init__(self):
-    # REMOVED_SYNTAX_ERROR: pass
-    # REMOVED_SYNTAX_ERROR: self.messages_sent = []
-    # REMOVED_SYNTAX_ERROR: self.is_connected = True
-    # REMOVED_SYNTAX_ERROR: self._closed = False
-
-# REMOVED_SYNTAX_ERROR: async def send_json(self, message: dict):
-    # REMOVED_SYNTAX_ERROR: """Send JSON message."""
-    # REMOVED_SYNTAX_ERROR: if self._closed:
-        # REMOVED_SYNTAX_ERROR: raise RuntimeError("WebSocket is closed")
-        # REMOVED_SYNTAX_ERROR: self.messages_sent.append(message)
-
-# REMOVED_SYNTAX_ERROR: async def close(self, code: int = 1000, reason: str = "Normal closure"):
-    # REMOVED_SYNTAX_ERROR: """Close WebSocket connection."""
-    # REMOVED_SYNTAX_ERROR: pass
-    # REMOVED_SYNTAX_ERROR: self._closed = True
-    # REMOVED_SYNTAX_ERROR: self.is_connected = False
-
-# REMOVED_SYNTAX_ERROR: def get_messages(self) -> list:
-    # REMOVED_SYNTAX_ERROR: """Get all sent messages."""
-    # REMOVED_SYNTAX_ERROR: await asyncio.sleep(0)
-    # REMOVED_SYNTAX_ERROR: return self.messages_sent.copy()
-
-    # REMOVED_SYNTAX_ERROR: '''
-    # REMOVED_SYNTAX_ERROR: MISSION CRITICAL: Database Session Isolation Test Suite
-    # REMOVED_SYNTAX_ERROR: =========================================================
-    # REMOVED_SYNTAX_ERROR: This comprehensive test suite verifies that database sessions are properly isolated
-    # REMOVED_SYNTAX_ERROR: between concurrent user requests and not stored in global state.
-
-    # REMOVED_SYNTAX_ERROR: CRITICAL ISSUES TESTED:
-        # REMOVED_SYNTAX_ERROR: 1. Sessions should never be stored in global objects
-        # REMOVED_SYNTAX_ERROR: 2. Each request should have its own isolated session
-        # REMOVED_SYNTAX_ERROR: 3. Concurrent users must not share sessions
-        # REMOVED_SYNTAX_ERROR: 4. Sessions must be properly closed after each request
-        # REMOVED_SYNTAX_ERROR: 5. Transaction isolation must be maintained
-        # REMOVED_SYNTAX_ERROR: 6. No session leakage between agents
-        # REMOVED_SYNTAX_ERROR: 7. Proper session lifecycle management
-
-        # REMOVED_SYNTAX_ERROR: These tests MUST FAIL until the session isolation refactoring is complete.
-        # REMOVED_SYNTAX_ERROR: '''
-
-        # REMOVED_SYNTAX_ERROR: import asyncio
-        # REMOVED_SYNTAX_ERROR: import pytest
-        # REMOVED_SYNTAX_ERROR: from typing import List, Dict, Any, Optional
-        # REMOVED_SYNTAX_ERROR: from sqlalchemy.ext.asyncio import AsyncSession, create_async_engine, async_sessionmaker
-        # REMOVED_SYNTAX_ERROR: from sqlalchemy import text
-        # REMOVED_SYNTAX_ERROR: import uuid
-        # REMOVED_SYNTAX_ERROR: import time
-        # REMOVED_SYNTAX_ERROR: from contextlib import asynccontextmanager
-        # REMOVED_SYNTAX_ERROR: from netra_backend.app.websocket_core.canonical_import_patterns import WebSocketManager
-        # REMOVED_SYNTAX_ERROR: from test_framework.database.test_database_manager import DatabaseTestManager
-        # REMOVED_SYNTAX_ERROR: from auth_service.core.auth_manager import AuthManager
-        # REMOVED_SYNTAX_ERROR: from netra_backend.app.agents.supervisor.agent_registry import AgentRegistry
-        # REMOVED_SYNTAX_ERROR: from netra_backend.app.agents.supervisor.user_execution_engine import UserExecutionEngine
-        # REMOVED_SYNTAX_ERROR: from shared.isolated_environment import IsolatedEnvironment
-
-        # REMOVED_SYNTAX_ERROR: from netra_backend.app.agents.supervisor_ssot import SupervisorAgent
-        # REMOVED_SYNTAX_ERROR: from netra_backend.app.core.registry.universal_registry import AgentRegistry
-        # REMOVED_SYNTAX_ERROR: from netra_backend.app.agents.supervisor.user_execution_engine import UserExecutionEngine as ExecutionEngine
-        # REMOVED_SYNTAX_ERROR: from netra_backend.app.services.agent_websocket_bridge import AgentWebSocketBridge
-        # REMOVED_SYNTAX_ERROR: from netra_backend.app.agents.tool_dispatcher_core import ToolDispatcher
-        # REMOVED_SYNTAX_ERROR: from netra_backend.app.dependencies import get_db_dependency, get_agent_supervisor
-        # REMOVED_SYNTAX_ERROR: from netra_backend.app.schemas.agent_models import DeepAgentState
-        # REMOVED_SYNTAX_ERROR: from netra_backend.app.logging_config import central_logger
-        # REMOVED_SYNTAX_ERROR: from netra_backend.app.core.unified_error_handler import UnifiedErrorHandler
-        # REMOVED_SYNTAX_ERROR: from netra_backend.app.db.database_manager import DatabaseManager
-        # REMOVED_SYNTAX_ERROR: from netra_backend.app.clients.auth_client_core import AuthServiceClient
-        # REMOVED_SYNTAX_ERROR: from shared.isolated_environment import get_env
-
-        # REMOVED_SYNTAX_ERROR: logger = central_logger.get_logger(__name__)
-
-
-# REMOVED_SYNTAX_ERROR: class SessionTracker:
-    # REMOVED_SYNTAX_ERROR: """Track database sessions to detect sharing and leakage."""
-
-# REMOVED_SYNTAX_ERROR: def __init__(self):
-    # REMOVED_SYNTAX_ERROR: pass
-    # REMOVED_SYNTAX_ERROR: self.sessions: Dict[str, AsyncSession] = {}
-    # REMOVED_SYNTAX_ERROR: self.session_users: Dict[int, str] = {}  # Map session ID to user
-    # REMOVED_SYNTAX_ERROR: self.session_access_log: List[Dict[str, Any]] = []
-    # REMOVED_SYNTAX_ERROR: self.shared_sessions: List[Dict[str, Any]] = []
-    # REMOVED_SYNTAX_ERROR: self.leaked_sessions: List[AsyncSession] = []
-
-# REMOVED_SYNTAX_ERROR: def track_session(self, session: AsyncSession, user_id: str, context: str):
-    # REMOVED_SYNTAX_ERROR: """Track a session for a specific user."""
-    # REMOVED_SYNTAX_ERROR: session_id = id(session)
-=======
 class TestWebSocketConnection:
     """Real WebSocket connection for testing instead of mocks."""
 
@@ -169,7 +78,6 @@
 """
         """Track a session for a specific user."""
         session_id = id(session)
->>>>>>> 5aba5b9f
 
     # Log access
         self.session_access_log.append({ ))
