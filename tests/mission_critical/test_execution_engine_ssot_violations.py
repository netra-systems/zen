"""Issue #874: ExecutionEngine SSOT consolidation compliance test.

This test detects existing ExecutionEngine fragmentation and validates the SSOT
consolidation status. It identifies multiple ExecutionEngine implementations
that violate the Single Source of Truth principle.

Business Value Justification:
- Segment: Platform/Internal  
- Business Goal: Stability & System Integrity
- Value Impact: Ensures reliable multi-user chat functionality by eliminating execution engine fragmentation
- Strategic Impact: Critical foundation for $500K+ ARR chat operations requiring zero user isolation failures

Key Detection Areas:
- Multiple ExecutionEngine class definitions across modules
- Legacy execution engine instances still in use
- Import path violations bypassing UserExecutionEngine SSOT
- Factory pattern consolidation status
- User isolation security vulnerabilities

EXPECTED BEHAVIOR: 
This test SHOULD FAIL initially, demonstrating existing fragmentation issues.
After SSOT consolidation is complete, this test should pass, confirming
UserExecutionEngine as the canonical implementation.
"""

import unittest
import importlib
import inspect
import sys
from pathlib import Path
from typing import Dict, List, Set, Tuple, Any
from test_framework.ssot.base_test_case import SSotBaseTestCase
from netra_backend.app.logging_config import central_logger

<<<<<<< HEAD
    @pytest.mark.mission_critical
    @pytest.mark.unit
    def test_multiple_execution_engine_implementations_exist(self):
        """
        SHOULD FAIL: Tests that multiple ExecutionEngine implementations exist.
        
        SSOT Violation: Only ONE ExecutionEngine implementation should exist.
        Current Reality: 5+ implementations exist causing confusion and bugs.
        """
        try:
            # Try to import all the different ExecutionEngine implementations
            from netra_backend.app.agents.supervisor.user_execution_engine import UserExecutionEngine as ExecutionEngine
            from netra_backend.app.agents.supervisor.user_execution_engine import UserExecutionEngine
            from netra_backend.app.agents.supervisor.request_scoped_execution_engine import RequestScopedExecutionEngine
            from netra_backend.app.agents.supervisor.mcp_execution_engine import MCPExecutionEngine
            from netra_backend.app.agents.execution_engine_consolidated import ConsolidatedExecutionEngine
            
            # Count unique implementations
            implementations = [
                ExecutionEngine,
                UserExecutionEngine, 
                RequestScopedExecutionEngine,
                MCPExecutionEngine,
                ConsolidatedExecutionEngine
            ]
            
            # SSOT VIOLATION: Should be only 1 implementation, not 5+
            self.fail(
                f"SSOT VIOLATION DETECTED: Found {len(implementations)} ExecutionEngine implementations. "
                f"SSOT requires exactly 1 canonical implementation. "
                f"This proves the current system violates SSOT principles."
            )
            
        except ImportError as e:
            # If we can't import them all, that's actually good (less SSOT violations)
            print(f"INFO: Some ExecutionEngine implementations not found: {e}")

    @pytest.mark.mission_critical  
    @pytest.mark.unit
    def test_execution_engines_share_global_state(self):
        """
        SHOULD FAIL: Tests that ExecutionEngine instances share global state.
        
        User Isolation Violation: Each user should have completely isolated state.
        Current Reality: Global state causes user A's data to leak to user B.
        """
        try:
            # Import the main ExecutionEngine
            from netra_backend.app.agents.supervisor.user_execution_engine import UserExecutionEngine as ExecutionEngine
            
            # Create two "different user" ExecutionEngine instances
            engine1 = ExecutionEngine()
            engine2 = ExecutionEngine() 
            
            # Check if they share the same global state
            # This is a VIOLATION - each user should have isolated state
            
            # Test 1: Shared agent registry (global state violation)
            if hasattr(engine1, 'agent_registry') and hasattr(engine2, 'agent_registry'):
                if engine1.agent_registry is engine2.agent_registry:
                    self.fail(
                        "GLOBAL STATE VIOLATION: ExecutionEngine instances share the same agent_registry. "
                        "This causes user A's agents to be accessible by user B."
                    )
            
            # Test 2: Shared execution state (isolation violation)
            if hasattr(engine1, '_execution_state') and hasattr(engine2, '_execution_state'):
                # Set state in engine1 that should NOT appear in engine2
                test_key = f"test_user_state_{int(time.time())}"
                if hasattr(engine1._execution_state, 'set'):
                    engine1._execution_state.set(test_key, "user_a_secret_data")
                    
                    # Check if engine2 can see user A's data (VIOLATION)
                    if hasattr(engine2._execution_state, 'get'):
                        leaked_data = engine2._execution_state.get(test_key)
                        if leaked_data == "user_a_secret_data":
                            self.fail(
                                "USER ISOLATION VIOLATION: Engine2 can access Engine1's private data. "
                                "This is a critical security issue causing data leakage between users."
                            )
            
            # Test 3: Singleton pattern violation (should be factory instances)
            if engine1 is engine2:
                self.fail(
                    "SINGLETON VIOLATION: ExecutionEngine is using singleton pattern. "
                    "Multi-user systems require factory pattern for proper isolation."
                )
            
            # If we reach here, the current implementation might already be fixed
            print("INFO: No obvious global state violations detected - implementation may be correct")
            
        except Exception as e:
            print(f"ERROR: Error testing global state sharing: {e}")
            # This might indicate the SSOT violations are even worse
            self.fail(f"Cannot properly test for SSOT violations due to implementation issues: {e}")
=======
logger = central_logger.get_logger(__name__)

>>>>>>> dbad8c6f

class TestExecutionEngineSSotViolations(SSotBaseTestCase):
    """Test for detecting ExecutionEngine SSOT violations and fragmentation."""
    
    def setUp(self):
        """Set up test environment for SSOT violation detection."""
        super().setUp()
        # Set up instance attributes after parent setup
        self._initialize_test_attributes()
        logger.info("Starting ExecutionEngine SSOT violation detection")
    
    def _initialize_test_attributes(self):
        """Initialize test attributes - separate method to avoid conflicts."""
        self.codebase_root = Path(__file__).parent.parent.parent
        self.execution_engine_classes = []
        self.execution_engine_modules = []
        self.legacy_imports = []
        self.ssot_violations = []
        
        # Expected SSOT pattern
        self.canonical_module = "netra_backend.app.agents.supervisor.user_execution_engine"
        self.canonical_class = "UserExecutionEngine"
    
    def test_detect_multiple_execution_engine_classes(self):
        """Detect multiple ExecutionEngine class definitions - SHOULD INITIALLY FAIL."""
        logger.info("🔍 SSOT VIOLATION DETECTION: Scanning for multiple ExecutionEngine classes")
        
        # Ensure attributes are initialized (safety check)
        if not hasattr(self, 'codebase_root'):
            self._initialize_test_attributes()
        
        execution_engine_classes = self._find_all_execution_engine_classes()
        
        # Log findings
        logger.info(f"Found {len(execution_engine_classes)} ExecutionEngine-related classes:")
        for module_path, class_name, class_obj in execution_engine_classes:
            logger.info(f"  - {class_name} in {module_path}")
            if hasattr(class_obj, '__module__'):
                logger.info(f"    Module: {class_obj.__module__}")
        
        # SSOT VALIDATION: Should only have UserExecutionEngine as the canonical implementation
        canonical_classes = [
            (module_path, class_name) for module_path, class_name, class_obj in execution_engine_classes
            if class_name == self.canonical_class and self.canonical_module in module_path
        ]
        
        non_canonical_classes = [
            (module_path, class_name) for module_path, class_name, class_obj in execution_engine_classes
            if not (class_name == self.canonical_class and self.canonical_module in module_path)
        ]
        
        # Store violation details for reporting
        self.ssot_violations.extend([
            f"Non-canonical ExecutionEngine: {class_name} in {module_path}"
            for module_path, class_name in non_canonical_classes
        ])
        
        logger.warning(f"❌ SSOT VIOLATION: Found {len(non_canonical_classes)} non-canonical ExecutionEngine classes")
        logger.info(f"✅ CANONICAL: Found {len(canonical_classes)} canonical ExecutionEngine classes")
        
        # EXPECTED TO FAIL: Multiple execution engine classes indicate fragmentation
        self.assertGreater(
            len(non_canonical_classes), 0,
            "EXPECTED FAILURE: Should detect ExecutionEngine fragmentation violations. "
            f"Found {len(non_canonical_classes)} non-canonical classes, indicating SSOT consolidation needed."
        )
    
    def test_detect_legacy_execution_engine_imports(self):
        """Detect legacy ExecutionEngine import patterns - SHOULD INITIALLY FAIL."""
        logger.info("🔍 SSOT VIOLATION DETECTION: Scanning for legacy ExecutionEngine imports")
        
        legacy_imports = self._find_legacy_execution_engine_imports()
        
        # Log findings
        logger.info(f"Found {len(legacy_imports)} legacy ExecutionEngine imports:")
        for file_path, line_num, import_line in legacy_imports:
            logger.info(f"  - {file_path}:{line_num}: {import_line.strip()}")
        
        # Store violation details
        self.legacy_imports = legacy_imports
        self.ssot_violations.extend([
            f"Legacy import: {file_path}:{line_num} - {import_line.strip()}"
            for file_path, line_num, import_line in legacy_imports
        ])
        
        # EXPECTED TO FAIL: Legacy imports should be detected
        self.assertGreater(
            len(legacy_imports), 0,
            "EXPECTED FAILURE: Should detect legacy ExecutionEngine import patterns. "
            f"Found {len(legacy_imports)} legacy imports requiring migration to UserExecutionEngine SSOT."
        )
    
    def test_detect_execution_engine_factory_violations(self):
        """Detect ExecutionEngine factory pattern violations - SHOULD INITIALLY FAIL."""
        logger.info("🔍 SSOT VIOLATION DETECTION: Scanning for ExecutionEngine factory violations")
        
        factory_violations = self._find_execution_engine_factory_violations()
        
        # Log findings
        logger.info(f"Found {len(factory_violations)} ExecutionEngine factory violations:")
        for violation_type, file_path, details in factory_violations:
            logger.info(f"  - {violation_type}: {file_path} - {details}")
        
        # Store violation details
        self.ssot_violations.extend([
            f"Factory violation ({violation_type}): {file_path} - {details}"
            for violation_type, file_path, details in factory_violations
        ])
        
        # EXPECTED TO FAIL: Factory violations should be detected
        self.assertGreater(
            len(factory_violations), 0,
            "EXPECTED FAILURE: Should detect ExecutionEngine factory pattern violations. "
            f"Found {len(factory_violations)} violations requiring factory consolidation."
        )
    
    def test_detect_user_isolation_vulnerabilities(self):
        """Detect user isolation vulnerabilities in execution engines - SHOULD INITIALLY FAIL."""
        logger.info("🔍 SECURITY VIOLATION DETECTION: Scanning for user isolation vulnerabilities")
        
        isolation_violations = self._find_user_isolation_vulnerabilities()
        
        # Log findings
        logger.info(f"Found {len(isolation_violations)} user isolation vulnerabilities:")
        for vuln_type, file_path, details in isolation_violations:
            logger.info(f"  - {vuln_type}: {file_path} - {details}")
        
        # Store violation details
        self.ssot_violations.extend([
            f"Isolation vulnerability ({vuln_type}): {file_path} - {details}"
            for vuln_type, file_path, details in isolation_violations
        ])
        
        # EXPECTED TO FAIL: Isolation vulnerabilities should be detected
        self.assertGreater(
            len(isolation_violations), 0,
            "EXPECTED FAILURE: Should detect user isolation vulnerabilities. "
            f"Found {len(isolation_violations)} vulnerabilities requiring secure UserExecutionEngine patterns."
        )
    
    def test_comprehensive_ssot_violation_summary(self):
        """Generate comprehensive SSOT violation report - SHOULD INITIALLY FAIL."""
        logger.info("📊 COMPREHENSIVE SSOT VIOLATION SUMMARY")
        
        # Collect all violations from previous tests
        if not self.ssot_violations:
            # Run detection if not already done
            self.test_detect_multiple_execution_engine_classes()
            self.test_detect_legacy_execution_engine_imports()
            self.test_detect_execution_engine_factory_violations()
            self.test_detect_user_isolation_vulnerabilities()
        
        # Generate comprehensive report
        violation_summary = {
            'total_violations': len(self.ssot_violations),
            'violations_by_type': self._categorize_violations(),
            'business_impact': self._assess_business_impact(),
            'remediation_priority': self._assess_remediation_priority(),
            'canonical_status': self._assess_canonical_status()
        }
        
        logger.info(f"SSOT VIOLATION SUMMARY:")
        logger.info(f"  Total Violations: {violation_summary['total_violations']}")
        logger.info(f"  Business Impact: {violation_summary['business_impact']['severity']}")
        logger.info(f"  Remediation Priority: {violation_summary['remediation_priority']}")
        logger.info(f"  Canonical Status: {violation_summary['canonical_status']['status']}")
        
        for violation in self.ssot_violations[:10]:  # Log first 10 violations
            logger.info(f"    ❌ {violation}")
        
        if len(self.ssot_violations) > 10:
            logger.info(f"    ... and {len(self.ssot_violations) - 10} more violations")
        
        # EXPECTED TO FAIL: Comprehensive violations should be detected
        self.assertGreater(
            violation_summary['total_violations'], 0,
            "EXPECTED FAILURE: ExecutionEngine SSOT consolidation needed. "
            f"Detected {violation_summary['total_violations']} violations requiring remediation. "
            f"Business Impact: {violation_summary['business_impact']['description']}"
        )
    
    def _find_all_execution_engine_classes(self) -> List[Tuple[str, str, Any]]:
        """Find all ExecutionEngine class definitions in the codebase."""
        classes = []
        
        # Scan Python files for ExecutionEngine classes
        for py_file in self.codebase_root.rglob("*.py"):
            if self._should_skip_file(py_file):
                continue
                
<<<<<<< HEAD
            def mock_user_b_emit(event_type, data):
                user_b_events.append((event_type, data))
            
            # Create ExecutionEngine instances for two different users
            from netra_backend.app.agents.supervisor.user_execution_engine import UserExecutionEngine as ExecutionEngine
            
            with patch('netra_backend.app.agents.supervisor.execution_engine.ExecutionEngine') as MockEngine:
                # Configure mock engines with different WebSocket emitters
                engine_a = MockEngine()
                engine_b = MockEngine()
=======
            try:
                with open(py_file, 'r', encoding='utf-8') as f:
                    content = f.read()
>>>>>>> dbad8c6f
                
                # Look for class definitions containing ExecutionEngine
                lines = content.split('\n')
                for line_num, line in enumerate(lines, 1):
                    if line.strip().startswith('class ') and 'ExecutionEngine' in line:
                        class_name = self._extract_class_name(line)
                        if class_name:
                            try:
                                # Try to import and get the actual class object
                                module_path = self._file_to_module_path(py_file)
                                if module_path:
                                    module = importlib.import_module(module_path)
                                    if hasattr(module, class_name):
                                        class_obj = getattr(module, class_name)
                                        classes.append((str(py_file), class_name, class_obj))
                            except (ImportError, AttributeError) as e:
                                logger.debug(f"Could not import {class_name} from {py_file}: {e}")
                                # Still record the class definition even if import fails
                                classes.append((str(py_file), class_name, None))
                
            except (UnicodeDecodeError, IOError) as e:
                logger.debug(f"Could not read {py_file}: {e}")
        
        return classes
    
    def _find_legacy_execution_engine_imports(self) -> List[Tuple[str, int, str]]:
        """Find legacy ExecutionEngine import statements."""
        legacy_imports = []
        
        for py_file in self.codebase_root.rglob("*.py"):
            if self._should_skip_file(py_file):
                continue
                
            try:
                with open(py_file, 'r', encoding='utf-8') as f:
                    lines = f.readlines()
                
                for line_num, line in enumerate(lines, 1):
                    line_stripped = line.strip()
                    
                    # Detect legacy import patterns
                    if self._is_legacy_execution_engine_import(line_stripped):
                        legacy_imports.append((str(py_file), line_num, line))
                
            except (UnicodeDecodeError, IOError) as e:
                logger.debug(f"Could not read {py_file}: {e}")
        
        return legacy_imports
    
    def _find_execution_engine_factory_violations(self) -> List[Tuple[str, str, str]]:
        """Find ExecutionEngine factory pattern violations."""
        violations = []
        
        for py_file in self.codebase_root.rglob("*.py"):
            if self._should_skip_file(py_file):
                continue
                
<<<<<<< HEAD
                # Check if both users got events when only A should have (shared emitter violation)
                if hasattr(engine_a, 'websocket_emitter') and hasattr(engine_b, 'websocket_emitter'):
                    if engine_a.websocket_emitter is engine_b.websocket_emitter:
                        self.fail(
                            "SHARED WEBSOCKET EMITTER VIOLATION: Both engines use the same WebSocket emitter. "
                            "This causes events to be sent to all connected users instead of target user."
                        )
            
            print("INFO: No obvious WebSocket cross-contamination detected")
            
        except Exception as e:
            print(f"ERROR: Error testing WebSocket event isolation: {e}")
            # Implementation issues prevent proper testing - also a violation
            self.fail(f"Cannot test WebSocket isolation due to implementation problems: {e}")

    @pytest.mark.mission_critical
    @pytest.mark.unit
    def test_factory_pattern_violations_exist(self):
        """
        SHOULD FAIL: Tests that ExecutionEngine doesn't use proper factory pattern.
        
        Architecture Violation: Multi-user systems require factory pattern for isolation.
        Current Reality: Direct instantiation or singleton patterns violate user isolation.
        """
        try:
            from netra_backend.app.agents.supervisor.user_execution_engine import UserExecutionEngine as ExecutionEngine
            
            # Test 1: Direct instantiation should not be allowed
=======
>>>>>>> dbad8c6f
            try:
                with open(py_file, 'r', encoding='utf-8') as f:
                    content = f.read()
                
                # Detect direct ExecutionEngine instantiation (bypassing factory)
                if 'ExecutionEngine(' in content and 'UserExecutionEngine(' not in content:
                    violations.append(("direct_instantiation", str(py_file), 
                                     "Direct ExecutionEngine instantiation bypassing factory"))
                
                # Detect multiple factory implementations
                if 'class ' in content and 'ExecutionEngineFactory' in content:
                    if self.canonical_module not in str(py_file):
                        violations.append(("duplicate_factory", str(py_file),
                                         "Duplicate ExecutionEngineFactory implementation"))
                
                # Detect singleton pattern violations
                if '_instance' in content and 'ExecutionEngine' in content:
                    violations.append(("singleton_violation", str(py_file),
                                     "Singleton pattern detected - violates user isolation"))
                
            except (UnicodeDecodeError, IOError) as e:
                logger.debug(f"Could not read {py_file}: {e}")
        
        return violations
    
    def _find_user_isolation_vulnerabilities(self) -> List[Tuple[str, str, str]]:
        """Find user isolation vulnerabilities in execution engines."""
        vulnerabilities = []
        
        for py_file in self.codebase_root.rglob("*.py"):
            if self._should_skip_file(py_file):
                continue
                
            try:
                with open(py_file, 'r', encoding='utf-8') as f:
                    content = f.read()
                
                # Detect shared state patterns
                if 'global ' in content and ('execution' in content.lower() or 'engine' in content.lower()):
                    vulnerabilities.append(("global_state", str(py_file),
                                          "Global state detected in execution engine"))
                
                # Detect class-level state that could leak between users
                if 'class ' in content and 'ExecutionEngine' in content:
                    lines = content.split('\n')
                    in_class = False
                    for line in lines:
                        if line.strip().startswith('class ') and 'ExecutionEngine' in line:
                            in_class = True
                        elif line.strip().startswith('class ') and in_class:
                            in_class = False
                        elif in_class and '=' in line and not line.strip().startswith('def '):
                            # Class-level assignment - potential shared state
                            if not line.strip().startswith('#') and 'self.' not in line:
                                vulnerabilities.append(("class_level_state", str(py_file),
                                                       f"Class-level state: {line.strip()[:50]}..."))
                
                # Detect missing user context validation
                if 'ExecutionEngine' in content and 'user_id' in content:
                    if 'validate_user_context' not in content:
                        vulnerabilities.append(("missing_user_validation", str(py_file),
                                              "Missing user context validation"))
                
            except (UnicodeDecodeError, IOError) as e:
                logger.debug(f"Could not read {py_file}: {e}")
        
        return vulnerabilities
    
    def _should_skip_file(self, file_path: Path) -> bool:
        """Check if file should be skipped during scanning."""
        skip_patterns = [
            '__pycache__',
            '.pyc',
            'node_modules',
            '.git',
            'venv',
            '.env',
            'test_execution_engine_ssot_violations.py',  # Skip self
            'backup',
            'archived'
        ]
        
        file_str = str(file_path)
        return any(pattern in file_str for pattern in skip_patterns)
    
    def _extract_class_name(self, line: str) -> str:
        """Extract class name from class definition line."""
        try:
<<<<<<< HEAD
            import gc
            import sys
            from netra_backend.app.agents.supervisor.user_execution_engine import UserExecutionEngine as ExecutionEngine
            
            # Track initial memory state
            gc.collect()  # Clean up before testing
            initial_objects = len(gc.get_objects())
            
            # Simulate multiple user executions (should not accumulate globally)
            execution_engines = []
            for i in range(10):
                try:
                    engine = ExecutionEngine()
                    execution_engines.append(engine)
                    
                    # Simulate some execution state
                    if hasattr(engine, 'execution_state'):
                        # Add data that should be cleaned up per user
                        engine.execution_state = {
                            f"user_{i}_data": f"large_data_block_{i}" * 1000,  # ~13KB per user
                            "execution_history": [f"step_{j}" for j in range(100)]
                        }
                except Exception as e:
                    print(f"ERROR: Error creating ExecutionEngine {i}: {e}")
            
            # Check if objects accumulated globally (memory leak)
            gc.collect()
            final_objects = len(gc.get_objects())
            object_growth = final_objects - initial_objects
            
            # If we have significant object growth, it suggests memory leaks
            if object_growth > 1000:  # Arbitrary threshold for "significant"
                self.fail(
                    f"MEMORY LEAK VIOLATION: Created {len(execution_engines)} engines, "
                    f"but object count grew by {object_growth}. "
                    f"This suggests global state is accumulating and not being cleaned up."
                )
            
            # Test cleanup - delete engines and see if memory is reclaimed
            del execution_engines
            gc.collect()
            post_cleanup_objects = len(gc.get_objects())
            
            if post_cleanup_objects > initial_objects + 100:  # Allow some tolerance
                self.fail(
                    f"CLEANUP VIOLATION: After deleting engines, object count is still "
                    f"{post_cleanup_objects - initial_objects} higher than initial. "
                    f"This indicates global state preventing proper cleanup."
                )
            
            print(f"INFO: Memory test completed. Object growth: {object_growth}")
            
        except Exception as e:
            print(f"ERROR: Memory leak testing failed: {e}")
            # If we can't test memory leaks, that's also concerning
            self.fail(f"Cannot test for memory leaks due to implementation issues: {e}")

    @pytest.mark.mission_critical
    @pytest.mark.unit
    def test_ssot_documentation_violations(self):
        """
        SHOULD FAIL: Tests that ExecutionEngine documentation violates SSOT principles.
        
        Documentation Violation: Code should clearly indicate which is the canonical implementation.
        Current Reality: Multiple implementations without clear SSOT designation.
        """
        implementations_found = []
        ssot_indicators = []
=======
            # Remove 'class ' and everything after '(' or ':'
            class_part = line.split('class ')[1]
            if '(' in class_part:
                class_name = class_part.split('(')[0].strip()
            elif ':' in class_part:
                class_name = class_part.split(':')[0].strip()
            else:
                class_name = class_part.strip()
            return class_name
        except (IndexError, AttributeError):
            return ""
    
    def _file_to_module_path(self, file_path: Path) -> str:
        """Convert file path to Python module path."""
        try:
            # Convert to relative path from codebase root
            rel_path = file_path.relative_to(self.codebase_root)
            # Remove .py extension and convert to module path
            module_path = str(rel_path.with_suffix(''))
            module_path = module_path.replace('/', '.').replace('\\', '.')
            return module_path
        except (ValueError, AttributeError):
            return ""
    
    def _is_legacy_execution_engine_import(self, line: str) -> bool:
        """Check if line contains legacy ExecutionEngine import."""
        legacy_patterns = [
            'from netra_backend.app.agents.supervisor.execution_engine import',
            'import netra_backend.app.agents.supervisor.execution_engine',
            'from netra_backend.app.agents.execution_engine import',
            'import netra_backend.app.agents.execution_engine',
            'ExecutionEngine,',  # Import list containing ExecutionEngine
        ]
        
        # Exclude canonical imports
        if self.canonical_module in line:
            return False
>>>>>>> dbad8c6f
        
        return any(pattern in line for pattern in legacy_patterns)
    
    def _categorize_violations(self) -> Dict[str, int]:
        """Categorize SSOT violations by type."""
        categories = {}
        for violation in self.ssot_violations:
            if 'Non-canonical ExecutionEngine' in violation:
                categories['multiple_classes'] = categories.get('multiple_classes', 0) + 1
            elif 'Legacy import' in violation:
                categories['legacy_imports'] = categories.get('legacy_imports', 0) + 1
            elif 'Factory violation' in violation:
                categories['factory_violations'] = categories.get('factory_violations', 0) + 1
            elif 'Isolation vulnerability' in violation:
                categories['isolation_vulnerabilities'] = categories.get('isolation_vulnerabilities', 0) + 1
            else:
                categories['other'] = categories.get('other', 0) + 1
        return categories
    
    def _assess_business_impact(self) -> Dict[str, Any]:
        """Assess business impact of SSOT violations."""
        total_violations = len(self.ssot_violations)
        
        if total_violations > 50:
            severity = "CRITICAL"
            description = "Severe ExecutionEngine fragmentation threatens $500K+ ARR chat functionality"
        elif total_violations > 20:
            severity = "HIGH"
            description = "Significant fragmentation risks multi-user chat reliability"
        elif total_violations > 10:
            severity = "MEDIUM"
            description = "Moderate fragmentation may cause intermittent chat issues"
        else:
            severity = "LOW"
            description = "Minor fragmentation with limited business impact"
        
        return {
            'severity': severity,
            'description': description,
            'chat_functionality_risk': severity in ['CRITICAL', 'HIGH'],
            'multi_user_isolation_risk': any('isolation' in v for v in self.ssot_violations),
            'performance_degradation_risk': any('factory' in v for v in self.ssot_violations)
        }
    
    def _assess_remediation_priority(self) -> str:
        """Assess remediation priority based on violation types."""
        if any('isolation' in v for v in self.ssot_violations):
            return "P0 - IMMEDIATE (Security vulnerabilities detected)"
        elif len(self.ssot_violations) > 20:
            return "P1 - URGENT (Major fragmentation detected)"
        elif any('factory' in v for v in self.ssot_violations):
            return "P2 - HIGH (Factory consolidation needed)"
        else:
            return "P3 - MEDIUM (Cleanup and optimization)"
    
    def _assess_canonical_status(self) -> Dict[str, Any]:
        """Assess canonical ExecutionEngine implementation status."""
        try:
            from netra_backend.app.agents.supervisor.user_execution_engine import UserExecutionEngine
            canonical_available = True
        except ImportError:
            canonical_available = False
        
        canonical_classes = [v for v in self.ssot_violations if self.canonical_class in v and 'Non-canonical' not in v]
        
        if canonical_available and len(canonical_classes) == 1:
            status = "PARTIAL - Canonical class available but violations exist"
        elif canonical_available:
            status = "DEGRADED - Canonical class available with multiple implementations"
        else:
            status = "MISSING - Canonical UserExecutionEngine not available"
        
        return {
            'status': status,
            'canonical_available': canonical_available,
            'canonical_class': self.canonical_class,
            'canonical_module': self.canonical_module
        }


if __name__ == '__main__':
    # Configure logging for direct execution
    import logging
    logging.basicConfig(level=logging.INFO)
    
    # Run the test
    unittest.main()<|MERGE_RESOLUTION|>--- conflicted
+++ resolved
@@ -32,106 +32,8 @@
 from test_framework.ssot.base_test_case import SSotBaseTestCase
 from netra_backend.app.logging_config import central_logger
 
-<<<<<<< HEAD
-    @pytest.mark.mission_critical
-    @pytest.mark.unit
-    def test_multiple_execution_engine_implementations_exist(self):
-        """
-        SHOULD FAIL: Tests that multiple ExecutionEngine implementations exist.
-        
-        SSOT Violation: Only ONE ExecutionEngine implementation should exist.
-        Current Reality: 5+ implementations exist causing confusion and bugs.
-        """
-        try:
-            # Try to import all the different ExecutionEngine implementations
-            from netra_backend.app.agents.supervisor.user_execution_engine import UserExecutionEngine as ExecutionEngine
-            from netra_backend.app.agents.supervisor.user_execution_engine import UserExecutionEngine
-            from netra_backend.app.agents.supervisor.request_scoped_execution_engine import RequestScopedExecutionEngine
-            from netra_backend.app.agents.supervisor.mcp_execution_engine import MCPExecutionEngine
-            from netra_backend.app.agents.execution_engine_consolidated import ConsolidatedExecutionEngine
-            
-            # Count unique implementations
-            implementations = [
-                ExecutionEngine,
-                UserExecutionEngine, 
-                RequestScopedExecutionEngine,
-                MCPExecutionEngine,
-                ConsolidatedExecutionEngine
-            ]
-            
-            # SSOT VIOLATION: Should be only 1 implementation, not 5+
-            self.fail(
-                f"SSOT VIOLATION DETECTED: Found {len(implementations)} ExecutionEngine implementations. "
-                f"SSOT requires exactly 1 canonical implementation. "
-                f"This proves the current system violates SSOT principles."
-            )
-            
-        except ImportError as e:
-            # If we can't import them all, that's actually good (less SSOT violations)
-            print(f"INFO: Some ExecutionEngine implementations not found: {e}")
-
-    @pytest.mark.mission_critical  
-    @pytest.mark.unit
-    def test_execution_engines_share_global_state(self):
-        """
-        SHOULD FAIL: Tests that ExecutionEngine instances share global state.
-        
-        User Isolation Violation: Each user should have completely isolated state.
-        Current Reality: Global state causes user A's data to leak to user B.
-        """
-        try:
-            # Import the main ExecutionEngine
-            from netra_backend.app.agents.supervisor.user_execution_engine import UserExecutionEngine as ExecutionEngine
-            
-            # Create two "different user" ExecutionEngine instances
-            engine1 = ExecutionEngine()
-            engine2 = ExecutionEngine() 
-            
-            # Check if they share the same global state
-            # This is a VIOLATION - each user should have isolated state
-            
-            # Test 1: Shared agent registry (global state violation)
-            if hasattr(engine1, 'agent_registry') and hasattr(engine2, 'agent_registry'):
-                if engine1.agent_registry is engine2.agent_registry:
-                    self.fail(
-                        "GLOBAL STATE VIOLATION: ExecutionEngine instances share the same agent_registry. "
-                        "This causes user A's agents to be accessible by user B."
-                    )
-            
-            # Test 2: Shared execution state (isolation violation)
-            if hasattr(engine1, '_execution_state') and hasattr(engine2, '_execution_state'):
-                # Set state in engine1 that should NOT appear in engine2
-                test_key = f"test_user_state_{int(time.time())}"
-                if hasattr(engine1._execution_state, 'set'):
-                    engine1._execution_state.set(test_key, "user_a_secret_data")
-                    
-                    # Check if engine2 can see user A's data (VIOLATION)
-                    if hasattr(engine2._execution_state, 'get'):
-                        leaked_data = engine2._execution_state.get(test_key)
-                        if leaked_data == "user_a_secret_data":
-                            self.fail(
-                                "USER ISOLATION VIOLATION: Engine2 can access Engine1's private data. "
-                                "This is a critical security issue causing data leakage between users."
-                            )
-            
-            # Test 3: Singleton pattern violation (should be factory instances)
-            if engine1 is engine2:
-                self.fail(
-                    "SINGLETON VIOLATION: ExecutionEngine is using singleton pattern. "
-                    "Multi-user systems require factory pattern for proper isolation."
-                )
-            
-            # If we reach here, the current implementation might already be fixed
-            print("INFO: No obvious global state violations detected - implementation may be correct")
-            
-        except Exception as e:
-            print(f"ERROR: Error testing global state sharing: {e}")
-            # This might indicate the SSOT violations are even worse
-            self.fail(f"Cannot properly test for SSOT violations due to implementation issues: {e}")
-=======
 logger = central_logger.get_logger(__name__)
 
->>>>>>> dbad8c6f
 
 class TestExecutionEngineSSotViolations(SSotBaseTestCase):
     """Test for detecting ExecutionEngine SSOT violations and fragmentation."""
@@ -322,22 +224,9 @@
             if self._should_skip_file(py_file):
                 continue
                 
-<<<<<<< HEAD
-            def mock_user_b_emit(event_type, data):
-                user_b_events.append((event_type, data))
-            
-            # Create ExecutionEngine instances for two different users
-            from netra_backend.app.agents.supervisor.user_execution_engine import UserExecutionEngine as ExecutionEngine
-            
-            with patch('netra_backend.app.agents.supervisor.execution_engine.ExecutionEngine') as MockEngine:
-                # Configure mock engines with different WebSocket emitters
-                engine_a = MockEngine()
-                engine_b = MockEngine()
-=======
             try:
                 with open(py_file, 'r', encoding='utf-8') as f:
                     content = f.read()
->>>>>>> dbad8c6f
                 
                 # Look for class definitions containing ExecutionEngine
                 lines = content.split('\n')
@@ -395,37 +284,6 @@
             if self._should_skip_file(py_file):
                 continue
                 
-<<<<<<< HEAD
-                # Check if both users got events when only A should have (shared emitter violation)
-                if hasattr(engine_a, 'websocket_emitter') and hasattr(engine_b, 'websocket_emitter'):
-                    if engine_a.websocket_emitter is engine_b.websocket_emitter:
-                        self.fail(
-                            "SHARED WEBSOCKET EMITTER VIOLATION: Both engines use the same WebSocket emitter. "
-                            "This causes events to be sent to all connected users instead of target user."
-                        )
-            
-            print("INFO: No obvious WebSocket cross-contamination detected")
-            
-        except Exception as e:
-            print(f"ERROR: Error testing WebSocket event isolation: {e}")
-            # Implementation issues prevent proper testing - also a violation
-            self.fail(f"Cannot test WebSocket isolation due to implementation problems: {e}")
-
-    @pytest.mark.mission_critical
-    @pytest.mark.unit
-    def test_factory_pattern_violations_exist(self):
-        """
-        SHOULD FAIL: Tests that ExecutionEngine doesn't use proper factory pattern.
-        
-        Architecture Violation: Multi-user systems require factory pattern for isolation.
-        Current Reality: Direct instantiation or singleton patterns violate user isolation.
-        """
-        try:
-            from netra_backend.app.agents.supervisor.user_execution_engine import UserExecutionEngine as ExecutionEngine
-            
-            # Test 1: Direct instantiation should not be allowed
-=======
->>>>>>> dbad8c6f
             try:
                 with open(py_file, 'r', encoding='utf-8') as f:
                     content = f.read()
@@ -514,76 +372,6 @@
     def _extract_class_name(self, line: str) -> str:
         """Extract class name from class definition line."""
         try:
-<<<<<<< HEAD
-            import gc
-            import sys
-            from netra_backend.app.agents.supervisor.user_execution_engine import UserExecutionEngine as ExecutionEngine
-            
-            # Track initial memory state
-            gc.collect()  # Clean up before testing
-            initial_objects = len(gc.get_objects())
-            
-            # Simulate multiple user executions (should not accumulate globally)
-            execution_engines = []
-            for i in range(10):
-                try:
-                    engine = ExecutionEngine()
-                    execution_engines.append(engine)
-                    
-                    # Simulate some execution state
-                    if hasattr(engine, 'execution_state'):
-                        # Add data that should be cleaned up per user
-                        engine.execution_state = {
-                            f"user_{i}_data": f"large_data_block_{i}" * 1000,  # ~13KB per user
-                            "execution_history": [f"step_{j}" for j in range(100)]
-                        }
-                except Exception as e:
-                    print(f"ERROR: Error creating ExecutionEngine {i}: {e}")
-            
-            # Check if objects accumulated globally (memory leak)
-            gc.collect()
-            final_objects = len(gc.get_objects())
-            object_growth = final_objects - initial_objects
-            
-            # If we have significant object growth, it suggests memory leaks
-            if object_growth > 1000:  # Arbitrary threshold for "significant"
-                self.fail(
-                    f"MEMORY LEAK VIOLATION: Created {len(execution_engines)} engines, "
-                    f"but object count grew by {object_growth}. "
-                    f"This suggests global state is accumulating and not being cleaned up."
-                )
-            
-            # Test cleanup - delete engines and see if memory is reclaimed
-            del execution_engines
-            gc.collect()
-            post_cleanup_objects = len(gc.get_objects())
-            
-            if post_cleanup_objects > initial_objects + 100:  # Allow some tolerance
-                self.fail(
-                    f"CLEANUP VIOLATION: After deleting engines, object count is still "
-                    f"{post_cleanup_objects - initial_objects} higher than initial. "
-                    f"This indicates global state preventing proper cleanup."
-                )
-            
-            print(f"INFO: Memory test completed. Object growth: {object_growth}")
-            
-        except Exception as e:
-            print(f"ERROR: Memory leak testing failed: {e}")
-            # If we can't test memory leaks, that's also concerning
-            self.fail(f"Cannot test for memory leaks due to implementation issues: {e}")
-
-    @pytest.mark.mission_critical
-    @pytest.mark.unit
-    def test_ssot_documentation_violations(self):
-        """
-        SHOULD FAIL: Tests that ExecutionEngine documentation violates SSOT principles.
-        
-        Documentation Violation: Code should clearly indicate which is the canonical implementation.
-        Current Reality: Multiple implementations without clear SSOT designation.
-        """
-        implementations_found = []
-        ssot_indicators = []
-=======
             # Remove 'class ' and everything after '(' or ':'
             class_part = line.split('class ')[1]
             if '(' in class_part:
@@ -621,7 +409,6 @@
         # Exclude canonical imports
         if self.canonical_module in line:
             return False
->>>>>>> dbad8c6f
         
         return any(pattern in line for pattern in legacy_patterns)
     
