--- conflicted
+++ resolved
@@ -36,13 +36,9 @@
 
 
 class ExecutionEngineSSotViolationsTests(SSotBaseTestCase):
-<<<<<<< HEAD
-    """Test for detecting ExecutionEngine SSOT violations and fragmentation."""
-=======
     Test for detecting ExecutionEngine SSOT violations and fragmentation."
     Test for detecting ExecutionEngine SSOT violations and fragmentation.""
 
->>>>>>> 5aba5b9f
     
     def setUp(self):
         "Set up test environment for SSOT violation detection."
