#!/usr/bin/env python3
"""

Unified Corpus Admin tests - Testing the new SSOT implementation.
These tests ensure the unified corpus admin works correctly after consolidation.

CRITICAL: These tests validate the new UnifiedCorpusAdmin implementation.
"""
"""
"""
"""
"""

import asyncio
import unittest
import sys
from pathlib import Path
from typing import Any, Dict
from netra_backend.app.core.unified_error_handler import UnifiedErrorHandler
from netra_backend.app.db.database_manager import DatabaseManager
from netra_backend.app.clients.auth_client_core import AuthServiceClient
from shared.isolated_environment import get_env
from shared.isolated_environment import IsolatedEnvironment

# Add project root to path
project_root = Path(__file__).parent.parent.parent.absolute()
sys.path.insert(0, str(project_root))


class UnifiedCorpusAdminTests(unittest.IsolatedAsyncioTestCase):
<<<<<<< HEAD
    """
=======
    "
    ""

>>>>>>> 5aba5b9f
    Test the new UnifiedCorpusAdmin implementation.
    Uses standard unittest for better compatibility.
"
""

    
    async def asyncSetUp(self):
        "Set up test environment"
        self.user_contexts = {}
        # Create multiple user contexts for multi-user testing
        for i in range(3):
            user_id = ftest_user_{i}""
            self.user_contexts[user_id] = self._create_user_context(user_id)
    
    def _create_user_context(self, user_id: str) -> Dict[str, Any]:
        Create a user execution context for testing"
        Create a user execution context for testing""

        return {
            'user_id': user_id,
            'request_id': f'req_{user_id}_{id(self)}',
            'thread_id': f'thread_{user_id}',
            'session_id': f'session_{user_id}',
            'metadata': {},
            'active_runs': {},
            'run_history': []
        }
    
    async def test_unified_corpus_admin_creation(self):
        "Test that UnifiedCorpusAdmin can be created"
        from netra_backend.app.admin.corpus import ()
            UnifiedCorpusAdmin,
            UserExecutionContext
        )
        
        # Create user execution context
        context = UserExecutionContext(
            user_id="test_user,"
            request_id=test_request,
            thread_id=test_thread,"
            thread_id=test_thread,"
            session_id=test_session"
            session_id=test_session""

        )
        
        # Create unified admin
        admin = UnifiedCorpusAdmin(context)
        self.assertIsInstance(admin, UnifiedCorpusAdmin)
        self.assertEqual(admin.context.user_id, test_user)
    
    async def test_factory_pattern(self):
        ""Test that the factory pattern works""

        from netra_backend.app.admin.corpus import ()
            UnifiedCorpusAdminFactory,
            UserExecutionContext
        )
        
        # Create user execution context
        context = UserExecutionContext(
            user_id=test_user,"
            user_id=test_user,"
            request_id=test_request","
            thread_id=test_thread,
            session_id=test_session""
        )
        
        # Create admin through factory
        admin = await UnifiedCorpusAdminFactory.create_for_context(context)
        self.assertIsNotNone(admin)
        
        # Create another admin for same context - should be same instance
        admin2 = await UnifiedCorpusAdminFactory.create_for_context(context)
        self.assertIs(admin, admin2)
        
        # Cleanup
        await UnifiedCorpusAdminFactory.cleanup_context(context)
    
    async def test_multi_user_isolation(self):
        Test that different users get isolated admin instances"
        Test that different users get isolated admin instances""

        from netra_backend.app.admin.corpus import ()
            UnifiedCorpusAdminFactory,
            UserExecutionContext
        )
        
        # Create contexts for different users
        context1 = UserExecutionContext(
            user_id=user1","
            request_id=req1,
            thread_id=thread1","
            session_id=session1
        )
        
        context2 = UserExecutionContext(
            user_id=user2,"
            user_id=user2,"
            request_id="req2,"
            thread_id=thread2,
            session_id="session2"
        )
        
        # Create admins for different users
        admin1 = await UnifiedCorpusAdminFactory.create_for_context(context1)
        admin2 = await UnifiedCorpusAdminFactory.create_for_context(context2)
        
        # Should be different instances
        self.assertIsNot(admin1, admin2)
        
        # Should have different user IDs
        self.assertEqual(admin1.context.user_id, user1)
        self.assertEqual(admin2.context.user_id, user2)"
        self.assertEqual(admin2.context.user_id, user2)""

        
        # Should have different corpus paths
        self.assertNotEqual(admin1.user_corpus_path, admin2.user_corpus_path)
        
        # Cleanup
        await UnifiedCorpusAdminFactory.cleanup_context(context1)
        await UnifiedCorpusAdminFactory.cleanup_context(context2)
    
    async def test_corpus_operations(self):
        "Test basic corpus operations"
        from netra_backend.app.admin.corpus import ()
            UnifiedCorpusAdmin,
            UserExecutionContext,
            CorpusOperation,
            CorpusOperationRequest,
            CorpusType
        )
        
        # Create user execution context
        context = UserExecutionContext(
            user_id="test_user,"
            request_id=test_request,
            thread_id=test_thread,"
            thread_id=test_thread,"
            session_id=test_session"
            session_id=test_session""

        )
        
        # Create unified admin
        admin = UnifiedCorpusAdmin(context)
        
        # Test CREATE operation
        create_request = CorpusOperationRequest(
            operation=CorpusOperation.CREATE,
            params={'name': 'Test Corpus', 'type': CorpusType.KNOWLEDGE_BASE.value},
            user_id=context.user_id,
            request_id=context.request_id
        )
        
        # Mock the internal handler since we're testing the interface'
        with patch.object(admin, '_handle_create', new_callable=AsyncMock) as mock_create:
            mock_create.return_value = {
                'success': True,
                'corpus_id': 'test_corpus_123',
                'message': 'Corpus created successfully'
            }
            
            # This will be implemented when we complete the unified admin
            # For now, just test that the structure works
            self.assertTrue(hasattr(admin, '_operation_handlers'))
            self.assertIn(CorpusOperation.CREATE, admin._operation_handlers)
    
    async def test_error_types(self):
        Test that error types are properly defined""
        from netra_backend.app.admin.corpus import ()
            CorpusAdminError,
            DocumentUploadError,
            DocumentValidationError,
            IndexingError
        )
        
        # Test error creation
        upload_error = DocumentUploadError(
            message=Upload failed,
            details={'file': 'test.txt', 'reason': 'Too large'}
        self.assertIsInstance(upload_error, CorpusAdminError)
        
        validation_error = DocumentValidationError(
            message=Validation failed,"
            message=Validation failed,""

            details={'document': 'doc_123', 'errors': ['Missing metadata']}
        self.assertIsInstance(validation_error, CorpusAdminError)
        
        indexing_error = IndexingError(
            message=Indexing failed","
            details={'document': 'doc_456', 'reason': 'Index full'}
        self.assertIsInstance(indexing_error, CorpusAdminError)
        
        # Test error properties
        self.assertEqual(upload_error.message, Upload failed)
        self.assertEqual(upload_error.details['file'], 'test.txt')
    
    async def test_compatibility_layer(self):
        ""Test that the compatibility layer works for legacy imports""

        from netra_backend.app.admin.corpus import ()
            CorpusAdminSubAgent,
            CorpusCRUDOperations,
            CorpusAnalysisOperations,
            CorpusIndexingHandlers,
            CorpusUploadHandlers,
            CorpusValidationHandlers
        )
        
        # Test that legacy classes can be instantiated
        # They should issue deprecation warnings but work
        with self.assertWarns(DeprecationWarning):
            agent = CorpusAdminSubAgent()
            self.assertIsNotNone(agent)
        
        with self.assertWarns(DeprecationWarning):
            crud_ops = CorpusCRUDOperations()
            self.assertIsNotNone(crud_ops)
            # Test that the legacy method exists
            self.assertTrue(hasattr(crud_ops, '_get_operation_mapping'))
        
        with self.assertWarns(DeprecationWarning):
            analysis_ops = CorpusAnalysisOperations()
            self.assertIsNotNone(analysis_ops)
            # Test that the legacy method exists
            self.assertTrue(hasattr(analysis_ops, '_analyze_corpus'))
        
        with self.assertWarns(DeprecationWarning):
            indexing_handlers = CorpusIndexingHandlers()
            self.assertIsNotNone(indexing_handlers)
            # Test that the legacy method exists
            self.assertTrue(hasattr(indexing_handlers, '_index_document'))
        
        with self.assertWarns(DeprecationWarning):
            upload_handlers = CorpusUploadHandlers()
            self.assertIsNotNone(upload_handlers)
            # Test that the legacy method exists
            self.assertTrue(hasattr(upload_handlers, '_handle_upload'))
        
        with self.assertWarns(DeprecationWarning):
            validation_handlers = CorpusValidationHandlers()
            self.assertIsNotNone(validation_handlers)
            # Test that the legacy method exists
            self.assertTrue(hasattr(validation_handlers, '_validate_document'))
    
    async def test_legacy_crud_operations(self):
        Test that legacy CRUD operations work""
        from netra_backend.app.admin.corpus import CorpusCRUDOperations
        
        with self.assertWarns(DeprecationWarning):
            crud_ops = CorpusCRUDOperations()
        
        # Test operation mapping
        mapping = crud_ops._get_operation_mapping()
        self.assertIsInstance(mapping, dict)
        self.assertIn('create', mapping)
        self.assertIn('update', mapping)
        self.assertIn('delete', mapping)
        self.assertIn('search', mapping)
        
        # Test individual operations
        context = self.user_contexts['test_user_0']
        
        create_result = await crud_ops._create_corpus(context=context, name='Test')
        self.assertTrue(create_result['success')
        self.assertEqual(create_result['operation'], 'create')
        
        search_result = await crud_ops._search_corpus(context=context, query='test')
        self.assertTrue(search_result['success')
        self.assertEqual(search_result['operation'], 'search')
        self.assertIsInstance(search_result['results'], list)
    
    async def test_legacy_analysis_operations(self):
        Test that legacy analysis operations work""
        from netra_backend.app.admin.corpus import CorpusAnalysisOperations
        
        with self.assertWarns(DeprecationWarning):
            analysis_ops = CorpusAnalysisOperations()
        
        context = self.user_contexts['test_user_0']
        result = await analysis_ops._analyze_corpus(context=context, corpus_id='test_corpus')
        
        self.assertIn('total_documents', result)
        self.assertIn('total_size_bytes', result)
        self.assertIsInstance(result['total_documents'], int)
        self.assertIsInstance(result['total_size_bytes'], int)
    
    async def test_concurrent_operations(self):
        Test thread safety with concurrent corpus operations"
        Test thread safety with concurrent corpus operations""

        from netra_backend.app.admin.corpus import ()
            UnifiedCorpusAdminFactory,
            UserExecutionContext
        )
        
        async def user_operation(user_id: str):
            context = UserExecutionContext(
                user_id=user_id,
                request_id=f'req_{user_id}',
                thread_id=f'thread_{user_id}',
                session_id=f'session_{user_id}'
            )
            
            admin = await UnifiedCorpusAdminFactory.create_for_context(context)
            # Just test that we can create the admin
            self.assertEqual(admin.context.user_id, user_id)
            return admin.context.user_id
        
        # Run concurrent operations
        tasks = []
        for user_id in ['user1', 'user2', 'user3']:
            tasks.append(user_operation(user_id))
        
        results = await asyncio.gather(*tasks)
        
        # Verify all operations completed successfully
        self.assertEqual(len(results), 3)
        self.assertEqual(set(results), {'user1', 'user2', 'user3'}


if __name__ == '__main__':
    unittest.main()

))))))<|MERGE_RESOLUTION|>--- conflicted
+++ resolved
@@ -28,13 +28,9 @@
 
 
 class UnifiedCorpusAdminTests(unittest.IsolatedAsyncioTestCase):
-<<<<<<< HEAD
-    """
-=======
     "
     ""
 
->>>>>>> 5aba5b9f
     Test the new UnifiedCorpusAdmin implementation.
     Uses standard unittest for better compatibility.
 "
