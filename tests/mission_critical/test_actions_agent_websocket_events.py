import os
import sys
import pytest
import asyncio
import time
from typing import Dict, Any, List
from unittest.mock import Mock, patch, AsyncMock

# Import SSOT WebSocket test utility
from test_framework.ssot.websocket_connection_test_utility import TestWebSocketConnection as WebSocketTestHelper

project_root = os.path.abspath(os.path.join(os.path.dirname(__file__), '..', '..'))
if project_root not in sys.path:
    sys.path.insert(0, project_root)

from netra_backend.app.agents.actions_to_meet_goals_sub_agent import ActionsToMeetGoalsSubAgent
from netra_backend.app.schemas.agent_models import DeepAgentState
from netra_backend.app.agents.state import OptimizationsResult, ActionPlanResult, PlanStep
<<<<<<< HEAD
from netra_backend.app.schemas.shared_types import DataAnalysisResponse, PerformanceMetrics
=======
from netra_backend.app.schemas.shared_types import DataAnalysisResponse, PerformanceMetrics, ToolExecutionContext
from netra_backend.app.websocket_core.types import WebSocketMessage
from netra_backend.app.websocket_core.canonical_import_patterns import UnifiedWebSocketManager
>>>>>>> 5aba5b9f
from netra_backend.app.llm.llm_manager import LLMManager
from netra_backend.app.agents.tool_dispatcher import ToolDispatcher
from netra_backend.app.core.unified_error_handler import UnifiedErrorHandler
from netra_backend.app.db.database_manager import DatabaseManager
from netra_backend.app.clients.auth_client_core import AuthServiceClient
from shared.isolated_environment import get_env
from test_framework.ssot.websocket_connection_test_utility import TestWebSocketConnection


class WebSocketEventCapture:
    """Captures WebSocket events for validation."""
    
    def __init__(self):
        self.events: List[Dict[str, Any]] = []
        self.event_timeline: List[tuple] = []  # (timestamp, event_type, data)
        self.start_time = time.time()
    
    def capture_event(self, event_type: str, **kwargs):
        """Capture a WebSocket event."""
        timestamp = time.time() - self.start_time
        event_data = {
            'type': event_type,
            'timestamp': timestamp,
            **kwargs
        }
        self.events.append(event_data)
        self.event_timeline.append((timestamp, event_type, event_data))
    
    def get_event_types(self) -> List[str]:
        """Get list of event types in order."""
        return [event['type'] for event in self.events]
    
    def get_event_counts(self) -> Dict[str, int]:
        """Get count of each event type."""
        counts = {}
        for event in self.events:
            event_type = event['type']
            counts[event_type] = counts.get(event_type, 0) + 1
        return counts
    
    def clear(self):
        """Clear captured events."""
        self.events.clear()
        self.event_timeline.clear()
        self.start_time = time.time()


class ActionsAgentWebSocketComplianceTests:
    """Test ActionsAgent WebSocket event compliance."""
    
    REQUIRED_EVENTS = {
        "agent_started",
        "agent_thinking",
        "tool_executing",
        "tool_completed",
        "agent_completed"
    }
    
    @pytest.fixture(autouse=True)
    async def setup_test_environment(self):
        """Setup test environment with mocks."""
        # Create mock LLM manager
        self.mock_llm_manager = Mock(spec=LLMManager)
        self.mock_llm_manager.ask_llm = AsyncMock(return_value='{"steps": [], "reasoning": "test"}')
        
        # Create mock tool dispatcher
        self.mock_tool_dispatcher = Mock(spec=ToolDispatcher)
        
        # Create event capture
        self.event_capture = WebSocketEventCapture()
        
        yield
        
        # Cleanup
        self.event_capture.clear()
    
    @pytest.mark.asyncio
    @pytest.mark.critical
    async def test_actions_agent_inherits_websocket_methods(self):
        """CRITICAL: Test that ActionsAgent inherits required WebSocket methods from BaseAgent."""
        agent = ActionsToMeetGoalsSubAgent(self.mock_llm_manager, self.mock_tool_dispatcher)
        
        # Verify all required WebSocket methods exist
        required_methods = [
            'emit_agent_started',
            'emit_thinking',
            'emit_tool_executing',
            'emit_tool_completed', 
            'emit_agent_completed',
            'set_websocket_bridge'
        ]
        
        for method_name in required_methods:
            assert hasattr(agent, method_name), f"CRITICAL VIOLATION: ActionsAgent missing {method_name}"
            method = getattr(agent, method_name)
            assert callable(method), f"CRITICAL VIOLATION: {method_name} is not callable"
    
    @pytest.mark.asyncio
    @pytest.mark.critical
    async def test_actions_agent_uses_custom_websocket_instead_of_emit_methods(self):
        "CRITICAL VIOLATION TEST: ActionsAgent uses custom WebSocket instead of emit methods."
        agent = ActionsToMeetGoalsSubAgent(self.mock_llm_manager, self.mock_tool_dispatcher)
        
        # Mock the WebSocket bridge to capture events
        websocket = WebSocketTestHelper()  # Real WebSocket implementation
        
        # Create mock bridge
        mock_bridge = Mock()
        
        # Set up bridge
        agent.set_websocket_bridge(mock_bridge, "test-run")
        
        # Create test state
        state = DeepAgentState(
            user_request="test request",
            optimizations_result=OptimizationsResult(
                optimization_type="test",
                recommendations=["test rec"],
                confidence_score=0.8
            ),
            data_result=DataAnalysisResponse(
<<<<<<< HEAD
                analysis_id="test-analysis-001",
                status="completed",
                results={"test": "result", "insights": {"test": "insight"}, "metadata": {"test": "meta"}},
=======
                analysis_id="test-analysis-1",
                status="completed",
                results={"test": "result"},
>>>>>>> 5aba5b9f
                metrics=PerformanceMetrics(duration_ms=100.0),
                created_at=time.time()
            )
        )
        
        # Patch the emit methods to capture calls
        with patch.object(agent, 'emit_agent_started', new_callable=AsyncMock) as mock_started, \
             patch.object(agent, 'emit_thinking', new_callable=AsyncMock) as mock_thinking, \
             patch.object(agent, 'emit_tool_executing', new_callable=AsyncMock) as mock_tool_exec, \
             patch.object(agent, 'emit_tool_completed', new_callable=AsyncMock) as mock_tool_comp, \
             patch.object(agent, 'emit_agent_completed', new_callable=AsyncMock) as mock_completed:
            
            # Execute the agent
            await agent.execute(state, "test-run-123", stream_updates=True)
            
            # CRITICAL VIOLATION: The agent should call emit methods but doesn't
            assert mock_started.call_count == 0, "VIOLATION: Agent should call emit_agent_started but doesn't"
            assert mock_thinking.call_count == 0, "VIOLATION: Agent should call emit_thinking but doesn't"
            assert mock_tool_exec.call_count == 0, "VIOLATION: Agent should call emit_tool_executing but doesn't"
            assert mock_tool_comp.call_count == 0, "VIOLATION: Agent should call emit_tool_completed but doesn't"
            assert mock_completed.call_count == 0, "VIOLATION: Agent should call emit_agent_completed but doesn't"
    
    @pytest.mark.asyncio
    @pytest.mark.critical
    async def test_actions_agent_websocket_events_missing_completely(self):
        "CRITICAL: Test that ActionsAgent does NOT send required WebSocket events."
        agent = ActionsToMeetGoalsSubAgent(self.mock_llm_manager, self.mock_tool_dispatcher)
        
        # Mock WebSocket bridge to capture what events are actually sent
        actual_events = []
        
        async def capture_websocket_call(*args, **kwargs):
            # Capture any WebSocket calls made
            actual_events.append(('websocket_call', args, kwargs))
        
        # Mock the _send_update method which is what the agent actually uses
        with patch.object(agent, '_send_update', side_effect=capture_websocket_call):
            
            # Create test state
            state = DeepAgentState(
                user_request="test request for websocket events",
                optimizations_result=OptimizationsResult(
                    optimization_type="performance",
                    recommendations=["optimize database queries"],
                    confidence_score=0.9
                ),
                data_result=DataAnalysisResponse(
<<<<<<< HEAD
                    analysis_id="performance-analysis-001",
                    status="completed",
                    results={"queries": ["slow query detected"], "insights": {"performance": "needs improvement"}, "metadata": {"source": "database_logs"}, "recommendations": ["add indexes", "optimize queries"]},
=======
                    analysis_id="performance-analysis-1",
                    status="completed",
                    results={"queries": ["slow query detected"]},
>>>>>>> 5aba5b9f
                    metrics=PerformanceMetrics(duration_ms=250.0),
                    created_at=time.time()
                )
            )
            
            # Execute the agent
            await agent.execute(state, "websocket-test-run", stream_updates=True)
        
        # Analyze what events were actually sent
        event_types_sent = set()
        for call_info in actual_events:
            if len(call_info) > 1 and isinstance(call_info[1], tuple) and len(call_info[1]) > 1:
                update_data = call_info[1][1]  # Second argument should be the update dict
                if isinstance(update_data, dict) and 'status' in update_data:
                    status = update_data['status']
                    # Map status to expected event types
                    if status == 'processing':
                        event_types_sent.add('agent_thinking')
                    elif status in ['completed', 'processed']:
                        event_types_sent.add('agent_completed')
        
        # CRITICAL VIOLATION: Required events missing
        missing_events = self.REQUIRED_EVENTS - event_types_sent
        
        # This test documents the current broken state
        assert len(missing_events) > 0, f"Expected missing events but found all events sent: {event_types_sent}"
        
        # Document the specific violations
        expected_missing = {
            "agent_started",  # Never sent - users don't know processing started
            "tool_executing",  # Never sent - no tool transparency
            "tool_completed",  # Never sent - no tool results visibility
        }
        
        actual_missing = missing_events
        assert expected_missing.issubset(actual_missing), \
            f"Expected these critical events to be missing: {expected_missing}, but missing: {actual_missing}"
    
    @pytest.mark.asyncio
    @pytest.mark.critical
    async def test_actions_agent_business_impact_of_missing_events(self):
        """CRITICAL BUSINESS IMPACT: Test the user experience impact of missing WebSocket events."""
        agent = ActionsToMeetGoalsSubAgent(self.mock_llm_manager, self.mock_tool_dispatcher)
        
        # Simulate what a user would see
        user_visible_events = []
        
        async def capture_user_event(run_id, update_data):
            """Capture what the user would actually see."""
            if isinstance(update_data, dict):
                status = update_data.get('status', 'unknown')
                message = update_data.get('message', '')
                
                # This is what reaches the user
                user_visible_events.append({
                    'status': status,
                    'message': message,
                    'provides_transparency': len(message) > 0,
                    'shows_progress': 'processing' in status or 'thinking' in message.lower(),
                    'shows_completion': 'completed' in status or 'done' in message.lower()
                })
        
        # Mock the WebSocket calls
        with patch.object(agent, '_send_update', side_effect=capture_user_event):
            
            # Create realistic state
            state = DeepAgentState(
                user_request="Analyze our system performance and create an optimization plan",
                optimizations_result=OptimizationsResult(
                    optimization_type="system_performance",
                    recommendations=[
                        "Optimize database queries",
                        "Implement caching strategy", 
                        "Scale horizontally"
                    ],
                    confidence_score=0.85
                ),
                data_result=DataAnalysisResponse(
<<<<<<< HEAD
                    analysis_id="system-performance-analysis-001",
=======
                    analysis_id="system-performance-analysis-1",
>>>>>>> 5aba5b9f
                    status="completed",
                    results={
                        "analysis_results": [
                            "Database query time: 2.3s avg",
                            "Memory usage: 85%",
                            "CPU utilization: 70%"
<<<<<<< HEAD
                        ],
                        "insights": {
                            "bottlenecks": ["database", "memory"],
                            "optimization_potential": "high"
                        },
                        "metadata": {"analysis_date": "2025-09-02"},
                        "recommendations": [
                            "Add database indexes",
                            "Implement Redis caching",
                            "Monitor memory usage"
=======
>>>>>>> 5aba5b9f
                        ]
                    },
                    metrics=PerformanceMetrics(duration_ms=1500.0),
                    created_at=time.time()
                )
            )
            
            # Execute and capture user experience
            await agent.execute(state, "business-impact-test", stream_updates=True)
        
        # Analyze user experience
        total_events = len(user_visible_events)
        events_with_transparency = sum(1 for e in user_visible_events if e['provides_transparency'])
        events_showing_progress = sum(1 for e in user_visible_events if e['shows_progress'])
        events_showing_completion = sum(1 for e in user_visible_events if e['shows_completion'])
        
        # BUSINESS IMPACT ANALYSIS
        transparency_score = (events_with_transparency / max(total_events, 1)) * 100
        progress_visibility_score = (events_showing_progress / max(total_events, 1)) * 100
        completion_clarity_score = (events_showing_completion / max(total_events, 1)) * 100
        
        # Document the poor user experience
        assert transparency_score < 50, \
            f"User transparency too low: {transparency_score}% (users get black-box AI experience)"
        
        # Users never see:
        # - That the agent started working (no agent_started event)
        # - What tools are being used (no tool_executing events)
        # - What results tools produced (no tool_completed events)
        # - The agent's reasoning process (minimal thinking events)
        
        user_experience_issues = []
        if transparency_score < 80:
            user_experience_issues.append("Low transparency - users don't see AI reasoning")
        if progress_visibility_score < 60:
            user_experience_issues.append("Poor progress visibility - users unsure if system is working")
        if completion_clarity_score < 80:
            user_experience_issues.append("Unclear completion - users unsure when processing finished")
        
        # This documents the current business impact
        assert len(user_experience_issues) > 0, \
            f"Expected UX issues but system appears to provide good experience. Scores: transparency={transparency_score}%, progress={progress_visibility_score}%, completion={completion_clarity_score}%"
    
    @pytest.mark.asyncio
    @pytest.mark.critical
    async def test_actions_agent_websocket_integration_compliance(self):
        "CRITICAL: Test ActionsAgent compliance with WebSocket integration requirements."
        agent = ActionsToMeetGoalsSubAgent(self.mock_llm_manager, self.mock_tool_dispatcher)
        
        # Test 1: WebSocket bridge integration
        websocket = WebSocketTestHelper()  # Real WebSocket implementation
        
        # Create mock bridge
        mock_bridge = Mock()
        
        # Should be able to set WebSocket bridge (inherited from BaseAgent)
        agent.set_websocket_bridge(mock_bridge, "compliance-test")
        assert agent.has_websocket_context(), "Agent should have WebSocket context after bridge set"
        
        # Test 2: Agent should use inherited emit methods but doesn't
        compliance_violations = []
        
        # Check if agent overrides the proper WebSocket methods
        base_agent_methods = [
            'emit_agent_started',
            'emit_thinking', 
            'emit_tool_executing',
            'emit_tool_completed',
            'emit_agent_completed'
        ]
        
        for method_name in base_agent_methods:
            method = getattr(agent, method_name)
            # Check if method is overridden in ActionsAgent vs inherited from BaseAgent
            if hasattr(method, '__self__'):
                method_class = method.__self__.__class__
                if method_class.__name__ == 'ActionsToMeetGoalsSubAgent':
                    # Method is overridden in ActionsAgent
                    compliance_violations.append(f"Overrides {method_name} (should use BaseAgent implementation)")
                elif method_class.__name__ != 'BaseAgent':
                    # Method comes from some other class
                    compliance_violations.append(f"{method_name} from {method_class.__name__} (should be BaseAgent)")
        
        # Test 3: Agent should call emit methods during execution but doesn't
        with patch.object(agent, 'emit_agent_started', new_callable=AsyncMock) as mock_started, \
             patch.object(agent, 'emit_thinking', new_callable=AsyncMock) as mock_thinking:
            
            # Create minimal state for testing
            state = DeepAgentState(
                user_request="compliance test",
                optimizations_result=OptimizationsResult(
                    optimization_type="test",
                    recommendations=["test"],
                    confidence_score=0.5
                ),
                data_result=DataAnalysisResponse(
<<<<<<< HEAD
                    analysis_id="compliance-test-001",
                    status="completed",
                    results={"insights": {}, "metadata": {}, "recommendations": []},
=======
                    analysis_id="compliance-test-1",
                    status="completed",
                    results={},
>>>>>>> 5aba5b9f
                    metrics=PerformanceMetrics(duration_ms=50.0),
                    created_at=time.time()
                )
            )
            
            # Execute agent
            await agent.execute(state, "compliance-run", stream_updates=True)
            
            # Should have called emit methods but doesn't
            if mock_started.call_count == 0:
                compliance_violations.append("Never calls emit_agent_started during execution")
            if mock_thinking.call_count == 0:
                compliance_violations.append("Never calls emit_thinking during execution")
        
        # Test 4: Uses custom WebSocket pattern instead of standardized bridge
        uses_send_update = hasattr(agent, '_send_update') and callable(agent._send_update)
        uses_custom_websocket = (
            hasattr(agent, 'send_status_update') and 
            hasattr(agent, '_map_status_to_websocket_format') and
            hasattr(agent, '_send_mapped_update')
        )
        
        if uses_send_update:
            compliance_violations.append("Uses custom _send_update instead of BaseAgent emit methods")
        if uses_custom_websocket:
            compliance_violations.append("Implements custom WebSocket logic instead of using BaseAgent bridge")
        
        # CRITICAL COMPLIANCE FAILURE
        assert len(compliance_violations) > 0, \
            f"Expected compliance violations but found none. Agent appears compliant: {compliance_violations}"
        
        # Document specific violations for fixing
        critical_violations = [v for v in compliance_violations if 'Never calls emit_' in v]
        assert len(critical_violations) >= 2, \
            f"Expected multiple critical emit method violations: {critical_violations}"
    
    @pytest.mark.asyncio
    @pytest.mark.critical
    async def test_websocket_event_performance_requirements(self):
        """CRITICAL: Test WebSocket event performance requirements."""
        agent = ActionsToMeetGoalsSubAgent(self.mock_llm_manager, self.mock_tool_dispatcher)
        
        # Setup performance monitoring
        websocket_calls = []
        call_times = []
        
        async def monitor_websocket_performance(*args, **kwargs):
            call_start = time.time()
            websocket_calls.append((call_start, args, kwargs))
            # Simulate realistic WebSocket latency
            await asyncio.sleep(0.1)  # 1ms WebSocket latency
            call_times.append(time.time() - call_start)
        
        with patch.object(agent, '_send_update', side_effect=monitor_websocket_performance):
            
            # Create realistic workload
            state = DeepAgentState(
                user_request="Performance test - analyze and optimize",
                optimizations_result=OptimizationsResult(
                    optimization_type="performance_test",
                    recommendations=[f"Recommendation {i}" for i in range(10)],
                    confidence_score=0.95
                ),
                data_result=DataAnalysisResponse(
<<<<<<< HEAD
                    analysis_id="performance-test-analysis-001",
                    status="completed",
                    results={
                        "analysis_results": [f"Result {i}" for i in range(100)],
                        "insights": {f"insight_{i}": f"value_{i}" for i in range(20)},
                        "metadata": {"large_dataset": True},
                        "recommendations": [f"Performance rec {i}" for i in range(15)]
=======
                    analysis_id="performance-test-analysis-1",
                    status="completed",
                    results={
                        "analysis_results": [f"Result {i}" for i in range(100)]
>>>>>>> 5aba5b9f
                    },
                    metrics=PerformanceMetrics(duration_ms=2500.0),
                    created_at=time.time()
                )
            )
            
            # Measure execution performance
            start_time = time.time()
            await agent.execute(state, performance-test, stream_updates=True)
            total_execution_time = time.time() - start_time
        
        # Performance analysis
        total_websocket_calls = len(websocket_calls)
        total_websocket_time = sum(call_times)
        avg_websocket_latency = total_websocket_time / max(total_websocket_calls, 1)
        websocket_overhead_percentage = (total_websocket_time / total_execution_time) * 100
        
        # Performance requirements (current broken state)
        assert total_websocket_calls < 10, \
            f"Too few WebSocket calls: {total_websocket_calls} (missing required events)""Expected insufficient events ({total_websocket_calls}) < {expected_minimum_events} due to missing emit methods"
    
    @pytest.mark.asyncio 
    @pytest.mark.critical
    async def test_websocket_graceful_degradation_when_bridge_unavailable(self):
        """CRITICAL: Test that agent execution continues when WebSocket bridge unavailable."""
        agent = ActionsToMeetGoalsSubAgent(self.mock_llm_manager, self.mock_tool_dispatcher)
        
        # Don't set WebSocket bridge - simulating unavailable WebSocket
        assert not agent.has_websocket_context(), "Agent should not have WebSocket context initially"
        
        # Create test state
        state = DeepAgentState(
            user_request="Test graceful degradation",
            optimizations_result=OptimizationsResult(
                optimization_type="degradation_test",
                recommendations=["Test gracefully"],
                confidence_score=0.7
            ),
            data_result=DataAnalysisResponse(
<<<<<<< HEAD
                analysis_id="degradation-test-analysis-001",
                status="completed",
                results={
                    "analysis_results": ["degradation result"],
                    "insights": {"test": "degradation"},
                    "metadata": {"mode": "graceful_degradation"},
                    "recommendations": ["handle gracefully"]
                },
=======
                analysis_id="degradation-test-analysis-1",
                status="completed",
                results={},
>>>>>>> 5aba5b9f
                metrics=PerformanceMetrics(duration_ms=75.0),
                created_at=time.time()
            )
        )
        
        # Execution should succeed even without WebSocket bridge
        try:
            await agent.execute(state, "degradation-test", stream_updates=True)
            execution_succeeded = True
        except Exception as e:
            execution_succeeded = False
            execution_error = str(e)
        
        # CRITICAL: Agent must continue working without WebSocket
        assert execution_succeeded, f"Agent execution failed without WebSocket bridge: {execution_error if not execution_succeeded else 'N/A'}"
        
        # State should be updated with results
        assert state.action_plan_result is not None, "Agent should produce results even without WebSocket"
        
        # But user experience is degraded (no real-time updates)
        # This is acceptable for graceful degradation


if __name__ == "__main__":
    # Run specific ActionsAgent WebSocket compliance tests
    # MIGRATED: Use SSOT unified test runner
    # python tests/unified_test_runner.py --category unit
    pass  # TODO: Replace with appropriate SSOT test execution<|MERGE_RESOLUTION|>--- conflicted
+++ resolved
@@ -16,13 +16,9 @@
 from netra_backend.app.agents.actions_to_meet_goals_sub_agent import ActionsToMeetGoalsSubAgent
 from netra_backend.app.schemas.agent_models import DeepAgentState
 from netra_backend.app.agents.state import OptimizationsResult, ActionPlanResult, PlanStep
-<<<<<<< HEAD
-from netra_backend.app.schemas.shared_types import DataAnalysisResponse, PerformanceMetrics
-=======
 from netra_backend.app.schemas.shared_types import DataAnalysisResponse, PerformanceMetrics, ToolExecutionContext
 from netra_backend.app.websocket_core.types import WebSocketMessage
 from netra_backend.app.websocket_core.canonical_import_patterns import UnifiedWebSocketManager
->>>>>>> 5aba5b9f
 from netra_backend.app.llm.llm_manager import LLMManager
 from netra_backend.app.agents.tool_dispatcher import ToolDispatcher
 from netra_backend.app.core.unified_error_handler import UnifiedErrorHandler
@@ -144,15 +140,9 @@
                 confidence_score=0.8
             ),
             data_result=DataAnalysisResponse(
-<<<<<<< HEAD
-                analysis_id="test-analysis-001",
-                status="completed",
-                results={"test": "result", "insights": {"test": "insight"}, "metadata": {"test": "meta"}},
-=======
                 analysis_id="test-analysis-1",
                 status="completed",
                 results={"test": "result"},
->>>>>>> 5aba5b9f
                 metrics=PerformanceMetrics(duration_ms=100.0),
                 created_at=time.time()
             )
@@ -200,15 +190,9 @@
                     confidence_score=0.9
                 ),
                 data_result=DataAnalysisResponse(
-<<<<<<< HEAD
-                    analysis_id="performance-analysis-001",
-                    status="completed",
-                    results={"queries": ["slow query detected"], "insights": {"performance": "needs improvement"}, "metadata": {"source": "database_logs"}, "recommendations": ["add indexes", "optimize queries"]},
-=======
                     analysis_id="performance-analysis-1",
                     status="completed",
                     results={"queries": ["slow query detected"]},
->>>>>>> 5aba5b9f
                     metrics=PerformanceMetrics(duration_ms=250.0),
                     created_at=time.time()
                 )
@@ -287,30 +271,13 @@
                     confidence_score=0.85
                 ),
                 data_result=DataAnalysisResponse(
-<<<<<<< HEAD
-                    analysis_id="system-performance-analysis-001",
-=======
                     analysis_id="system-performance-analysis-1",
->>>>>>> 5aba5b9f
                     status="completed",
                     results={
                         "analysis_results": [
                             "Database query time: 2.3s avg",
                             "Memory usage: 85%",
                             "CPU utilization: 70%"
-<<<<<<< HEAD
-                        ],
-                        "insights": {
-                            "bottlenecks": ["database", "memory"],
-                            "optimization_potential": "high"
-                        },
-                        "metadata": {"analysis_date": "2025-09-02"},
-                        "recommendations": [
-                            "Add database indexes",
-                            "Implement Redis caching",
-                            "Monitor memory usage"
-=======
->>>>>>> 5aba5b9f
                         ]
                     },
                     metrics=PerformanceMetrics(duration_ms=1500.0),
@@ -407,15 +374,9 @@
                     confidence_score=0.5
                 ),
                 data_result=DataAnalysisResponse(
-<<<<<<< HEAD
-                    analysis_id="compliance-test-001",
-                    status="completed",
-                    results={"insights": {}, "metadata": {}, "recommendations": []},
-=======
                     analysis_id="compliance-test-1",
                     status="completed",
                     results={},
->>>>>>> 5aba5b9f
                     metrics=PerformanceMetrics(duration_ms=50.0),
                     created_at=time.time()
                 )
@@ -480,20 +441,10 @@
                     confidence_score=0.95
                 ),
                 data_result=DataAnalysisResponse(
-<<<<<<< HEAD
-                    analysis_id="performance-test-analysis-001",
-                    status="completed",
-                    results={
-                        "analysis_results": [f"Result {i}" for i in range(100)],
-                        "insights": {f"insight_{i}": f"value_{i}" for i in range(20)},
-                        "metadata": {"large_dataset": True},
-                        "recommendations": [f"Performance rec {i}" for i in range(15)]
-=======
                     analysis_id="performance-test-analysis-1",
                     status="completed",
                     results={
                         "analysis_results": [f"Result {i}" for i in range(100)]
->>>>>>> 5aba5b9f
                     },
                     metrics=PerformanceMetrics(duration_ms=2500.0),
                     created_at=time.time()
@@ -533,20 +484,9 @@
                 confidence_score=0.7
             ),
             data_result=DataAnalysisResponse(
-<<<<<<< HEAD
-                analysis_id="degradation-test-analysis-001",
-                status="completed",
-                results={
-                    "analysis_results": ["degradation result"],
-                    "insights": {"test": "degradation"},
-                    "metadata": {"mode": "graceful_degradation"},
-                    "recommendations": ["handle gracefully"]
-                },
-=======
                 analysis_id="degradation-test-analysis-1",
                 status="completed",
                 results={},
->>>>>>> 5aba5b9f
                 metrics=PerformanceMetrics(duration_ms=75.0),
                 created_at=time.time()
             )
