--- conflicted
+++ resolved
@@ -176,11 +176,7 @@
     # Removed problematic line: async def test_websocket_notifier_all_required_methods(self):
         # REMOVED_SYNTAX_ERROR: """MISSION CRITICAL: Test that WebSocketNotifier has ALL required methods."""
         # REMOVED_SYNTAX_ERROR: ws_manager = WebSocketManager()
-<<<<<<< HEAD
-        # REMOVED_SYNTAX_ERROR: notifier = AgentWebSocketBridge(ws_manager)
-=======
         # REMOVED_SYNTAX_ERROR: notifier = WebSocketNotifier.create_for_user(ws_manager)
->>>>>>> 3902fd31
 
         # Verify all methods exist
         # REMOVED_SYNTAX_ERROR: required_methods = [ )
@@ -338,11 +334,7 @@
 
     # REMOVED_SYNTAX_ERROR: ws_manager.send_to_thread = AsyncMock(side_effect=capture_events)
 
-<<<<<<< HEAD
-    # REMOVED_SYNTAX_ERROR: notifier = AgentWebSocketBridge(ws_manager)
-=======
     # REMOVED_SYNTAX_ERROR: notifier = WebSocketNotifier.create_for_user(ws_manager)
->>>>>>> 3902fd31
 
     # Create test context
     # REMOVED_SYNTAX_ERROR: context = AgentExecutionContext( )
