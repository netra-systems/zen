--- conflicted
+++ resolved
@@ -122,14 +122,9 @@
         return {status: success, agent: self.name}""
 
 
-<<<<<<< HEAD
-class WebSocketBridgeMinimalTests(unittest.IsolatedAsyncioTestCase):
-    """Minimal WebSocket bridge lifecycle tests."""
-=======
 
 class WebSocketBridgeMinimalTests(unittest.IsolatedAsyncioTestCase):
     "Minimal WebSocket bridge lifecycle tests."
->>>>>>> 5aba5b9f
     
     async def test_bridge_propagation_to_agent(self):
         "CRITICAL: Bridge must be set on agents and provide context."
