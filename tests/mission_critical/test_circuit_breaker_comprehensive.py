--- conflicted
+++ resolved
@@ -829,11 +829,7 @@
     # Mock WebSocket manager
     websocket_manager = AsyncMock(spec=WebSocketManager)
     websocket_manager.websocket = TestWebSocketConnection()
-<<<<<<< HEAD
-    websocket_notifier = AgentWebSocketBridge(websocket_manager)
-=======
     websocket_notifier = WebSocketNotifier.create_for_user(websocket_manager)
->>>>>>> 3902fd31
     
     # Create circuit breaker with WebSocket integration
     from netra_backend.app.utils.circuit_breaker import CircuitBreaker
@@ -897,11 +893,7 @@
             })
     
     websocket_manager.send_to_thread.side_effect = capture_websocket_event
-<<<<<<< HEAD
-    websocket_notifier = AgentWebSocketBridge(websocket_manager)
-=======
     websocket_notifier = WebSocketNotifier.create_for_user(websocket_manager)
->>>>>>> 3902fd31
     
     breaker = CircuitBreaker(
         name="event_sequence_service", failure_threshold=2,
@@ -980,11 +972,7 @@
                 error_notifications.append(message)
     
     websocket_manager.send_to_thread.side_effect = capture_error_notification
-<<<<<<< HEAD
-    websocket_notifier = AgentWebSocketBridge(websocket_manager)
-=======
     websocket_notifier = WebSocketNotifier.create_for_user(websocket_manager)
->>>>>>> 3902fd31
     
     breaker = CircuitBreaker(
         name="error_notification_service", failure_threshold=2,
@@ -1038,11 +1026,7 @@
             })
     
     websocket_manager.send_to_thread.side_effect = thread_safe_capture
-<<<<<<< HEAD
-    websocket_notifier = AgentWebSocketBridge(websocket_manager)
-=======
     websocket_notifier = WebSocketNotifier.create_for_user(websocket_manager)
->>>>>>> 3902fd31
     
     # Create multiple circuit breakers for concurrent testing
     breakers = []
