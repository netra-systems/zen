--- conflicted
+++ resolved
@@ -26,11 +26,7 @@
 
 
 class HandlerRegistrationGracePeriodTests:
-<<<<<<< HEAD
-    """Test handler registration grace period functionality."""
-=======
     Test handler registration grace period functionality.""
->>>>>>> 5aba5b9f
 
     def test_message_router_has_startup_time_tracking(self):
         Verify MessageRouter tracks startup time.""
@@ -205,11 +201,7 @@
 
 @pytest.mark.integration
 class GracePeriodIntegrationTests:
-<<<<<<< HEAD
-    """Integration tests for grace period with real startup scenarios."""
-=======
     Integration tests for grace period with real startup scenarios.""
->>>>>>> 5aba5b9f
 
     def test_global_message_router_grace_period(self):
         Test grace period works with global message router instance.""
