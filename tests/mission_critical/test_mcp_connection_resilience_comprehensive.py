--- conflicted
+++ resolved
@@ -46,11 +46,7 @@
 
 
 class MCPConnectionRecoveryComprehensiveTests:
-<<<<<<< HEAD
-    """Test comprehensive MCP connection recovery functionality."""
-=======
     "Test comprehensive MCP connection recovery functionality."
->>>>>>> 5aba5b9f
 
     @pytest.fixture
     async def connection_manager(self):
@@ -537,11 +533,7 @@
 
 
 class MCPConnectionManagerShutdownTests:
-<<<<<<< HEAD
-    """Test proper shutdown and cleanup of MCP Connection Manager."""
-=======
     Test proper shutdown and cleanup of MCP Connection Manager.""
->>>>>>> 5aba5b9f
 
     @pytest.mark.asyncio
     async def test_graceful_shutdown_cancels_all_tasks(self):
