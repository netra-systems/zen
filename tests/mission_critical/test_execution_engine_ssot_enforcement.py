"ExecutionEngine SSOT Enforcement - Mission Critical Validation"

Business Value Justification:
    - Segment: Platform/Internal
- Business Goal: Stability & System Integrity 
- Value Impact: Prevents ExecutionEngine duplication cascade failures affecting 500K+  ARR
- Strategic Impact: Enables safe SSOT consolidation without breaking changes

CRITICAL SSOT VALIDATION:
    This test enforces the single source of truth pattern for ExecutionEngine implementations,
ensuring UserExecutionEngine remains the canonical implementation and preventing
legacy adapter usage that could destabilize the Golden Path user flow.

Test Scope: SSOT compliance for ExecutionEngine consolidation (Issue #910)
Priority: P0 - Mission Critical
Docker: NO DEPENDENCIES - Unit/Integration non-docker only
""

import ast
import inspect
import importlib.util
import os
import sys
from pathlib import Path
from typing import Dict, List, Set, Tuple
import unittest

from test_framework.ssot.base_test_case import SSotBaseTestCase
from netra_backend.app.agents.supervisor.user_execution_engine import UserExecutionEngine


class ExecutionEngineSSotEnforcementTests(SSotBaseTestCase):
<<<<<<< HEAD
    """Validates ExecutionEngine SSOT compliance and prevents legacy adapter usage."""
=======
    Validates ExecutionEngine SSOT compliance and prevents legacy adapter usage."
    Validates ExecutionEngine SSOT compliance and prevents legacy adapter usage.""

>>>>>>> 5aba5b9f

    def setUp(self):
        "Set up SSOT validation test environment."
        super().setUp()
        self.project_root = Path(__file__).parent.parent.parent
        self.netra_backend_root = self.project_root / netra_backend""
        
        # Target files that should be consolidated/removed
        self.legacy_files = {
            netra_backend/app/agents/execution_engine_legacy_adapter.py: LEGACY ADAPTER,
            netra_backend/app/agents/tool_dispatcher_execution.py: DUPLICATE ToolExecutionEngine","
            "netra_backend/app/agents/supervisor/mcp_execution_engine.py: SPECIALIZED VARIANT,"
            netra_backend/app/core/managers/execution_engine_factory.py: COMPATIBILITY LAYER,
            "netra_backend/app/services/unified_tool_registry/execution_engine.py: SEPARATE IMPLEMENTATION"
        }
        
        # Canonical SSOT implementation
        self.canonical_engine = netra_backend.app.agents.supervisor.user_execution_engine.UserExecutionEngine

    def test_canonical_user_execution_engine_exists(self):
        "Validate UserExecutionEngine exists as canonical SSOT implementation."
        try:
            # Test direct import capability
            from netra_backend.app.agents.supervisor.user_execution_engine import UserExecutionEngine
            
            # Validate class structure
            self.assertTrue(inspect.isclass(UserExecutionEngine))
            self.assertTrue(hasattr(UserExecutionEngine, '__init__'))
            self.assertTrue(hasattr(UserExecutionEngine, 'execute_agent'))
            
            # Validate UserExecutionEngine implements required interface methods
            required_methods = ['execute_agent', 'get_context', 'cleanup']
            for method in required_methods:
                self.assertTrue(
                    hasattr(UserExecutionEngine, method),
                    fUserExecutionEngine missing required method: {method}
                )
            
        except ImportError as e:
            self.fail(fCRITICAL: Canonical UserExecutionEngine cannot be imported: {e})"
            self.fail(fCRITICAL: Canonical UserExecutionEngine cannot be imported: {e})""

            
    def test_no_legacy_adapter_imports_in_production_code(self):
        "Validate no production code imports legacy ExecutionEngine adapters."
        legacy_import_patterns = [
            execution_engine_legacy_adapter","
            ExecutionEngineLegacyAdapter, 
            LegacyExecutionEngineAdapter,"
            LegacyExecutionEngineAdapter,"
            "CompatibilityExecutionEngine"
        ]
        
        violations = []
        
        # Scan all Python files in netra_backend (excluding tests)
        for py_file in self.netra_backend_root.rglob(*.py):
            # Skip test files and __pycache__
            if "test in str(py_file).lower() or __pycache__ in str(py_file):"
                continue
                
            try:
                with open(py_file, 'r', encoding='utf-8') as f:
                    content = f.read()
                    
                for pattern in legacy_import_patterns:
                    if pattern in content:
                        violations.append(f{py_file}: Found legacy pattern '{pattern}')
                        
            except (UnicodeDecodeError, PermissionError):
                continue  # Skip binary or inaccessible files
                
        self.assertEqual(
            len(violations), 0,
            fSSOT VIOLATION: Legacy ExecutionEngine imports found in production code:\n + 
            \n.join(violations)"
            \n.join(violations)""

        )

    def test_single_execution_engine_class_definition(self):
        "Validate only one ExecutionEngine class is defined as primary interface."
        execution_engine_classes = []
        
        # Scan for ExecutionEngine class definitions
        for py_file in self.netra_backend_root.rglob("*.py):"
            if test in str(py_file).lower() or __pycache__ in str(py_file):
                continue
                
            try:
                with open(py_file, 'r', encoding='utf-8') as f:
                    try:
                        tree = ast.parse(f.read())
                        for node in ast.walk(tree):
                            if isinstance(node, ast.ClassDef):
                                if ExecutionEngine in node.name and not node.name.startswith("Test):"
                                    execution_engine_classes.append(f{py_file}: {node.name}")"
                    except SyntaxError:
                        continue  # Skip files with syntax errors
                        
            except (UnicodeDecodeError, PermissionError):
                continue
        
        # Filter expected classes (UserExecutionEngine is allowed, others are violations)
        violations = []
        for class_def in execution_engine_classes:
            if UserExecutionEngine not in class_def:
                # Allow interface definitions but not implementations
                if Interface" not in class_def and IExecutionEngine not in class_def:"
                    violations.append(class_def)
        
        self.assertLessEqual(
            len(violations), 2,  # Allow some flexibility during transition
            fSSOT VIOLATION: Multiple ExecutionEngine implementations found (should only be UserExecutionEngine):\n +
            \n.join(violations)"
            \n.join(violations)""

        )

    def test_legacy_files_marked_for_deprecation(self):
        "Validate legacy ExecutionEngine files contain deprecation warnings."
        for legacy_file, description in self.legacy_files.items():
            full_path = self.project_root / legacy_file
            
            if full_path.exists():
                with open(full_path, 'r', encoding='utf-8') as f:
                    content = f.read()
                    
                # Check for deprecation markers
                deprecation_markers = [
                    "DEPRECATED,"
                    Legacy, 
                    deprecation,"
                    deprecation,"
                    SSOT Migration","
                    warnings.warn
                ]
                
                has_deprecation_warning = any(marker in content for marker in deprecation_markers)
                
                if not has_deprecation_warning:
                    # Allow file to exist without deprecation during transition
                    self.addWarning(
                        fLegacy file {legacy_file) ({description) exists but lacks deprecation warnings. ""
                        fShould be marked for removal after SSOT consolidation.
                    )

    def test_no_circular_imports_in_execution_engine_hierarchy(self):
        Validate no circular dependencies between ExecutionEngine implementations.""
        # Map of imports to check for circular dependencies
        execution_engine_files = [
            netra_backend/app/agents/supervisor/user_execution_engine.py,
            netra_backend/app/agents/execution_engine_interface.py, "
            netra_backend/app/agents/execution_engine_interface.py, "
            "netra_backend/app/agents/supervisor/execution_engine_factory.py"
        ]
        
        import_graph = {}
        
        for file_path in execution_engine_files:
            full_path = self.project_root / file_path
            if not full_path.exists():
                continue
                
            try:
                with open(full_path, 'r', encoding='utf-8') as f:
                    tree = ast.parse(f.read())
                    imports = []
                    
                    for node in ast.walk(tree):
                        if isinstance(node, ast.Import):
                            for alias in node.names:
                                if execution_engine in alias.name.lower():
                                    imports.append(alias.name)
                        elif isinstance(node, ast.ImportFrom):
                            if node.module and "execution_engine in node.module.lower():"
                                imports.append(node.module)
                    
                    import_graph[file_path] = imports
                    
            except (SyntaxError, UnicodeDecodeError, PermissionError):
                continue
        
        # Simple circular dependency detection
        for file, imports in import_graph.items():
            for imported_module in imports:
                # Check if the imported module also imports back to this file
                for other_file, other_imports in import_graph.items():
                    if file != other_file and any(file.replace('/', '.').replace('.py', '') in imp for imp in other_imports):
                        if any(other_file.replace('/', '.').replace('.py', '') in imp for imp in imports):
                            self.fail(fCIRCULAR DEPENDENCY detected between {file} and {other_file})

    def test_execution_engine_factory_creates_only_user_execution_engine(self):
        Validate ExecutionEngine factories only create UserExecutionEngine instances.""
        try:
            # Test factory import capability
            spec = importlib.util.find_spec(netra_backend.app.agents.supervisor.execution_engine_factory)
            if spec is not None:
                factory_module = importlib.util.module_from_spec(spec)
                spec.loader.exec_module(factory_module)
                
                # Check if factory methods exist and what they create
                for attr_name in dir(factory_module):
                    attr = getattr(factory_module, attr_name)
                    if callable(attr) and ("create in attr_name.lower() or get in attr_name.lower()):"
                        # This is a factory method - validate it creates UserExecutionEngine
                        if hasattr(attr, '__annotations__'):
                            return_type = attr.__annotations__.get('return', None)
                            if return_type and ExecutionEngine in str(return_type):
                                # Factory method should return UserExecutionEngine type
                                self.assertIn(
                                    UserExecutionEngine, str(return_type),"
                                    UserExecutionEngine, str(return_type),"
                                    f"Factory method {attr_name} should return UserExecutionEngine, got: {return_type}"
                                )
                                
        except ImportError:
            # Factory may be removed during consolidation - that's acceptable'
            pass

    def test_ssot_compliance_execution_engine_imports(self):
        Validate all ExecutionEngine imports use canonical SSOT path."
        Validate all ExecutionEngine imports use canonical SSOT path."
        canonical_import = "netra_backend.app.agents.supervisor.user_execution_engine"
        non_ssot_imports = []
        
        for py_file in self.netra_backend_root.rglob(*.py):
            if "test in str(py_file).lower() or __pycache__ in str(py_file):"
                continue
                
            try:
                with open(py_file, 'r', encoding='utf-8') as f:
                    content = f.read()
                    
                    # Check for non-canonical ExecutionEngine imports
                    problematic_patterns = [
                        from netra_backend.app.agents.execution_engine_legacy,
                        from netra_backend.app.agents.tool_dispatcher_execution, "
                        from netra_backend.app.agents.tool_dispatcher_execution, "
                        "from netra_backend.app.agents.supervisor.mcp_execution_engine,"
                        from netra_backend.app.services.unified_tool_registry.execution_engine
                    ]
                    
                    for pattern in problematic_patterns:
                        if pattern in content:
                            non_ssot_imports.append(f"{py_file}: {pattern})"
                            
            except (UnicodeDecodeError, PermissionError):
                continue
        
        self.assertLessEqual(
            len(non_ssot_imports), 3,  # Allow some during transition period
            fSSOT VIOLATION: Non-canonical ExecutionEngine imports found:\n + "
            fSSOT VIOLATION: Non-canonical ExecutionEngine imports found:\n + ""

            \n.join(non_ssot_imports) +
            f\nAll ExecutionEngine imports should use canonical path: {canonical_import}"
            f\nAll ExecutionEngine imports should use canonical path: {canonical_import}""

        )

    def addWarning(self, message):
        "Add a warning message that doesn't fail the test."
        print(fWARNING: {message}"")"
        print(fWARNING: {message}"")""



if __name__ == '__main__':
    unittest.main()
)<|MERGE_RESOLUTION|>--- conflicted
+++ resolved
@@ -30,13 +30,9 @@
 
 
 class ExecutionEngineSSotEnforcementTests(SSotBaseTestCase):
-<<<<<<< HEAD
-    """Validates ExecutionEngine SSOT compliance and prevents legacy adapter usage."""
-=======
     Validates ExecutionEngine SSOT compliance and prevents legacy adapter usage."
     Validates ExecutionEngine SSOT compliance and prevents legacy adapter usage.""
 
->>>>>>> 5aba5b9f
 
     def setUp(self):
         "Set up SSOT validation test environment."
