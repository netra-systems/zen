--- conflicted
+++ resolved
@@ -67,13 +67,9 @@
 
 
 class SSOTBackwardCompatibilityTests:
-<<<<<<< HEAD
-    """
-=======
     "
     ""
 
->>>>>>> 5aba5b9f
     CRITICAL: Test SSOT backward compatibility with legacy test patterns.
     These tests ensure existing code continues to work during SSOT migration.
 "
@@ -965,11 +961,7 @@
 
 
 class SSOTLegacyMigrationHelpersTests:
-<<<<<<< HEAD
-    """
-=======
     pass
->>>>>>> 5aba5b9f
     MIGRATION CRITICAL: Test SSOT migration helper functionality.
     These tests validate tools that help migrate legacy code to SSOT patterns.
     ""
