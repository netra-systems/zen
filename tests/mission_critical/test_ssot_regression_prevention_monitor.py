--- conflicted
+++ resolved
@@ -71,13 +71,9 @@
 
 
 class SSOTRegressionPreventionTests(SSotBaseTestCase):
-<<<<<<< HEAD
-    """
-=======
     "
     ""
 
->>>>>>> 5aba5b9f
     Enhanced mission critical tests that serve as regression monitors.
     
     These tests validate that resolved SSOT violations stay resolved and
