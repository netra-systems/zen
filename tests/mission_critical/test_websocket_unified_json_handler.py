--- conflicted
+++ resolved
@@ -55,48 +55,6 @@
         BaseWebSocketPayload, AgentUpdatePayload, ToolCall, ToolResult,
         AgentCompleted, StreamChunk, StreamComplete, WebSocketError
             
-<<<<<<< HEAD
-            # REMOVED_SYNTAX_ERROR: from netra_backend.app.schemas.agent_models import AgentMetadata
-            # REMOVED_SYNTAX_ERROR: from netra_backend.app.websocket_core.canonical_import_patterns import WebSocketManager as WebSocketManager
-            # REMOVED_SYNTAX_ERROR: from netra_backend.app.websocket_core.types import get_frontend_message_type
-            # REMOVED_SYNTAX_ERROR: from netra_backend.app.core.unified_error_handler import UnifiedErrorHandler
-            # REMOVED_SYNTAX_ERROR: from netra_backend.app.db.database_manager import DatabaseManager
-            # REMOVED_SYNTAX_ERROR: from netra_backend.app.clients.auth_client_core import AuthServiceClient
-            # REMOVED_SYNTAX_ERROR: from shared.isolated_environment import get_env
-
-
-# REMOVED_SYNTAX_ERROR: class TestWebSocketUnifiedJSONHandler:
-    # REMOVED_SYNTAX_ERROR: """Test unified JSON handling in WebSocket manager."""
-    # REMOVED_SYNTAX_ERROR: pass
-
-    # REMOVED_SYNTAX_ERROR: @pytest.fixture
-# REMOVED_SYNTAX_ERROR: def websocket_manager(self):
-    # REMOVED_SYNTAX_ERROR: """Use real service instance."""
-    # TODO: Initialize real service
-    # REMOVED_SYNTAX_ERROR: """Create WebSocket manager for testing."""
-    # REMOVED_SYNTAX_ERROR: pass
-    # REMOVED_SYNTAX_ERROR: return WebSocketManager()
-
-    # REMOVED_SYNTAX_ERROR: @pytest.fixture
-# REMOVED_SYNTAX_ERROR: def complex_deep_agent_state(self):
-    # REMOVED_SYNTAX_ERROR: """Use real service instance."""
-    # TODO: Initialize real service
-    # REMOVED_SYNTAX_ERROR: """Create maximally complex DeepAgentState for stress testing."""
-    # REMOVED_SYNTAX_ERROR: pass
-    # Create all possible result types
-    # REMOVED_SYNTAX_ERROR: optimizations = OptimizationsResult( )
-    # REMOVED_SYNTAX_ERROR: optimization_type="comprehensive_optimization",
-    # REMOVED_SYNTAX_ERROR: recommendations=[ )
-    # REMOVED_SYNTAX_ERROR: "Implement auto-scaling for EC2 instances",
-    # REMOVED_SYNTAX_ERROR: "Switch to Reserved Instances for predictable workloads",
-    # REMOVED_SYNTAX_ERROR: "Use Lambda for event-driven processes",
-    # REMOVED_SYNTAX_ERROR: "Optimize S3 storage classes",
-    # REMOVED_SYNTAX_ERROR: "Implement CloudFront CDN"
-    # REMOVED_SYNTAX_ERROR: ],
-    # REMOVED_SYNTAX_ERROR: cost_savings=5280.95,
-    # REMOVED_SYNTAX_ERROR: performance_improvement=28.7,
-    # REMOVED_SYNTAX_ERROR: confidence_score=0.94
-=======
 from netra_backend.app.schemas.agent_models import AgentMetadata
 from netra_backend.app.websocket_core.websocket_manager import WebSocketManager as WebSocketManager
 from netra_backend.app.websocket_core.types import get_frontend_message_type
@@ -127,7 +85,6 @@
         cost_savings=5280.95,
         performance_improvement=28.7,
         confidence_score=0.94
->>>>>>> 5aba5b9f
     
 
         action_plan = ActionPlanResult( )
