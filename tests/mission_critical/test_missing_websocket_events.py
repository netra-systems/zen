--- conflicted
+++ resolved
@@ -1,632 +1,3 @@
-<<<<<<< HEAD
-# REMOVED_SYNTAX_ERROR: class TestWebSocketConnection:
-    # REMOVED_SYNTAX_ERROR: """Real WebSocket connection for testing instead of mocks."""
-
-# REMOVED_SYNTAX_ERROR: def __init__(self):
-    # REMOVED_SYNTAX_ERROR: pass
-    # REMOVED_SYNTAX_ERROR: self.messages_sent = []
-    # REMOVED_SYNTAX_ERROR: self.is_connected = True
-    # REMOVED_SYNTAX_ERROR: self._closed = False
-
-# REMOVED_SYNTAX_ERROR: async def send_json(self, message: dict):
-    # REMOVED_SYNTAX_ERROR: """Send JSON message."""
-    # REMOVED_SYNTAX_ERROR: if self._closed:
-        # REMOVED_SYNTAX_ERROR: raise RuntimeError("WebSocket is closed")
-        # REMOVED_SYNTAX_ERROR: self.messages_sent.append(message)
-
-# REMOVED_SYNTAX_ERROR: async def close(self, code: int = 1000, reason: str = "Normal closure"):
-    # REMOVED_SYNTAX_ERROR: """Close WebSocket connection."""
-    # REMOVED_SYNTAX_ERROR: pass
-    # REMOVED_SYNTAX_ERROR: self._closed = True
-    # REMOVED_SYNTAX_ERROR: self.is_connected = False
-
-# REMOVED_SYNTAX_ERROR: def get_messages(self) -> list:
-    # REMOVED_SYNTAX_ERROR: """Get all sent messages."""
-    # REMOVED_SYNTAX_ERROR: await asyncio.sleep(0)
-    # REMOVED_SYNTAX_ERROR: return self.messages_sent.copy()
-
-    # REMOVED_SYNTAX_ERROR: '''
-    # REMOVED_SYNTAX_ERROR: Comprehensive test suite for missing WebSocket events.
-    # REMOVED_SYNTAX_ERROR: Tests that the backend properly emits ALL expected events that frontend handlers are waiting for.
-
-    # REMOVED_SYNTAX_ERROR: CRITICAL: These events are currently NOT being emitted, causing frontend to have no real-time updates.
-    # REMOVED_SYNTAX_ERROR: '''
-
-    # REMOVED_SYNTAX_ERROR: import asyncio
-    # REMOVED_SYNTAX_ERROR: import json
-    # REMOVED_SYNTAX_ERROR: import pytest
-    # REMOVED_SYNTAX_ERROR: from typing import Dict, List, Set, Any
-    # REMOVED_SYNTAX_ERROR: from datetime import datetime, timezone
-    # REMOVED_SYNTAX_ERROR: from test_framework.database.test_database_manager import DatabaseTestManager
-    # REMOVED_SYNTAX_ERROR: from auth_service.core.auth_manager import AuthManager
-    # REMOVED_SYNTAX_ERROR: from netra_backend.app.agents.supervisor.agent_registry import AgentRegistry
-    # REMOVED_SYNTAX_ERROR: from netra_backend.app.agents.supervisor.user_execution_engine import UserExecutionEngine
-    # REMOVED_SYNTAX_ERROR: from shared.isolated_environment import IsolatedEnvironment
-
-    # REMOVED_SYNTAX_ERROR: from netra_backend.app.agents.supervisor.agent_manager import AgentManager
-    # REMOVED_SYNTAX_ERROR: from netra_backend.app.agents.supervisor.execution_context import AgentExecutionContext
-    # REMOVED_SYNTAX_ERROR: from netra_backend.app.services.agent_websocket_bridge import WebSocketNotifier
-    # REMOVED_SYNTAX_ERROR: from netra_backend.app.websocket_core.canonical_import_patterns import WebSocketManager as WebSocketManager
-    # REMOVED_SYNTAX_ERROR: from netra_backend.app.schemas.websocket_models import WebSocketMessage
-    # REMOVED_SYNTAX_ERROR: from netra_backend.app.logging_config import central_logger
-    # REMOVED_SYNTAX_ERROR: from netra_backend.app.core.unified_error_handler import UnifiedErrorHandler
-    # REMOVED_SYNTAX_ERROR: from netra_backend.app.db.database_manager import DatabaseManager
-    # REMOVED_SYNTAX_ERROR: from netra_backend.app.clients.auth_client_core import AuthServiceClient
-    # REMOVED_SYNTAX_ERROR: from shared.isolated_environment import get_env
-
-    # REMOVED_SYNTAX_ERROR: logger = central_logger.get_logger(__name__)
-
-
-# REMOVED_SYNTAX_ERROR: class WebSocketEventCapture:
-    # REMOVED_SYNTAX_ERROR: """Captures all WebSocket events for validation."""
-
-# REMOVED_SYNTAX_ERROR: def __init__(self):
-    # REMOVED_SYNTAX_ERROR: pass
-    # REMOVED_SYNTAX_ERROR: self.events: List[Dict[str, Any]] = []
-    # REMOVED_SYNTAX_ERROR: self.event_types: Set[str] = set()
-    # REMOVED_SYNTAX_ERROR: self.event_sequence: List[str] = []
-
-# REMOVED_SYNTAX_ERROR: async def capture_event(self, thread_id: str, message: dict):
-    # REMOVED_SYNTAX_ERROR: """Capture a WebSocket event."""
-    # REMOVED_SYNTAX_ERROR: self.events.append(message)
-    # REMOVED_SYNTAX_ERROR: event_type = message.get('type', 'unknown')
-    # REMOVED_SYNTAX_ERROR: self.event_types.add(event_type)
-    # REMOVED_SYNTAX_ERROR: self.event_sequence.append(event_type)
-    # REMOVED_SYNTAX_ERROR: logger.info("formatted_string")
-
-# REMOVED_SYNTAX_ERROR: def get_events_by_type(self, event_type: str) -> List[Dict[str, Any]]:
-    # REMOVED_SYNTAX_ERROR: """Get all events of a specific type."""
-    # REMOVED_SYNTAX_ERROR: pass
-    # REMOVED_SYNTAX_ERROR: await asyncio.sleep(0)
-    # REMOVED_SYNTAX_ERROR: return [item for item in []]
-
-# REMOVED_SYNTAX_ERROR: def has_event_type(self, event_type: str) -> bool:
-    # REMOVED_SYNTAX_ERROR: """Check if an event type was captured."""
-    # REMOVED_SYNTAX_ERROR: return event_type in self.event_types
-
-# REMOVED_SYNTAX_ERROR: def assert_event_sequence(self, expected_sequence: List[str]):
-    # REMOVED_SYNTAX_ERROR: """Assert that events occurred in the expected sequence."""
-    # REMOVED_SYNTAX_ERROR: for expected in expected_sequence:
-        # REMOVED_SYNTAX_ERROR: if expected not in self.event_sequence:
-            # REMOVED_SYNTAX_ERROR: raise AssertionError("formatted_string")
-
-            # Check order
-            # REMOVED_SYNTAX_ERROR: filtered_sequence = [item for item in []]
-            # REMOVED_SYNTAX_ERROR: if filtered_sequence != expected_sequence:
-                # REMOVED_SYNTAX_ERROR: raise AssertionError( )
-                # REMOVED_SYNTAX_ERROR: "formatted_string"
-                # REMOVED_SYNTAX_ERROR: "formatted_string"
-                
-
-
-                # REMOVED_SYNTAX_ERROR: @pytest.fixture
-# REMOVED_SYNTAX_ERROR: async def event_capture():
-    # REMOVED_SYNTAX_ERROR: """Fixture for capturing WebSocket events."""
-    # REMOVED_SYNTAX_ERROR: pass
-    # REMOVED_SYNTAX_ERROR: await asyncio.sleep(0)
-    # REMOVED_SYNTAX_ERROR: return WebSocketEventCapture()
-
-
-    # REMOVED_SYNTAX_ERROR: @pytest.fixture
-# REMOVED_SYNTAX_ERROR: async def mock_websocket_manager(event_capture):
-    # REMOVED_SYNTAX_ERROR: """Mock WebSocket manager that captures events."""
-    # REMOVED_SYNTAX_ERROR: manager = AsyncMock(spec=WebSocketManager)
-    # REMOVED_SYNTAX_ERROR: manager.send_to_thread = event_capture.capture_event
-    # REMOVED_SYNTAX_ERROR: manager.send_message = event_capture.capture_event
-    # REMOVED_SYNTAX_ERROR: await asyncio.sleep(0)
-    # REMOVED_SYNTAX_ERROR: return manager
-
-
-    # REMOVED_SYNTAX_ERROR: @pytest.fixture
-# REMOVED_SYNTAX_ERROR: async def agent_context():
-    # REMOVED_SYNTAX_ERROR: """Create test agent execution context."""
-    # REMOVED_SYNTAX_ERROR: pass
-    # REMOVED_SYNTAX_ERROR: await asyncio.sleep(0)
-    # REMOVED_SYNTAX_ERROR: return AgentExecutionContext( )
-    # REMOVED_SYNTAX_ERROR: agent_name="test_agent",
-    # REMOVED_SYNTAX_ERROR: thread_id="test_thread_123",
-    # REMOVED_SYNTAX_ERROR: run_id="run_456",
-    # REMOVED_SYNTAX_ERROR: user_id="test_user_789",
-    # REMOVED_SYNTAX_ERROR: metadata={"test": True, "prompt": "Test the WebSocket events"}
-    
-
-
-# REMOVED_SYNTAX_ERROR: class TestMissingWebSocketEvents:
-    # REMOVED_SYNTAX_ERROR: """Test suite for missing WebSocket events."""
-
-    # Removed problematic line: @pytest.mark.asyncio
-    # Removed problematic line: async def test_agent_stopped_event_on_cancellation( )
-    # REMOVED_SYNTAX_ERROR: self, mock_websocket_manager, agent_context, event_capture
-    # REMOVED_SYNTAX_ERROR: ):
-        # REMOVED_SYNTAX_ERROR: """Test that agent_stopped event is emitted when agent is cancelled."""
-        # This event is MISSING - test should FAIL
-        # REMOVED_SYNTAX_ERROR: notifier = WebSocketNotifier.create_for_user(mock_websocket_manager)
-
-        # Simulate agent cancellation
-        # REMOVED_SYNTAX_ERROR: await notifier.send_agent_started(agent_context)
-
-        # Send agent_stopped - this method now exists!
-        # REMOVED_SYNTAX_ERROR: await notifier.send_agent_stopped(agent_context, stop_reason="User cancelled")
-
-        # Verify the event was sent
-        # REMOVED_SYNTAX_ERROR: assert event_capture.has_event_type("agent_stopped"), \
-        # REMOVED_SYNTAX_ERROR: "agent_stopped should be present"
-
-        # REMOVED_SYNTAX_ERROR: stopped_events = event_capture.get_events_by_type("agent_stopped")
-        # REMOVED_SYNTAX_ERROR: assert len(stopped_events) == 1
-        # REMOVED_SYNTAX_ERROR: assert stopped_events[0]['payload']['stop_reason'] == "User cancelled"
-
-        # Removed problematic line: @pytest.mark.asyncio
-        # Removed problematic line: async def test_agent_error_event_on_failure( )
-        # REMOVED_SYNTAX_ERROR: self, mock_websocket_manager, agent_context, event_capture
-        # REMOVED_SYNTAX_ERROR: ):
-            # REMOVED_SYNTAX_ERROR: """Test that agent_error event is emitted on agent failure."""
-            # This event is MISSING - test should FAIL
-            # REMOVED_SYNTAX_ERROR: notifier = WebSocketNotifier.create_for_user(mock_websocket_manager)
-
-            # Simulate agent error
-            # REMOVED_SYNTAX_ERROR: error_details = { )
-            # REMOVED_SYNTAX_ERROR: "error_type": "ExecutionError", # REMOVED_SYNTAX_ERROR: "message": "Agent failed to process request",
-            # REMOVED_SYNTAX_ERROR: "traceback": "..."
-            
-
-            # Send agent_error - this method now exists!
-            # REMOVED_SYNTAX_ERROR: await notifier.send_agent_error( )
-            # REMOVED_SYNTAX_ERROR: agent_context,
-            # REMOVED_SYNTAX_ERROR: error_message=error_details["message"],
-            # REMOVED_SYNTAX_ERROR: error_type=error_details["error_type"],
-            # REMOVED_SYNTAX_ERROR: error_details=error_details
-            
-
-            # Verify the event was sent
-            # REMOVED_SYNTAX_ERROR: assert event_capture.has_event_type("agent_error"), \
-            # REMOVED_SYNTAX_ERROR: "agent_error should be present"
-
-            # REMOVED_SYNTAX_ERROR: error_events = event_capture.get_events_by_type("agent_error")
-            # REMOVED_SYNTAX_ERROR: assert len(error_events) == 1
-            # REMOVED_SYNTAX_ERROR: assert error_events[0]['payload']['error_message'] == error_details["message"]
-
-            # Removed problematic line: @pytest.mark.asyncio
-            # Removed problematic line: async def test_agent_log_event_for_debugging( )
-            # REMOVED_SYNTAX_ERROR: self, mock_websocket_manager, agent_context, event_capture
-            # REMOVED_SYNTAX_ERROR: ):
-                # REMOVED_SYNTAX_ERROR: """Test that agent_log events are emitted for debugging."""
-                # This event is MISSING - test should FAIL
-                # REMOVED_SYNTAX_ERROR: notifier = WebSocketNotifier.create_for_user(mock_websocket_manager)
-
-                # Send agent_log - this method now exists!
-                # REMOVED_SYNTAX_ERROR: await notifier.send_agent_log( )
-                # REMOVED_SYNTAX_ERROR: agent_context, # REMOVED_SYNTAX_ERROR: level="info",
-                # REMOVED_SYNTAX_ERROR: log_message="Processing step 1 of 5",
-                # REMOVED_SYNTAX_ERROR: metadata={"timestamp": datetime.now(timezone.utc).isoformat()}
-                
-
-                # REMOVED_SYNTAX_ERROR: assert event_capture.has_event_type("agent_log"), \
-                # REMOVED_SYNTAX_ERROR: "agent_log should be present"
-
-                # REMOVED_SYNTAX_ERROR: log_events = event_capture.get_events_by_type("agent_log")
-                # REMOVED_SYNTAX_ERROR: assert len(log_events) == 1
-                # REMOVED_SYNTAX_ERROR: assert log_events[0]['payload']['message'] == "Processing step 1 of 5"
-
-                # Removed problematic line: @pytest.mark.asyncio
-                # Removed problematic line: async def test_tool_started_vs_tool_executing_events( )
-                # REMOVED_SYNTAX_ERROR: self, mock_websocket_manager, agent_context, event_capture
-                # REMOVED_SYNTAX_ERROR: ):
-                    # REMOVED_SYNTAX_ERROR: """Test that both tool_started and tool_executing events are sent."""
-                    # Currently only tool_executing is sent, tool_started is MISSING
-                    # REMOVED_SYNTAX_ERROR: notifier = WebSocketNotifier.create_for_user(mock_websocket_manager)
-
-                    # Send tool_executing (this exists)
-                    # REMOVED_SYNTAX_ERROR: await notifier.send_tool_executing(agent_context, "data_analyzer")
-                    # REMOVED_SYNTAX_ERROR: assert event_capture.has_event_type("tool_executing")
-
-                    # Send tool_started - this method now exists!
-                    # REMOVED_SYNTAX_ERROR: await notifier.send_tool_started(agent_context, "data_analyzer", {"mode": "fast"})
-
-                    # REMOVED_SYNTAX_ERROR: assert event_capture.has_event_type("tool_started"), \
-                    # REMOVED_SYNTAX_ERROR: "tool_started should be present"
-
-                    # REMOVED_SYNTAX_ERROR: tool_started_events = event_capture.get_events_by_type("tool_started")
-                    # REMOVED_SYNTAX_ERROR: assert len(tool_started_events) == 1
-                    # REMOVED_SYNTAX_ERROR: assert tool_started_events[0]['payload']['tool_name'] == "data_analyzer"
-
-                    # Removed problematic line: @pytest.mark.asyncio
-                    # Removed problematic line: async def test_stream_chunk_event_for_incremental_updates( )
-                    # REMOVED_SYNTAX_ERROR: self, mock_websocket_manager, agent_context, event_capture
-                    # REMOVED_SYNTAX_ERROR: ):
-                        # REMOVED_SYNTAX_ERROR: """Test that stream_chunk events are sent for incremental content."""
-                        # This event is MISSING - test should FAIL
-                        # REMOVED_SYNTAX_ERROR: notifier = WebSocketNotifier.create_for_user(mock_websocket_manager)
-
-                        # Simulate streaming content
-                        # REMOVED_SYNTAX_ERROR: chunks = [ )
-                        # REMOVED_SYNTAX_ERROR: "Processing data...", # REMOVED_SYNTAX_ERROR: "Analyzing patterns...",
-                        # REMOVED_SYNTAX_ERROR: "Generating insights..."
-                        
-
-                        # REMOVED_SYNTAX_ERROR: for i, chunk in enumerate(chunks):
-                            # Send stream_chunk - this method now exists!
-                            # REMOVED_SYNTAX_ERROR: await notifier.send_stream_chunk( )
-                            # REMOVED_SYNTAX_ERROR: agent_context,
-                            # REMOVED_SYNTAX_ERROR: chunk_id="formatted_string",
-                            # REMOVED_SYNTAX_ERROR: content=chunk,
-                            # REMOVED_SYNTAX_ERROR: is_final=(i == len(chunks) - 1)
-                            
-
-                            # REMOVED_SYNTAX_ERROR: assert event_capture.has_event_type("stream_chunk"), \
-                            # REMOVED_SYNTAX_ERROR: "stream_chunk should be present"
-
-                            # REMOVED_SYNTAX_ERROR: stream_events = event_capture.get_events_by_type("stream_chunk")
-                            # REMOVED_SYNTAX_ERROR: assert len(stream_events) == 3
-
-                            # Removed problematic line: @pytest.mark.asyncio
-                            # Removed problematic line: async def test_stream_complete_event_after_streaming( )
-                            # REMOVED_SYNTAX_ERROR: self, mock_websocket_manager, agent_context, event_capture
-                            # REMOVED_SYNTAX_ERROR: ):
-                                # REMOVED_SYNTAX_ERROR: """Test that stream_complete event is sent after streaming finishes."""
-                                # This event is MISSING - test should FAIL
-                                # REMOVED_SYNTAX_ERROR: notifier = WebSocketNotifier.create_for_user(mock_websocket_manager)
-
-                                # Send stream_complete - this method now exists!
-                                # REMOVED_SYNTAX_ERROR: await notifier.send_stream_complete( )
-                                # REMOVED_SYNTAX_ERROR: agent_context, # REMOVED_SYNTAX_ERROR: stream_id="stream_123",
-                                # REMOVED_SYNTAX_ERROR: total_chunks=5,
-                                # REMOVED_SYNTAX_ERROR: metadata={"duration_ms": 1500}
-                                
-
-                                # REMOVED_SYNTAX_ERROR: assert event_capture.has_event_type("stream_complete"), \
-                                # REMOVED_SYNTAX_ERROR: "stream_complete should be present"
-
-                                # REMOVED_SYNTAX_ERROR: complete_events = event_capture.get_events_by_type("stream_complete")
-                                # REMOVED_SYNTAX_ERROR: assert len(complete_events) == 1
-                                # REMOVED_SYNTAX_ERROR: assert complete_events[0]['payload']['total_chunks'] == 5
-
-                                # Removed problematic line: @pytest.mark.asyncio
-                                # Removed problematic line: async def test_subagent_lifecycle_events( )
-                                # REMOVED_SYNTAX_ERROR: self, mock_websocket_manager, agent_context, event_capture
-                                # REMOVED_SYNTAX_ERROR: ):
-                                    # REMOVED_SYNTAX_ERROR: """Test that subagent_started and subagent_completed events are sent."""
-                                    # These events are MISSING - test should FAIL
-                                    # REMOVED_SYNTAX_ERROR: notifier = WebSocketNotifier.create_for_user(mock_websocket_manager)
-
-                                    # REMOVED_SYNTAX_ERROR: subagent_context = AgentExecutionContext( )
-                                    # REMOVED_SYNTAX_ERROR: agent_name="data_sub_agent", # REMOVED_SYNTAX_ERROR: thread_id=agent_context.thread_id,
-                                    # REMOVED_SYNTAX_ERROR: run_id="subagent_run_789",
-                                    # REMOVED_SYNTAX_ERROR: user_id=agent_context.user_id,
-                                    # REMOVED_SYNTAX_ERROR: metadata={"parent_agent": agent_context.agent_name, "prompt": "Analyze data"}
-                                    
-
-                                    # Send subagent_started - this method now exists!
-                                    # REMOVED_SYNTAX_ERROR: await notifier.send_subagent_started( )
-                                    # REMOVED_SYNTAX_ERROR: agent_context,
-                                    # REMOVED_SYNTAX_ERROR: subagent_name="data_sub_agent",
-                                    # REMOVED_SYNTAX_ERROR: subagent_id="subagent_run_789"
-                                    
-
-                                    # Send subagent_completed - this method now exists!
-                                    # REMOVED_SYNTAX_ERROR: await notifier.send_subagent_completed( )
-                                    # REMOVED_SYNTAX_ERROR: agent_context,
-                                    # REMOVED_SYNTAX_ERROR: subagent_name="data_sub_agent",
-                                    # REMOVED_SYNTAX_ERROR: subagent_id="subagent_run_789",
-                                    # REMOVED_SYNTAX_ERROR: result={"status": "success"},
-                                    # REMOVED_SYNTAX_ERROR: duration_ms=1200
-                                    
-
-                                    # REMOVED_SYNTAX_ERROR: assert event_capture.has_event_type("subagent_started"), \
-                                    # REMOVED_SYNTAX_ERROR: "subagent_started should be present"
-                                    # REMOVED_SYNTAX_ERROR: assert event_capture.has_event_type("subagent_completed"), \
-                                    # REMOVED_SYNTAX_ERROR: "subagent_completed should be present"
-
-                                    # REMOVED_SYNTAX_ERROR: subagent_start = event_capture.get_events_by_type("subagent_started")
-                                    # REMOVED_SYNTAX_ERROR: assert len(subagent_start) == 1
-                                    # REMOVED_SYNTAX_ERROR: assert subagent_start[0]['payload']['subagent_name'] == "data_sub_agent"
-
-                                    # REMOVED_SYNTAX_ERROR: subagent_complete = event_capture.get_events_by_type("subagent_completed")
-                                    # REMOVED_SYNTAX_ERROR: assert len(subagent_complete) == 1
-                                    # REMOVED_SYNTAX_ERROR: assert subagent_complete[0]['payload']['result']['status'] == "success"
-
-                                    # Removed problematic line: @pytest.mark.asyncio
-                                    # Removed problematic line: async def test_complete_agent_execution_event_flow( )
-                                    # REMOVED_SYNTAX_ERROR: self, mock_websocket_manager, agent_context, event_capture
-                                    # REMOVED_SYNTAX_ERROR: ):
-                                        # REMOVED_SYNTAX_ERROR: """Test the complete event flow for agent execution."""
-                                        # This test shows what SHOULD happen vs what ACTUALLY happens
-                                        # REMOVED_SYNTAX_ERROR: notifier = WebSocketNotifier.create_for_user(mock_websocket_manager)
-
-                                        # Expected event sequence (what frontend expects)
-                                        # REMOVED_SYNTAX_ERROR: expected_events = [ )
-                                        # REMOVED_SYNTAX_ERROR: "agent_started", #  PASS:  Exists
-                                        # REMOVED_SYNTAX_ERROR: "agent_thinking",     #  PASS:  Exists
-                                        # REMOVED_SYNTAX_ERROR: "tool_started",       #  FAIL:  MISSING - should be before tool_executing
-                                        # REMOVED_SYNTAX_ERROR: "tool_executing",     #  PASS:  Exists
-                                        # REMOVED_SYNTAX_ERROR: "stream_chunk",       #  FAIL:  MISSING - for incremental updates
-                                        # REMOVED_SYNTAX_ERROR: "stream_chunk",       #  FAIL:  MISSING
-                                        # REMOVED_SYNTAX_ERROR: "stream_complete",    #  FAIL:  MISSING - after streaming
-                                        # REMOVED_SYNTAX_ERROR: "tool_completed",     #  PASS:  Exists
-                                        # REMOVED_SYNTAX_ERROR: "subagent_started",   #  FAIL:  MISSING - when delegating to sub-agent
-                                        # REMOVED_SYNTAX_ERROR: "subagent_completed", #  FAIL:  MISSING - when sub-agent finishes
-                                        # REMOVED_SYNTAX_ERROR: "partial_result",     #  PASS:  Exists
-                                        # REMOVED_SYNTAX_ERROR: "agent_completed",    #  PASS:  Exists
-                                        # REMOVED_SYNTAX_ERROR: "final_report"        #  PASS:  Exists
-                                        
-
-                                        # Send the complete event flow (all methods now exist)
-                                        # REMOVED_SYNTAX_ERROR: await notifier.send_agent_started(agent_context)
-                                        # REMOVED_SYNTAX_ERROR: await notifier.send_agent_thinking(agent_context, "Analyzing request", 1)
-                                        # REMOVED_SYNTAX_ERROR: await notifier.send_tool_started(agent_context, "analyzer", {"mode": "fast"})
-                                        # REMOVED_SYNTAX_ERROR: await notifier.send_tool_executing(agent_context, "analyzer")
-                                        # REMOVED_SYNTAX_ERROR: await notifier.send_stream_chunk(agent_context, "chunk_1", "Processing...", False)
-                                        # REMOVED_SYNTAX_ERROR: await notifier.send_stream_chunk(agent_context, "chunk_2", "Analyzing...", True)
-                                        # REMOVED_SYNTAX_ERROR: await notifier.send_stream_complete(agent_context, "stream_1", 2, {})
-                                        # REMOVED_SYNTAX_ERROR: await notifier.send_tool_completed(agent_context, "analyzer", {"result": "data"})
-                                        # REMOVED_SYNTAX_ERROR: await notifier.send_subagent_started(agent_context, "helper_agent", "sub_1")
-                                        # REMOVED_SYNTAX_ERROR: await notifier.send_subagent_completed(agent_context, "helper_agent", "sub_1", {"ok": True}, 500)
-                                        # REMOVED_SYNTAX_ERROR: await notifier.send_partial_result(agent_context, "Partial analysis complete")
-                                        # REMOVED_SYNTAX_ERROR: await notifier.send_agent_completed(agent_context, {"status": "success"}, 2500)
-                                        # REMOVED_SYNTAX_ERROR: await notifier.send_final_report(agent_context, {"summary": "Complete"}, 2500)
-
-                                        # Verify all events were sent
-                                        # REMOVED_SYNTAX_ERROR: actual_events = list(event_capture.event_types)
-
-                                        # All expected events should now be present
-                                        # REMOVED_SYNTAX_ERROR: for event in expected_events:
-                                            # REMOVED_SYNTAX_ERROR: count = event_capture.event_sequence.count(event)
-                                            # REMOVED_SYNTAX_ERROR: if event == "stream_chunk":
-                                                # REMOVED_SYNTAX_ERROR: assert count >= 2, "formatted_string"
-                                                # REMOVED_SYNTAX_ERROR: else:
-                                                    # REMOVED_SYNTAX_ERROR: assert count >= 1, "formatted_string"
-
-                                                    # Verify the sequence includes all critical events
-                                                    # REMOVED_SYNTAX_ERROR: assert "agent_started" in actual_events
-                                                    # REMOVED_SYNTAX_ERROR: assert "agent_thinking" in actual_events
-                                                    # REMOVED_SYNTAX_ERROR: assert "tool_started" in actual_events
-                                                    # REMOVED_SYNTAX_ERROR: assert "tool_executing" in actual_events
-                                                    # REMOVED_SYNTAX_ERROR: assert "stream_chunk" in actual_events
-                                                    # REMOVED_SYNTAX_ERROR: assert "stream_complete" in actual_events
-                                                    # REMOVED_SYNTAX_ERROR: assert "tool_completed" in actual_events
-                                                    # REMOVED_SYNTAX_ERROR: assert "subagent_started" in actual_events
-                                                    # REMOVED_SYNTAX_ERROR: assert "subagent_completed" in actual_events
-                                                    # REMOVED_SYNTAX_ERROR: assert "partial_result" in actual_events
-                                                    # REMOVED_SYNTAX_ERROR: assert "agent_completed" in actual_events
-                                                    # REMOVED_SYNTAX_ERROR: assert "final_report" in actual_events
-
-                                                    # Removed problematic line: @pytest.mark.asyncio
-                                                    # Removed problematic line: async def test_error_handling_event_flow( )
-                                                    # REMOVED_SYNTAX_ERROR: self, mock_websocket_manager, agent_context, event_capture
-                                                    # REMOVED_SYNTAX_ERROR: ):
-                                                        # REMOVED_SYNTAX_ERROR: """Test error handling event flow."""
-                                                        # REMOVED_SYNTAX_ERROR: notifier = WebSocketNotifier.create_for_user(mock_websocket_manager)
-
-                                                        # Start agent
-                                                        # REMOVED_SYNTAX_ERROR: await notifier.send_agent_started(agent_context)
-
-                                                        # Simulate error during execution
-                                                        # Should send agent_error but method doesn't exist!
-                                                        # REMOVED_SYNTAX_ERROR: error_info = { )
-                                                        # REMOVED_SYNTAX_ERROR: "error_type": "ToolExecutionError", # REMOVED_SYNTAX_ERROR: "message": "Failed to execute data analyzer",
-                                                        # REMOVED_SYNTAX_ERROR: "tool_name": "data_analyzer",
-                                                        # REMOVED_SYNTAX_ERROR: "retry_count": 2,
-                                                        # REMOVED_SYNTAX_ERROR: "max_retries": 3
-                                                        
-
-                                                        # Send agent_error with structured info
-                                                        # REMOVED_SYNTAX_ERROR: await notifier.send_agent_error( )
-                                                        # REMOVED_SYNTAX_ERROR: agent_context,
-                                                        # REMOVED_SYNTAX_ERROR: error_message=error_info["message"],
-                                                        # REMOVED_SYNTAX_ERROR: error_type=error_info["error_type"],
-                                                        # REMOVED_SYNTAX_ERROR: error_details=error_info
-                                                        
-
-                                                        # Also send agent_log for error details
-                                                        # REMOVED_SYNTAX_ERROR: await notifier.send_agent_log( )
-                                                        # REMOVED_SYNTAX_ERROR: agent_context,
-                                                        # REMOVED_SYNTAX_ERROR: level="error",
-                                                        # REMOVED_SYNTAX_ERROR: log_message="formatted_string",
-                                                        # REMOVED_SYNTAX_ERROR: metadata={"details": error_info}
-                                                        
-
-                                                        # Verify error events are present
-                                                        # REMOVED_SYNTAX_ERROR: assert event_capture.has_event_type("agent_error")
-                                                        # REMOVED_SYNTAX_ERROR: assert event_capture.has_event_type("agent_log")
-
-                                                        # REMOVED_SYNTAX_ERROR: error_events = event_capture.get_events_by_type("agent_error")
-                                                        # REMOVED_SYNTAX_ERROR: assert len(error_events) == 1
-                                                        # REMOVED_SYNTAX_ERROR: assert error_events[0]['payload']['error_type'] == "ToolExecutionError"
-
-                                                        # REMOVED_SYNTAX_ERROR: log_events = event_capture.get_events_by_type("agent_log")
-                                                        # REMOVED_SYNTAX_ERROR: assert any(e['payload']['level'] == "error" for e in log_events)
-
-
-# REMOVED_SYNTAX_ERROR: class TestWebSocketEventIntegration:
-    # REMOVED_SYNTAX_ERROR: """Integration tests for WebSocket events in real agent execution."""
-
-    # Removed problematic line: @pytest.mark.asyncio
-    # Removed problematic line: async def test_agent_manager_missing_event_emissions(self):
-        # REMOVED_SYNTAX_ERROR: """Test that AgentManager doesn't emit required events during execution."""
-        # This test simulates real agent execution and verifies missing events
-
-        # REMOVED_SYNTAX_ERROR: with patch('netra_backend.app.agents.supervisor.agent_manager.WebSocketManager') as MockWS:
-            # REMOVED_SYNTAX_ERROR: ws_manager = MockWS.return_value
-            # REMOVED_SYNTAX_ERROR: event_capture = WebSocketEventCapture()
-            # REMOVED_SYNTAX_ERROR: ws_manager.send_to_thread = event_capture.capture_event
-
-            # Create agent manager
-            # REMOVED_SYNTAX_ERROR: agent_manager = AgentManager()
-            # REMOVED_SYNTAX_ERROR: agent_manager.websocket_manager = ws_manager
-
-            # Mock agent execution
-            # REMOVED_SYNTAX_ERROR: mock_agent = Magic            mock_agent.execute = AsyncMock(return_value={"result": "success"})
-
-            # REMOVED_SYNTAX_ERROR: with patch.object(agent_manager, '_get_agent', return_value=mock_agent):
-                # Execute agent
-                # REMOVED_SYNTAX_ERROR: context = AgentExecutionContext( )
-                # REMOVED_SYNTAX_ERROR: agent_name="test_agent",
-                # REMOVED_SYNTAX_ERROR: thread_id="thread_123",
-                # REMOVED_SYNTAX_ERROR: run_id="run_456",
-                # REMOVED_SYNTAX_ERROR: user_id="test_user"
-                
-
-                # This should emit events but many are missing
-                # REMOVED_SYNTAX_ERROR: result = await agent_manager.execute_agent( )
-                # REMOVED_SYNTAX_ERROR: agent_name="test_agent",
-                # REMOVED_SYNTAX_ERROR: thread_id="thread_123",
-                # REMOVED_SYNTAX_ERROR: prompt="Test execution"
-                
-
-                # Check which events are still not integrated in AgentManager
-                # Note: The methods exist but AgentManager doesn't call them yet
-                # REMOVED_SYNTAX_ERROR: potentially_missing = [ )
-                # REMOVED_SYNTAX_ERROR: "agent_error",
-                # REMOVED_SYNTAX_ERROR: "agent_stopped",
-                # REMOVED_SYNTAX_ERROR: "agent_log",
-                # REMOVED_SYNTAX_ERROR: "tool_started",
-                # REMOVED_SYNTAX_ERROR: "stream_chunk",
-                # REMOVED_SYNTAX_ERROR: "stream_complete",
-                # REMOVED_SYNTAX_ERROR: "subagent_started",
-                # REMOVED_SYNTAX_ERROR: "subagent_completed"
-                
-
-                # These events may not be emitted by the mock execution
-                # This is expected since we haven't fully integrated them
-                # into the actual execution flow yet
-                # REMOVED_SYNTAX_ERROR: for event in potentially_missing:
-                    # REMOVED_SYNTAX_ERROR: if not event_capture.has_event_type(event):
-                        # REMOVED_SYNTAX_ERROR: print("formatted_string")
-
-                        # Removed problematic line: @pytest.mark.asyncio
-                        # Removed problematic line: async def test_frontend_orphaned_handlers_validation(self):
-                            # REMOVED_SYNTAX_ERROR: """Validate that frontend has handlers for events that backend never sends."""
-                            # REMOVED_SYNTAX_ERROR: pass
-                            # List of handlers defined in frontend but never receive events
-                            # REMOVED_SYNTAX_ERROR: orphaned_handlers = { )
-                            # REMOVED_SYNTAX_ERROR: "agent_stopped": { )
-                            # REMOVED_SYNTAX_ERROR: "frontend_location": "frontend/hooks/useEventProcessor.ts:241",
-                            # REMOVED_SYNTAX_ERROR: "expected_payload": { )
-                            # REMOVED_SYNTAX_ERROR: "agent_name": str,
-                            # REMOVED_SYNTAX_ERROR: "reason": str,
-                            # REMOVED_SYNTAX_ERROR: "timestamp": float
-                            # REMOVED_SYNTAX_ERROR: },
-                            # REMOVED_SYNTAX_ERROR: "user_impact": "No notification when agent is stopped/cancelled"
-                            # REMOVED_SYNTAX_ERROR: },
-                            # REMOVED_SYNTAX_ERROR: "agent_error": { )
-                            # REMOVED_SYNTAX_ERROR: "frontend_location": "frontend/hooks/useEventProcessor.ts:241",
-                            # REMOVED_SYNTAX_ERROR: "expected_payload": { )
-                            # REMOVED_SYNTAX_ERROR: "error_type": str,
-                            # REMOVED_SYNTAX_ERROR: "message": str,
-                            # REMOVED_SYNTAX_ERROR: "traceback": str,
-                            # REMOVED_SYNTAX_ERROR: "retry_available": bool
-                            # REMOVED_SYNTAX_ERROR: },
-                            # REMOVED_SYNTAX_ERROR: "user_impact": "No structured error information displayed"
-                            # REMOVED_SYNTAX_ERROR: },
-                            # REMOVED_SYNTAX_ERROR: "agent_log": { )
-                            # REMOVED_SYNTAX_ERROR: "frontend_location": "frontend/hooks/useEventProcessor.ts:242",
-                            # REMOVED_SYNTAX_ERROR: "expected_payload": { )
-                            # REMOVED_SYNTAX_ERROR: "level": str,
-                            # REMOVED_SYNTAX_ERROR: "message": str,
-                            # REMOVED_SYNTAX_ERROR: "timestamp": str,
-                            # REMOVED_SYNTAX_ERROR: "details": dict
-                            # REMOVED_SYNTAX_ERROR: },
-                            # REMOVED_SYNTAX_ERROR: "user_impact": "No debug information for troubleshooting"
-                            # REMOVED_SYNTAX_ERROR: },
-                            # REMOVED_SYNTAX_ERROR: "tool_started": { )
-                            # REMOVED_SYNTAX_ERROR: "frontend_location": "frontend/hooks/useEventProcessor.ts:245",
-                            # REMOVED_SYNTAX_ERROR: "expected_payload": { )
-                            # REMOVED_SYNTAX_ERROR: "tool_name": str,
-                            # REMOVED_SYNTAX_ERROR: "parameters": dict,
-                            # REMOVED_SYNTAX_ERROR: "timestamp": float
-                            # REMOVED_SYNTAX_ERROR: },
-                            # REMOVED_SYNTAX_ERROR: "user_impact": "Tool execution appears to start without warning"
-                            # REMOVED_SYNTAX_ERROR: },
-                            # REMOVED_SYNTAX_ERROR: "stream_chunk": { )
-                            # REMOVED_SYNTAX_ERROR: "frontend_location": "frontend/hooks/useEventProcessor.ts:251",
-                            # REMOVED_SYNTAX_ERROR: "expected_payload": { )
-                            # REMOVED_SYNTAX_ERROR: "chunk": str,
-                            # REMOVED_SYNTAX_ERROR: "chunk_index": int,
-                            # REMOVED_SYNTAX_ERROR: "total_chunks": int
-                            # REMOVED_SYNTAX_ERROR: },
-                            # REMOVED_SYNTAX_ERROR: "user_impact": "No incremental content updates during generation"
-                            # REMOVED_SYNTAX_ERROR: },
-                            # REMOVED_SYNTAX_ERROR: "stream_complete": { )
-                            # REMOVED_SYNTAX_ERROR: "frontend_location": "frontend/hooks/useEventProcessor.ts:251",
-                            # REMOVED_SYNTAX_ERROR: "expected_payload": { )
-                            # REMOVED_SYNTAX_ERROR: "total_chunks": int,
-                            # REMOVED_SYNTAX_ERROR: "duration_ms": float
-                            # REMOVED_SYNTAX_ERROR: },
-                            # REMOVED_SYNTAX_ERROR: "user_impact": "No indication when streaming finishes"
-                            # REMOVED_SYNTAX_ERROR: },
-                            # REMOVED_SYNTAX_ERROR: "subagent_started": { )
-                            # REMOVED_SYNTAX_ERROR: "frontend_location": "frontend/hooks/useEventProcessor.ts:248",
-                            # REMOVED_SYNTAX_ERROR: "expected_payload": { )
-                            # REMOVED_SYNTAX_ERROR: "subagent_name": str,
-                            # REMOVED_SYNTAX_ERROR: "parent_agent": str,
-                            # REMOVED_SYNTAX_ERROR: "task": str
-                            # REMOVED_SYNTAX_ERROR: },
-                            # REMOVED_SYNTAX_ERROR: "user_impact": "No visibility into sub-agent delegation"
-                            # REMOVED_SYNTAX_ERROR: },
-                            # REMOVED_SYNTAX_ERROR: "subagent_completed": { )
-                            # REMOVED_SYNTAX_ERROR: "frontend_location": "frontend/hooks/useEventProcessor.ts:248",
-                            # REMOVED_SYNTAX_ERROR: "expected_payload": { )
-                            # REMOVED_SYNTAX_ERROR: "subagent_name": str,
-                            # REMOVED_SYNTAX_ERROR: "result": dict,
-                            # REMOVED_SYNTAX_ERROR: "duration_ms": float
-                            # REMOVED_SYNTAX_ERROR: },
-                            # REMOVED_SYNTAX_ERROR: "user_impact": "No feedback when sub-agents complete tasks"
-                            
-                            
-
-                            # Validate each orphaned handler
-                            # REMOVED_SYNTAX_ERROR: for event_type, details in orphaned_handlers.items():
-                                # These assertions document what SHOULD exist but doesn't
-                                # REMOVED_SYNTAX_ERROR: assert details["user_impact"], \
-                                # REMOVED_SYNTAX_ERROR: "formatted_string"
-
-                                # Log the missing functionality
-                                # REMOVED_SYNTAX_ERROR: logger.error( )
-                                # REMOVED_SYNTAX_ERROR: "formatted_string",
-                                # REMOVED_SYNTAX_ERROR: extra={ )
-                                # REMOVED_SYNTAX_ERROR: "location": details["frontend_location"],
-                                # REMOVED_SYNTAX_ERROR: "impact": details["user_impact"],
-                                # REMOVED_SYNTAX_ERROR: "expected_payload": details["expected_payload"]
-                                
-                                
-
-
-                                # Removed problematic line: @pytest.mark.asyncio
-                                # Removed problematic line: async def test_comprehensive_missing_events_summary():
-                                    # REMOVED_SYNTAX_ERROR: '''
-                                    # REMOVED_SYNTAX_ERROR: Summary test that documents all missing WebSocket events.
-                                    # REMOVED_SYNTAX_ERROR: This test SHOULD FAIL until all events are properly implemented.
-                                    # REMOVED_SYNTAX_ERROR: '''
-                                    # REMOVED_SYNTAX_ERROR: pass
-                                    # All events have been implemented!
-                                    # REMOVED_SYNTAX_ERROR: implemented_events = { )
-                                    # REMOVED_SYNTAX_ERROR: "agent_stopped": "Now emits when agent is cancelled",
-                                    # REMOVED_SYNTAX_ERROR: "agent_error": "Structured error events implemented",
-                                    # REMOVED_SYNTAX_ERROR: "agent_log": "Debug logging events implemented",
-                                    # REMOVED_SYNTAX_ERROR: "tool_started": "Tool start notification implemented",
-                                    # REMOVED_SYNTAX_ERROR: "stream_chunk": "Incremental content streaming implemented",
-                                    # REMOVED_SYNTAX_ERROR: "stream_complete": "Stream completion signal implemented",
-                                    # REMOVED_SYNTAX_ERROR: "subagent_started": "Sub-agent lifecycle tracking implemented",
-                                    # REMOVED_SYNTAX_ERROR: "subagent_completed": "Sub-agent completion events implemented"
-                                    
-
-                                    # This assertion should PASS now
-                                    # REMOVED_SYNTAX_ERROR: assert len(implemented_events) == 8, \
-                                    # REMOVED_SYNTAX_ERROR: "formatted_string" + \
-                                        # REMOVED_SYNTAX_ERROR: "
-                                        # REMOVED_SYNTAX_ERROR: ".join(["formatted_string" for event, status in implemented_events.items()])
-
-                                        # REMOVED_SYNTAX_ERROR: print(" )
-                                        # REMOVED_SYNTAX_ERROR:  PASS:  SUCCESS: All missing WebSocket events have been implemented!")
-                                        # REMOVED_SYNTAX_ERROR: print(" )
-                                        # REMOVED_SYNTAX_ERROR: Implemented events:")
-                                        # REMOVED_SYNTAX_ERROR: for event, status in implemented_events.items():
-                                            # REMOVED_SYNTAX_ERROR: print("formatted_string")
-
-
-                                            # REMOVED_SYNTAX_ERROR: if __name__ == "__main__":
-                                                # Run the tests
-=======
 '''
 '''
 Comprehensive test suite for missing WebSocket events.
@@ -1124,5 +495,4 @@
     import sys
     exit_code = asyncio.run(main())
     sys.exit(exit_code)
-)))))))))))))))))))))))))))
->>>>>>> 5aba5b9f
+)))))))))))))))))))))))))))