--- conflicted
+++ resolved
@@ -64,13 +64,9 @@
 
 @pytest.mark.mission_critical
 class WebSocketAuthChatValueProtectionTests:
-<<<<<<< HEAD
-    """
-=======
     "
     ""
 
->>>>>>> 5aba5b9f
      ALERT:  MISSION CRITICAL tests for WebSocket authentication chat value protection.
     
     CRITICAL: These tests ensure authentication ENABLES chat functionality
