"""
MISSION CRITICAL: SSOT Regression Prevention Test Suite

This test suite prevents regression of SSOT violations and ensures the framework
remains compliant over time. These tests act as guardrails to catch violations
before they reach production. CRITICAL for spacecraft safety.

Business Value: Platform/Internal - Risk Reduction & System Stability
Prevents cascading failures that could bring down the entire test infrastructure.

CRITICAL: These tests are designed to be STRICT and UNFORGIVING.
They catch violations that could lead to system instability or cascade failures.
"""

import asyncio
import ast
import importlib
import inspect
import logging
import os
import sys
import time
import traceback
import uuid
from collections import defaultdict
from contextlib import suppress
from datetime import datetime, timedelta
from pathlib import Path
from typing import Any, Dict, List, Optional, Set, Type, Union
from netra_backend.app.core.registry.universal_registry import AgentRegistry
# NO MOCKS - Real services only for mission critical isolation testing

import pytest

# Real services and isolation testing components
import asyncpg
import psycopg2
from netra_backend.app.services.redis_client import get_redis_client
import websockets
from concurrent.futures import ThreadPoolExecutor, as_completed
from multiprocessing import Process, Queue

# Import real framework components - NO MOCKS
from netra_backend.app.db.database_manager import DatabaseManager
from netra_backend.app.services.websocket_manager import WebSocketManager
from netra_backend.app.core.registry.universal_registry import AgentRegistry
from netra_backend.app.agents.supervisor.execution_factory import ExecutionFactory
from test_framework.backend_client import BackendClient
from test_framework.test_context import TestContext

from shared.isolated_environment import IsolatedEnvironment, get_env

logger = logging.getLogger(__name__)


class TestSSOTRegressionPrevention:
    """
    REGRESSION CRITICAL: Prevent SSOT framework regression.
    These tests catch violations before they can cause system-wide issues.
    """
    
    def setUp(self):
        """Set up regression prevention test environment with REAL services."""
        self.test_id = uuid.uuid4().hex[:8]
        self.project_root = Path(__file__).parent.parent.parent
        
        # Initialize REAL service connections for isolation testing
        self.env = IsolatedEnvironment()
        self.db_manager = DatabaseManager()
<<<<<<< HEAD
        # Use sync redis client for non-async functions
        from shared.isolated_environment import get_env
        import redis
        self.redis_client = redis.Redis(
            host=get_env('REDIS_HOST', 'localhost'),
            port=int(get_env('REDIS_PORT', '6379')),
            decode_responses=True
        )
=======
        # Initialize Redis client synchronously
        self.redis_client = None  # Will be initialized in async methods
>>>>>>> 31490d16
        self.test_context = TestContext(user_id=f"test_user_{self.test_id}")
        
        # Create isolated test environment
        self.user_contexts = {}
        self.websocket_connections = {}
        self.database_sessions = {}
        
<<<<<<< HEAD
        logger.info(f"Starting regression prevention test with REAL services (ID: {self.test_id})")
=======
        logger.info(f"Starting regression prevention test with REAL services: {getattr(self, '_testMethodName', 'unknown')} (ID: {self.test_id})")
>>>>>>> 31490d16
    
    def tearDown(self):
        """Clean up regression prevention test and REAL service connections."""
        # Clean up all real service connections - sync version for non-async tests
        for db_session in self.database_sessions.values():
            try:
                db_session.close()
            except:
                pass
        
<<<<<<< HEAD
        try:
            self.redis_client.flushdb()
        except:
            pass
            
        logger.info(f"Completed regression prevention test cleanup (ID: {self.test_id})")
=======
        if self.redis_client:
            try:
                asyncio.get_event_loop().run_until_complete(self.redis_client.flushdb())
            except:
                pass
            
        logger.info(f"Completed regression prevention test cleanup: {getattr(self, '_testMethodName', 'unknown')} (ID: {self.test_id})")
>>>>>>> 31490d16
    
    def test_user_context_isolation_concurrent_database_access(self):
        """
        ISOLATION CRITICAL: Test database session isolation between concurrent users.
        Verifies each user has completely isolated database sessions with no data leakage.
        """
        num_users = 15
        operations_per_user = 10
        isolation_failures = []
        
        async def user_database_operations(user_id):
            """Simulate database operations for a specific user."""
            failures = []
            try:
                # Create isolated database session for this user
                user_env = IsolatedEnvironment()
                user_db = DatabaseManager()
                
                # Get Redis client for this operation
                from shared.isolated_environment import get_env
                import redis
                redis_client = redis.Redis(
                    host=get_env('REDIS_HOST', 'localhost'),
                    port=int(get_env('REDIS_PORT', '6379')),
                    decode_responses=True
                )
                
                # Create user-specific data
                user_data = {
                    'user_id': user_id,
                    'session_id': f"session_{user_id}_{uuid.uuid4().hex[:8]}",
                    'secret_data': f"secret_for_user_{user_id}",
                    'timestamp': datetime.now().isoformat()
                }
                
                # Perform database operations
                for op_num in range(operations_per_user):
                    try:
                        # Get Redis client for this operation
                        from shared.isolated_environment import get_env
                        import redis
                        redis_client = redis.Redis(
                            host=get_env('REDIS_HOST', 'localhost'),
                            port=int(get_env('REDIS_PORT', '6379')),
                            decode_responses=True
                        )
                        
                        # Store user-specific data
                        redis_client.hset(
                            f"user:{user_id}:data",
                            f"operation_{op_num}",
                            str(user_data)
                        )
                        
                        # Verify data isolation - should only see own data
                        stored_data = redis_client.hget(
                            f"user:{user_id}:data",
                            f"operation_{op_num}"
                        )
                        
                        if not stored_data or user_id not in str(stored_data):
                            failures.append({
                                'user_id': user_id,
                                'operation': op_num,
                                'issue': 'data_isolation_failure',
                                'expected_data': str(user_data),
                                'actual_data': str(stored_data)
                            })
                        
                        # Verify no cross-contamination
                        for other_user in range(num_users):
                            if other_user != user_id:
                                other_data = redis_client.hget(
                                    f"user:{other_user}:data",
                                    f"operation_{op_num}"
                                )
                                if other_data and str(user_id) in str(other_data):
                                    failures.append({
                                        'user_id': user_id,
                                        'contaminated_user': other_user,
                                        'issue': 'cross_user_contamination',
                                        'contaminated_data': str(other_data)
                                    })
                        
                        time.sleep(0.01)  # Small delay to test race conditions
                        
                    except Exception as e:
                        failures.append({
                            'user_id': user_id,
                            'operation': op_num,
                            'issue': 'operation_failure',
                            'error': str(e)
                        })
                        
            except Exception as e:
                failures.append({
                    'user_id': user_id,
                    'issue': 'setup_failure',
                    'error': str(e)
                })
            
            return failures
        
        # Create wrapper function for ThreadPoolExecutor since it can't handle async functions directly
        def run_user_operations(user_id):
            return asyncio.run(user_database_operations(user_id))
        
        # Execute concurrent user operations
        with ThreadPoolExecutor(max_workers=num_users) as executor:
            future_to_user = {
                executor.submit(run_user_operations, user_id): user_id 
                for user_id in range(num_users)
            }
            
            for future in as_completed(future_to_user):
                user_id = future_to_user[future]
                try:
                    user_failures = future.result(timeout=30)
                    isolation_failures.extend(user_failures)
                except Exception as e:
                    isolation_failures.append({
                        'user_id': user_id,
                        'issue': 'execution_failure',
                        'error': str(e)
                    })
        
        # Verify isolation success
        if isolation_failures:
            logger.error(f"Database isolation failures detected: {isolation_failures[:10]}")
        
        assert len(isolation_failures) == 0, f"Database isolation failed: {len(isolation_failures)} failures detected"
    
    async def test_websocket_channel_isolation_concurrent_sessions(self):
        """
        ISOLATION CRITICAL: Test WebSocket channel isolation between concurrent user sessions.
        Verifies each user has completely isolated WebSocket channels with no message leakage.
        """
        num_users = 12
        messages_per_user = 8
        isolation_failures = []
        
        async def user_websocket_session(user_id):
            """Simulate WebSocket session for a specific user."""
            failures = []
            ws_uri = f"ws://localhost:8000/ws/user_{user_id}"
            
            try:
                async with websockets.connect(ws_uri) as websocket:
                    self.websocket_connections[user_id] = websocket
                    
                    # Send user-specific messages
                    user_messages = []
                    for msg_num in range(messages_per_user):
                        message = {
                            'user_id': user_id,
                            'message_id': f"msg_{user_id}_{msg_num}",
                            'content': f"Secret message {msg_num} for user {user_id}",
                            'timestamp': time.time()
                        }
                        
                        await websocket.send(str(message))
                        user_messages.append(message)
                        
                        # Wait for response
                        try:
                            response = await asyncio.wait_for(websocket.recv(), timeout=2.0)
                            
                            # Verify response isolation
                            if str(user_id) not in response:
                                failures.append({
                                    'user_id': user_id,
                                    'message_num': msg_num,
                                    'issue': 'response_isolation_failure',
                                    'sent_message': str(message),
                                    'received_response': response
                                })
                            
                            # Check for data leakage from other users
                            for other_user in range(num_users):
                                if other_user != user_id and str(other_user) in response:
                                    failures.append({
                                        'user_id': user_id,
                                        'contaminated_by': other_user,
                                        'issue': 'websocket_cross_contamination',
                                        'response': response
                                    })
                        
                        except asyncio.TimeoutError:
                            failures.append({
                                'user_id': user_id,
                                'message_num': msg_num,
                                'issue': 'response_timeout',
                                'message': str(message)
                            })
                        
                        await asyncio.sleep(0.05)  # Small delay to test race conditions
                    
                    return failures
                    
            except Exception as e:
                return [{
                    'user_id': user_id,
                    'issue': 'websocket_connection_failure',
                    'error': str(e)
                }]
        
        # Execute concurrent WebSocket sessions
        tasks = [user_websocket_session(user_id) for user_id in range(num_users)]
        
        try:
            results = await asyncio.gather(*tasks, return_exceptions=True)
            
            for result in results:
                if isinstance(result, Exception):
                    isolation_failures.append({
                        'issue': 'task_execution_failure',
                        'error': str(result)
                    })
                elif isinstance(result, list):
                    isolation_failures.extend(result)
        except Exception as e:
            isolation_failures.append({
                'issue': 'test_execution_failure',
                'error': str(e)
            })
        
        # Verify WebSocket isolation success
        if isolation_failures:
            logger.error(f"WebSocket isolation failures: {isolation_failures[:10]}")
        
        assert len(isolation_failures) == 0, f"WebSocket isolation failed: {len(isolation_failures)} failures detected"
    
    def test_agent_registry_isolation_concurrent_execution(self):
        """
        ISOLATION CRITICAL: Test agent registry isolation between concurrent executions.
        Verifies each execution context has isolated agent registries with no state sharing.
        """
        num_contexts = 10
        agents_per_context = 5
        isolation_failures = []
        
        def context_agent_operations(context_id):
            """Simulate agent operations within an isolated execution context."""
            failures = []
            
            try:
                # Create isolated execution context
                context = TestContext(user_id=f"context_user_{context_id}")
                registry = AgentRegistry()
                execution_factory = ExecutionFactory()
                
                # Create context-specific agents
                context_agents = []
                for agent_num in range(agents_per_context):
                    agent_id = f"agent_{context_id}_{agent_num}"
                    
                    # Register agent with context-specific data
                    agent_config = {
                        'agent_id': agent_id,
                        'context_id': context_id,
                        'secret_key': f"secret_for_context_{context_id}_agent_{agent_num}",
                        'execution_data': f"private_data_{context_id}_{agent_num}"
                    }
                    
                    registry.register_agent(agent_id, agent_config)
                    context_agents.append(agent_id)
                    
                    # Verify agent isolation
                    retrieved_config = registry.get_agent_config(agent_id)
                    if not retrieved_config or retrieved_config.get('context_id') != context_id:
                        failures.append({
                            'context_id': context_id,
                            'agent_id': agent_id,
                            'issue': 'agent_config_isolation_failure',
                            'expected_context': context_id,
                            'actual_config': retrieved_config
                        })
                    
                    # Check for cross-context contamination
                    all_agents = registry.list_agents()
                    for other_agent in all_agents:
                        if other_agent != agent_id:
                            other_config = registry.get_agent_config(other_agent)
                            if (other_config and 
                                other_config.get('context_id') == context_id and
                                other_agent not in context_agents):
                                failures.append({
                                    'context_id': context_id,
                                    'contaminated_agent': other_agent,
                                    'issue': 'cross_context_agent_contamination',
                                    'contaminated_config': other_config
                                })
                
                # Test execution isolation
                for agent_id in context_agents:
                    try:
                        execution = execution_factory.create_execution(
                            agent_id=agent_id,
                            context=context
                        )
                        
                        # Verify execution context isolation
                        if execution.context.user_id != f"context_user_{context_id}":
                            failures.append({
                                'context_id': context_id,
                                'agent_id': agent_id,
                                'issue': 'execution_context_isolation_failure',
                                'expected_user': f"context_user_{context_id}",
                                'actual_user': execution.context.user_id
                            })
                    
                    except Exception as e:
                        failures.append({
                            'context_id': context_id,
                            'agent_id': agent_id,
                            'issue': 'execution_creation_failure',
                            'error': str(e)
                        })
                
                return failures
                
            except Exception as e:
                return [{
                    'context_id': context_id,
                    'issue': 'context_setup_failure',
                    'error': str(e)
                }]
        
        # Execute concurrent context operations
        with ThreadPoolExecutor(max_workers=num_contexts) as executor:
            future_to_context = {
                executor.submit(context_agent_operations, context_id): context_id 
                for context_id in range(num_contexts)
            }
            
            for future in as_completed(future_to_context):
                context_id = future_to_context[future]
                try:
                    context_failures = future.result(timeout=45)
                    isolation_failures.extend(context_failures)
                except Exception as e:
                    isolation_failures.append({
                        'context_id': context_id,
                        'issue': 'execution_future_failure',
                        'error': str(e)
                    })
        
        # Verify agent registry isolation success
        if isolation_failures:
            logger.error(f"Agent registry isolation failures: {isolation_failures[:10]}")
        
        assert len(isolation_failures) == 0, f"Agent registry isolation failed: {len(isolation_failures)} failures detected"
    
    async def test_race_condition_prevention_concurrent_state_access(self):
        """
        ISOLATION CRITICAL: Test race condition prevention in concurrent state access.
        Verifies state management prevents race conditions and maintains data integrity.
        """
        num_workers = 20
        operations_per_worker = 15
        shared_state_key = f"shared_state_{self.test_id}"
        race_condition_failures = []
        
        async def concurrent_state_operations(worker_id):
            """Perform concurrent state operations to detect race conditions."""
            failures = []
            
            try:
                # Get Redis client for this operation
                from shared.isolated_environment import get_env
                import redis
                redis_client = redis.Redis(
                    host=get_env('REDIS_HOST', 'localhost'),
                    port=int(get_env('REDIS_PORT', '6379')),
                    decode_responses=True
                )
                
                for op_num in range(operations_per_worker):
                    operation_id = f"worker_{worker_id}_op_{op_num}"
                    
                    # Simulate atomic state updates
                    try:
                        # Get Redis client for this operation
                        from shared.isolated_environment import get_env
                        import redis
                        redis_client = redis.Redis(
                            host=get_env('REDIS_HOST', 'localhost'),
                            port=int(get_env('REDIS_PORT', '6379')),
                            decode_responses=True
                        )
                        
                        # Read current state
                        current_state = redis_client.get(shared_state_key)
                        if current_state is None:
                            current_state = "0"
                        
                        current_value = int(current_state)
                        new_value = current_value + 1
                        
                        # Atomic update with race condition detection
                        pipe = redis_client.pipeline()
                        pipe.watch(shared_state_key)
                        pipe.multi()
                        pipe.set(shared_state_key, str(new_value))
                        pipe.set(f"operation:{operation_id}", f"updated_to_{new_value}")
                        
                        try:
                            result = pipe.execute()
                        except redis.WatchError:
                            result = None
                        
                        if not result:
                            # Race condition detected
                            failures.append({
                                'worker_id': worker_id,
                                'operation_id': operation_id,
                                'issue': 'race_condition_detected',
                                'attempted_value': new_value,
                                'current_state': current_state
                            })
                        
                        # Verify state consistency
                        final_state = redis_client.get(shared_state_key)
                        operation_record = redis_client.get(f"operation:{operation_id}")
                        
                        if operation_record and f"updated_to_{final_state}" not in operation_record:
                            failures.append({
                                'worker_id': worker_id,
                                'operation_id': operation_id,
                                'issue': 'state_consistency_failure',
                                'final_state': final_state,
                                'operation_record': operation_record
                            })
                    
                    except Exception as e:
                        failures.append({
                            'worker_id': worker_id,
                            'operation_id': operation_id,
                            'issue': 'atomic_operation_failure',
                            'error': str(e)
                        })
                    
                    time.sleep(0.001)  # Tiny delay to increase race condition likelihood
                
                return failures
                
            except Exception as e:
                return [{
                    'worker_id': worker_id,
                    'issue': 'worker_setup_failure',
                    'error': str(e)
                }]
        
        # Initialize shared state
        from shared.isolated_environment import get_env
        import redis
        redis_client = redis.Redis(
            host=get_env('REDIS_HOST', 'localhost'),
            port=int(get_env('REDIS_PORT', '6379')),
            decode_responses=True
        )
        redis_client.set(shared_state_key, "0")
        
<<<<<<< HEAD
=======
        # Create wrapper function for ThreadPoolExecutor since it can't handle async functions directly
        def run_state_operations(worker_id):
            return asyncio.run(concurrent_state_operations(worker_id))
            
>>>>>>> 31490d16
        # Execute concurrent operations
        with ThreadPoolExecutor(max_workers=num_workers) as executor:
            future_to_worker = {
                executor.submit(run_state_operations, worker_id): worker_id 
                for worker_id in range(num_workers)
            }
            
            for future in as_completed(future_to_worker):
                worker_id = future_to_worker[future]
                try:
                    worker_failures = future.result(timeout=60)
                    race_condition_failures.extend(worker_failures)
                except Exception as e:
                    race_condition_failures.append({
                        'worker_id': worker_id,
                        'issue': 'worker_execution_failure',
                        'error': str(e)
                    })
        
<<<<<<< HEAD
        # Verify final state consistency
=======
        # Verify final state consistency  
>>>>>>> 31490d16
        final_value = int(redis_client.get(shared_state_key) or "0")
        expected_max_value = num_workers * operations_per_worker
        
        # Some race conditions are expected and handled properly
        race_condition_count = len([f for f in race_condition_failures if f.get('issue') == 'race_condition_detected'])
        critical_failures = [f for f in race_condition_failures if f.get('issue') != 'race_condition_detected']
        
        # Log race condition statistics
        logger.info(f"Race condition test results: final_value={final_value}, expected_max={expected_max_value}, ")
        logger.info(f"detected_races={race_condition_count}, critical_failures={len(critical_failures)}")
        
        if critical_failures:
            logger.error(f"Critical race condition failures: {critical_failures[:5]}")
        
        # Allow detected race conditions (they should be handled properly)
        # But fail on critical consistency failures
        assert len(critical_failures) == 0, f"Critical race condition failures detected: {len(critical_failures)} failures"
    
    async def test_security_boundary_validation_user_isolation(self):
        """
        SECURITY CRITICAL: Test security boundary validation between isolated users.
        Verifies users cannot access each other's data or execute unauthorized operations.
        """
        num_users = 8
        security_failures = []
        user_secrets = {}
        
        # Create sync redis client for this test
        from shared.isolated_environment import get_env
        import redis
        sync_redis_client = redis.Redis(
            host=get_env('REDIS_HOST', 'localhost'),
            port=int(get_env('REDIS_PORT', '6379')),
            decode_responses=True
        )
        
        # Setup isolated user environments with secrets
        for user_id in range(num_users):
            user_secret = f"top_secret_data_for_user_{user_id}_{uuid.uuid4().hex}"
            user_secrets[user_id] = user_secret
            
            # Get Redis client
            from shared.isolated_environment import get_env
            import redis
            redis_client = redis.Redis(
                host=get_env('REDIS_HOST', 'localhost'),
                port=int(get_env('REDIS_PORT', '6379')),
                decode_responses=True
            )
            
            # Store user's private data
<<<<<<< HEAD
            sync_redis_client.hset(
=======
            redis_client.hset(
>>>>>>> 31490d16
                f"user:{user_id}:private",
                "secret_data",
                user_secret
            )
            
            # Store user's authorization token
            auth_token = f"auth_token_{user_id}_{uuid.uuid4().hex}"
<<<<<<< HEAD
            sync_redis_client.hset(
=======
            redis_client.hset(
>>>>>>> 31490d16
                f"user:{user_id}:auth",
                "token",
                auth_token
            )
        
        async def attempt_security_breach(attacker_user_id, target_user_id):
            """Attempt to breach security boundaries between users."""
            failures = []
            
            try:
                # Create attacker's context
                attacker_env = IsolatedEnvironment()
                attacker_context = TestContext(user_id=f"user_{attacker_user_id}")
                
                # Get Redis client for security test
                from shared.isolated_environment import get_env
                import redis
                redis_client = redis.Redis(
                    host=get_env('REDIS_HOST', 'localhost'),
                    port=int(get_env('REDIS_PORT', '6379')),
                    decode_responses=True
                )
                
                # Attempt 1: Direct data access to other user's private data
                try:
<<<<<<< HEAD
                    stolen_secret = sync_redis_client.hget(
=======
                    stolen_secret = redis_client.hget(
>>>>>>> 31490d16
                        f"user:{target_user_id}:private",
                        "secret_data"
                    )
                    
                    if stolen_secret and stolen_secret == user_secrets[target_user_id]:
                        failures.append({
                            'attacker_user': attacker_user_id,
                            'target_user': target_user_id,
                            'breach_type': 'direct_data_access',
                            'stolen_data': stolen_secret,
                            'issue': 'security_boundary_breach'
                        })
                except Exception:
                    # Good - access should be restricted
                    pass
                
                # Attempt 2: Auth token theft
                try:
<<<<<<< HEAD
                    stolen_token = sync_redis_client.hget(
=======
                    stolen_token = redis_client.hget(
>>>>>>> 31490d16
                        f"user:{target_user_id}:auth",
                        "token"
                    )
                    
                    if stolen_token:
                        failures.append({
                            'attacker_user': attacker_user_id,
                            'target_user': target_user_id,
                            'breach_type': 'auth_token_theft',
                            'stolen_token': stolen_token,
                            'issue': 'authentication_boundary_breach'
                        })
                except Exception:
                    # Good - access should be restricted
                    pass
                
                # Attempt 3: Context impersonation
                try:
                    imposter_context = TestContext(user_id=f"user_{target_user_id}")
                    
                    # If successful, this is a security issue
                    if imposter_context.user_id != f"user_{attacker_user_id}":
                        failures.append({
                            'attacker_user': attacker_user_id,
                            'target_user': target_user_id,
                            'breach_type': 'context_impersonation',
                            'imposter_context': imposter_context.user_id,
                            'issue': 'context_security_breach'
                        })
                except Exception:
                    # Good - impersonation should fail
                    pass
                
                # Attempt 4: Cross-user command injection
                try:
                    malicious_command = f"user:{target_user_id}:private"
                    
                    # Try to use attacker's context to access target's data
                    backend_client = BackendClient(context=attacker_context)
                    
                    # This should fail due to proper isolation
                    result = backend_client.execute_command(
                        f"GET {malicious_command}"
                    )
                    
                    if result and str(target_user_id) in str(result):
                        failures.append({
                            'attacker_user': attacker_user_id,
                            'target_user': target_user_id,
                            'breach_type': 'command_injection',
                            'malicious_result': str(result),
                            'issue': 'command_security_breach'
                        })
                
                except Exception:
                    # Good - command should be blocked
                    pass
                
                return failures
                
            except Exception as e:
                return [{
                    'attacker_user': attacker_user_id,
                    'target_user': target_user_id,
                    'issue': 'security_test_setup_failure',
                    'error': str(e)
                }]
        
        # Create wrapper function for ThreadPoolExecutor since it can't handle async functions directly
        def run_security_breach(attacker_user_id, target_user_id):
            return asyncio.run(attempt_security_breach(attacker_user_id, target_user_id))
            
        # Test all possible user-to-user attack vectors
        with ThreadPoolExecutor(max_workers=num_users) as executor:
            attack_futures = []
            
            for attacker in range(num_users):
                for target in range(num_users):
                    if attacker != target:
                        future = executor.submit(run_security_breach, attacker, target)
                        attack_futures.append(future)
            
            for future in as_completed(attack_futures):
                try:
                    breach_failures = future.result(timeout=30)
                    security_failures.extend(breach_failures)
                except Exception as e:
                    security_failures.append({
                        'issue': 'security_test_execution_failure',
                        'error': str(e)
                    })
        
        # Verify security boundary integrity
        if security_failures:
            logger.error(f"CRITICAL: Security boundary breaches detected: {security_failures}")
        
        assert len(security_failures) == 0, f"CRITICAL SECURITY FAILURE: {len(security_failures)} boundary breaches detected"
    
    async def test_database_session_isolation_transaction_boundaries(self):
        """
        ISOLATION CRITICAL: Test database session isolation with transaction boundaries.
        Verifies each session has proper transaction isolation with no data leakage.
        """
        num_sessions = 12
        transactions_per_session = 8
        isolation_failures = []
        
        async def session_transaction_operations(session_id):
            """Perform database transactions within an isolated session."""
            failures = []
            
            try:
                # Create isolated database session
                session_env = IsolatedEnvironment()
                db_manager = DatabaseManager()
                
                # Create session-specific transaction data
                session_data = {
                    'session_id': session_id,
                    'user_id': f"session_user_{session_id}",
                    'transaction_data': f"private_transaction_data_{session_id}"
                }
                
                for tx_num in range(transactions_per_session):
                    tx_id = f"tx_{session_id}_{tx_num}"
                    
                    try:
<<<<<<< HEAD
                        # Begin transaction - using sync redis for non-async context
                        with db_manager.get_session() as db_session:
                            # Store transaction data
                            tx_key = f"transaction:{tx_id}"
                            from shared.isolated_environment import get_env
                            import redis
                            sync_redis_client = redis.Redis(
                                host=get_env('REDIS_HOST', 'localhost'),
                                port=int(get_env('REDIS_PORT', '6379')),
                                decode_responses=True
                            )
                            sync_redis_client.hset(
=======
                        # Get Redis client for database session test
                        from shared.isolated_environment import get_env
                        import redis
                        redis_client = redis.Redis(
                            host=get_env('REDIS_HOST', 'localhost'),
                            port=int(get_env('REDIS_PORT', '6379')),
                            decode_responses=True
                        )
                        
                        # Begin transaction
                        with db_manager.get_session() as db_session:
                            # Store transaction data
                            tx_key = f"transaction:{tx_id}"
                            redis_client.hset(
>>>>>>> 31490d16
                                tx_key,
                                "data",
                                str(session_data)
                            )
                            
                            # Verify transaction isolation
<<<<<<< HEAD
                            stored_data = sync_redis_client.hget(tx_key, "data")
=======
                            stored_data = redis_client.hget(tx_key, "data")
>>>>>>> 31490d16
                            if not stored_data or str(session_id) not in stored_data:
                                failures.append({
                                    'session_id': session_id,
                                    'transaction_id': tx_id,
                                    'issue': 'transaction_data_isolation_failure',
                                    'expected_data': str(session_data),
                                    'actual_data': stored_data
                                })
                            
                            # Check for cross-session contamination
<<<<<<< HEAD
                            all_tx_keys = sync_redis_client.keys("transaction:*")
                            for other_key in all_tx_keys:
                                if tx_id not in other_key:
                                    other_data = sync_redis_client.hget(other_key, "data")
=======
                            all_tx_keys = redis_client.keys("transaction:*")
                            for other_key in all_tx_keys:
                                if tx_id not in other_key:
                                    other_data = redis_client.hget(other_key, "data")
>>>>>>> 31490d16
                                    if other_data and str(session_id) in other_data:
                                        other_tx_id = other_key.split(":")[1]
                                        if not other_tx_id.startswith(f"tx_{session_id}_"):
                                            failures.append({
                                                'session_id': session_id,
                                                'transaction_id': tx_id,
                                                'contaminated_transaction': other_tx_id,
                                                'issue': 'cross_session_transaction_contamination',
                                                'contaminated_data': other_data
                                            })
                            
                            # Simulate transaction rollback scenario
                            if tx_num % 3 == 0:  # Rollback every 3rd transaction
<<<<<<< HEAD
                                sync_redis_client.delete(tx_key)
                                
                                # Verify rollback isolation
                                rollback_data = sync_redis_client.hget(tx_key, "data")
=======
                                redis_client.delete(tx_key)
                                
                                # Verify rollback isolation
                                rollback_data = redis_client.hget(tx_key, "data")
>>>>>>> 31490d16
                                if rollback_data:
                                    failures.append({
                                        'session_id': session_id,
                                        'transaction_id': tx_id,
                                        'issue': 'transaction_rollback_isolation_failure',
                                        'unexpected_data': rollback_data
                                    })
                    
                    except Exception as e:
                        failures.append({
                            'session_id': session_id,
                            'transaction_id': tx_id,
                            'issue': 'transaction_operation_failure',
                            'error': str(e)
                        })
                    
                    time.sleep(0.01)  # Small delay for race condition testing
                
                return failures
                
            except Exception as e:
                return [{
                    'session_id': session_id,
                    'issue': 'session_setup_failure',
                    'error': str(e)
                }]
        
        # Create wrapper function for ThreadPoolExecutor since it can't handle async functions directly
        def run_session_operations(session_id):
            return asyncio.run(session_transaction_operations(session_id))
            
        # Execute concurrent session operations
        with ThreadPoolExecutor(max_workers=num_sessions) as executor:
            future_to_session = {
                executor.submit(run_session_operations, session_id): session_id 
                for session_id in range(num_sessions)
            }
            
            for future in as_completed(future_to_session):
                session_id = future_to_session[future]
                try:
                    session_failures = future.result(timeout=45)
                    isolation_failures.extend(session_failures)
                except Exception as e:
                    isolation_failures.append({
                        'session_id': session_id,
                        'issue': 'session_execution_failure',
                        'error': str(e)
                    })
        
        # Verify database session isolation success
        if isolation_failures:
            logger.error(f"Database session isolation failures: {isolation_failures[:10]}")
        
        assert len(isolation_failures) == 0, f"Database session isolation failed: {len(isolation_failures)} failures detected"
    
    async def test_performance_metrics_concurrent_load_testing(self):
        """
        PERFORMANCE CRITICAL: Test performance metrics under concurrent load.
        Verifies system maintains performance standards with high concurrent usage.
        """
        import psutil
        
        process = psutil.Process()
        num_concurrent_operations = 25
        operations_per_thread = 20
        performance_failures = []
        
        # Performance benchmarks
        performance_metrics = {
            'response_times': [],
            'memory_usage': [],
            'cpu_usage': [],
            'error_rates': [],
            'throughput_metrics': []
        }
        
        async def performance_load_operation(thread_id):
            """Execute performance-intensive operations for load testing."""
            thread_metrics = {
                'response_times': [],
                'errors': [],
                'operations_completed': 0
            }
            
            try:
                for op_num in range(operations_per_thread):
                    start_time = time.time()
                    
                    try:
                        # Memory-intensive operation
                        large_data = [f"data_{thread_id}_{op_num}_{i}" for i in range(1000)]
                        
                        # CPU-intensive operation
                        result = sum(hash(item) for item in large_data)
                        
<<<<<<< HEAD
                        # I/O-intensive operation - using sync redis for non-async context
                        from shared.isolated_environment import get_env
                        import redis
                        sync_redis_client = redis.Redis(
=======
                        # Get Redis client for performance test
                        from shared.isolated_environment import get_env
                        import redis
                        redis_client = redis.Redis(
>>>>>>> 31490d16
                            host=get_env('REDIS_HOST', 'localhost'),
                            port=int(get_env('REDIS_PORT', '6379')),
                            decode_responses=True
                        )
                        
<<<<<<< HEAD
                        for i in range(10):
                            sync_redis_client.set(
=======
                        # I/O-intensive operation
                        for i in range(10):
                            redis_client.set(
>>>>>>> 31490d16
                                f"perf_test:{thread_id}:{op_num}:{i}",
                                f"performance_data_{result}_{i}"
                            )
                            
                            # Verify data integrity
<<<<<<< HEAD
                            retrieved = sync_redis_client.get(
=======
                            retrieved = redis_client.get(
>>>>>>> 31490d16
                                f"perf_test:{thread_id}:{op_num}:{i}"
                            )
                            
                            if not retrieved or str(result) not in retrieved:
                                thread_metrics['errors'].append({
                                    'operation': f"{thread_id}_{op_num}_{i}",
                                    'issue': 'data_integrity_failure',
                                    'expected': f"performance_data_{result}_{i}",
                                    'actual': retrieved
                                })
                        
                        end_time = time.time()
                        response_time = end_time - start_time
                        thread_metrics['response_times'].append(response_time)
                        thread_metrics['operations_completed'] += 1
                        
                        # Performance threshold checks
                        if response_time > 2.0:  # 2 second threshold
                            thread_metrics['errors'].append({
                                'operation': f"{thread_id}_{op_num}",
                                'issue': 'response_time_threshold_exceeded',
                                'response_time': response_time,
                                'threshold': 2.0
                            })
                    
                    except Exception as e:
                        thread_metrics['errors'].append({
                            'operation': f"{thread_id}_{op_num}",
                            'issue': 'operation_exception',
                            'error': str(e)
                        })
                
                return thread_metrics
                
            except Exception as e:
                return {
                    'errors': [{
                        'thread_id': thread_id,
                        'issue': 'thread_setup_failure',
                        'error': str(e)
                    }],
                    'response_times': [],
                    'operations_completed': 0
                }
        
        # Measure initial system state
        initial_memory = process.memory_info().rss
        initial_cpu = process.cpu_percent()
        
        # Create wrapper function for ThreadPoolExecutor since it can't handle async functions directly
        def run_performance_operation(thread_id):
            return asyncio.run(performance_load_operation(thread_id))
            
        # Execute concurrent performance operations
        start_time = time.time()
        
        with ThreadPoolExecutor(max_workers=num_concurrent_operations) as executor:
            future_to_thread = {
                executor.submit(run_performance_operation, thread_id): thread_id 
                for thread_id in range(num_concurrent_operations)
            }
            
            for future in as_completed(future_to_thread):
                thread_id = future_to_thread[future]
                try:
                    thread_metrics = future.result(timeout=120)
                    
                    # Aggregate metrics
                    performance_metrics['response_times'].extend(thread_metrics['response_times'])
                    performance_failures.extend(thread_metrics['errors'])
                    
                    # Calculate thread-specific metrics
                    if thread_metrics['response_times']:
                        avg_response_time = sum(thread_metrics['response_times']) / len(thread_metrics['response_times'])
                        max_response_time = max(thread_metrics['response_times'])
                        
                        performance_metrics['throughput_metrics'].append({
                            'thread_id': thread_id,
                            'operations_completed': thread_metrics['operations_completed'],
                            'avg_response_time': avg_response_time,
                            'max_response_time': max_response_time
                        })
                
                except Exception as e:
                    performance_failures.append({
                        'thread_id': thread_id,
                        'issue': 'thread_execution_failure',
                        'error': str(e)
                    })
        
        end_time = time.time()
        total_test_time = end_time - start_time
        
        # Measure final system state
        final_memory = process.memory_info().rss
        final_cpu = process.cpu_percent()
        
        # Calculate overall performance metrics
        total_operations = sum(m['operations_completed'] for m in performance_metrics['throughput_metrics'])
        overall_throughput = total_operations / total_test_time if total_test_time > 0 else 0
        
        if performance_metrics['response_times']:
            avg_response_time = sum(performance_metrics['response_times']) / len(performance_metrics['response_times'])
            max_response_time = max(performance_metrics['response_times'])
        else:
            avg_response_time = 0
            max_response_time = 0
        
        memory_increase = final_memory - initial_memory
        
        # Performance validation
        performance_summary = {
            'total_operations': total_operations,
            'test_duration': total_test_time,
            'overall_throughput': overall_throughput,
            'avg_response_time': avg_response_time,
            'max_response_time': max_response_time,
            'memory_increase': memory_increase,
            'cpu_usage_change': final_cpu - initial_cpu,
            'error_count': len(performance_failures)
        }
        
        logger.info(f"Performance test results: {performance_summary}")
        
        # Performance thresholds
        if avg_response_time > 1.0:  # Average response time threshold
            performance_failures.append({
                'metric': 'avg_response_time',
                'value': avg_response_time,
                'threshold': 1.0,
                'issue': 'average_response_time_exceeded'
            })
        
        if overall_throughput < 50:  # Minimum throughput threshold
            performance_failures.append({
                'metric': 'overall_throughput',
                'value': overall_throughput,
                'threshold': 50,
                'issue': 'throughput_below_minimum'
            })
        
        if memory_increase > 100 * 1024 * 1024:  # 100MB memory increase threshold
            performance_failures.append({
                'metric': 'memory_increase',
                'value': memory_increase,
                'threshold': 100 * 1024 * 1024,
                'issue': 'excessive_memory_usage'
            })
        
        # Verify performance standards met
        if performance_failures:
            logger.error(f"Performance standard failures: {performance_failures[:10]}")
        
        assert len(performance_failures) <= 5, f"Too many performance failures: {len(performance_failures)} detected"
    
    def test_prevent_dependency_violations(self):
        """
        DEPENDENCY CRITICAL: Prevent dependency violations in SSOT framework.
        This ensures SSOT doesn't introduce unwanted dependencies.
        """
        violations = []
        
        # Allowed dependencies for SSOT framework
        allowed_dependencies = [
            'asyncio', 'logging', 'os', 'sys', 'time', 'traceback', 'uuid',
            'pathlib', 'typing', 'unittest', 'contextlib', 'datetime',
            'inspect', 'warnings', 'collections', 'abc',
            'pytest', 'sqlalchemy', 'psutil',  # Test framework dependencies
            'shared.isolated_environment'  # Internal dependency
        ]
        
        # Forbidden dependencies
        forbidden_dependencies = [
            'requests',  # Should use internal HTTP client
            'redis',     # Should use internal Redis client
            'psycopg2',  # Should use SQLAlchemy
            'pymongo',   # Should use internal MongoDB client
            'celery',    # Should use internal task queue
            'fastapi',   # Should not depend on web framework
            'django',    # Should not depend on web framework
            'flask'      # Should not depend on web framework
        ]
        
        # Scan SSOT framework files for dependencies
        ssot_files = list((self.project_root / 'test_framework' / 'ssot').rglob("*.py"))
        
        for ssot_file in ssot_files:
            try:
                with open(ssot_file, 'r', encoding='utf-8') as f:
                    content = f.read()
                
                # Extract import statements
                try:
                    tree = ast.parse(content)
                    
                    class ImportVisitor(ast.NodeVisitor):
                        def __init__(self):
                            self.imports = []
                        
                        def visit_Import(self, node):
                            for alias in node.names:
                                self.imports.append(alias.name)
                        
                        def visit_ImportFrom(self, node):
                            if node.module:
                                self.imports.append(node.module)
                    
                    visitor = ImportVisitor()
                    visitor.visit(tree)
                    
                    # Check for forbidden dependencies
                    for import_name in visitor.imports:
                        root_module = import_name.split('.')[0]
                        
                        if root_module in forbidden_dependencies:
                            violations.append({
                                'file': str(ssot_file),
                                'import': import_name,
                                'violation': 'forbidden_dependency'
                            })
                        
                        # Check for unexpected dependencies
                        if (root_module not in allowed_dependencies and 
                            not root_module.startswith('test_framework') and
                            not root_module.startswith('shared') and
                            not root_module.startswith('netra_backend')):
                            
                            violations.append({
                                'file': str(ssot_file),
                                'import': import_name,
                                'violation': 'unexpected_dependency'
                            })
                            
                except SyntaxError:
                    pass
                    
            except (OSError, UnicodeDecodeError):
                pass
        
        if violations:
            logger.error(f"Dependency violations in SSOT framework: {violations}")
        
        self.assertEqual(len(violations), 0,
                        f"SSOT framework dependency violations: {violations}")
    
    def test_prevent_circular_import_violations(self):
        """
        IMPORT CRITICAL: Prevent circular import violations.
        This ensures the SSOT framework doesn't create circular dependencies.
        """
        violations = []
        
        # Build dependency graph
        dependency_graph = defaultdict(set)
        
        # Scan Python files to build import graph
        python_files = list(self.project_root.rglob("*.py"))
        
        for python_file in python_files[:50]:  # Limit for performance
            try:
                with open(python_file, 'r', encoding='utf-8') as f:
                    content = f.read()
                
                try:
                    tree = ast.parse(content)
                    
                    class ImportVisitor(ast.NodeVisitor):
                        def __init__(self, file_path):
                            self.file_path = file_path
                            self.imports = []
                        
                        def visit_Import(self, node):
                            for alias in node.names:
                                self.imports.append(alias.name)
                        
                        def visit_ImportFrom(self, node):
                            if node.module:
                                self.imports.append(node.module)
                    
                    visitor = ImportVisitor(python_file)
                    visitor.visit(tree)
                    
                    # Add to dependency graph
                    file_module = self._path_to_module_name(python_file)
                    for import_name in visitor.imports:
                        if self._is_internal_module(import_name):
                            dependency_graph[file_module].add(import_name)
                            
                except SyntaxError:
                    pass
                    
            except (OSError, UnicodeDecodeError):
                pass
        
        # Detect circular dependencies
        def detect_cycles(graph):
            visited = set()
            rec_stack = set()
            cycles = []
            
            def dfs(node, path):
                if node in rec_stack:
                    # Found cycle
                    cycle_start = path.index(node)
                    cycle = path[cycle_start:] + [node]
                    cycles.append(cycle)
                    return
                
                if node in visited:
                    return
                
                visited.add(node)
                rec_stack.add(node)
                path.append(node)
                
                for neighbor in graph.get(node, set()):
                    dfs(neighbor, path.copy())
                
                rec_stack.remove(node)
            
            for node in graph:
                if node not in visited:
                    dfs(node, [])
            
            return cycles
        
        cycles = detect_cycles(dependency_graph)
        
        for cycle in cycles:
            violations.append({
                'cycle': cycle,
                'violation': 'circular_import'
            })
        
        if violations:
            logger.error(f"Circular import violations: {violations}")
        
        self.assertEqual(len(violations), 0,
                        f"Circular import dependencies detected: {violations}")
    
    def _validate_isolation_boundaries(self, test_results):
        """Validate that isolation boundaries are maintained in test results."""
        boundary_violations = []
        
        for result in test_results:
            # Check for cross-user data contamination
            if 'user_data' in result and 'other_user_data' in result:
                if result['user_data'] == result['other_user_data']:
                    boundary_violations.append({
                        'violation_type': 'data_contamination',
                        'details': result
                    })
            
            # Check for shared state violations
            if 'shared_state_detected' in result and result['shared_state_detected']:
                boundary_violations.append({
                    'violation_type': 'shared_state',
                    'details': result
                })
        
        return boundary_violations
    
    def _measure_concurrent_performance(self, operation_func, num_threads, operations_per_thread):
        """Measure performance of concurrent operations."""
        performance_metrics = {
            'start_time': time.time(),
            'operation_times': [],
            'errors': [],
            'success_count': 0
        }
        
        def timed_operation(thread_id):
            thread_start = time.time()
            try:
                result = operation_func(thread_id)
                thread_end = time.time()
                return {
                    'thread_id': thread_id,
                    'duration': thread_end - thread_start,
                    'result': result,
                    'success': True
                }
            except Exception as e:
                thread_end = time.time()
                return {
                    'thread_id': thread_id,
                    'duration': thread_end - thread_start,
                    'error': str(e),
                    'success': False
                }
        
        with ThreadPoolExecutor(max_workers=num_threads) as executor:
            futures = [
                executor.submit(timed_operation, thread_id)
                for thread_id in range(num_threads)
            ]
            
            for future in as_completed(futures):
                try:
                    result = future.result(timeout=30)
                    performance_metrics['operation_times'].append(result['duration'])
                    
                    if result['success']:
                        performance_metrics['success_count'] += 1
                    else:
                        performance_metrics['errors'].append(result)
                        
                except Exception as e:
                    performance_metrics['errors'].append({
                        'future_error': str(e)
                    })
        
        performance_metrics['end_time'] = time.time()
        performance_metrics['total_time'] = performance_metrics['end_time'] - performance_metrics['start_time']
        
        if performance_metrics['operation_times']:
            performance_metrics['avg_operation_time'] = sum(performance_metrics['operation_times']) / len(performance_metrics['operation_times'])
            performance_metrics['max_operation_time'] = max(performance_metrics['operation_times'])
            performance_metrics['min_operation_time'] = min(performance_metrics['operation_times'])
        
        return performance_metrics


class TestSSOTContinuousCompliance:
    """
    COMPLIANCE CRITICAL: Continuous SSOT compliance monitoring.
    These tests run continuously to ensure SSOT compliance is maintained.
    """
    
    def setUp(self):
        """Set up continuous compliance test environment with REAL services."""
        self.test_id = uuid.uuid4().hex[:8]
        
        # Initialize REAL service connections for compliance testing
        self.env = IsolatedEnvironment()
        self.db_manager = DatabaseManager()
<<<<<<< HEAD
        # Use sync redis client for non-async functions
=======
        # Initialize Redis client synchronously
>>>>>>> 31490d16
        from shared.isolated_environment import get_env
        import redis
        self.redis_client = redis.Redis(
            host=get_env('REDIS_HOST', 'localhost'),
            port=int(get_env('REDIS_PORT', '6379')),
            decode_responses=True
        )
        self.test_context = TestContext(user_id=f"compliance_user_{self.test_id}")
        
<<<<<<< HEAD
        logger.info(f"Starting continuous compliance test with REAL services (ID: {self.test_id})")
=======
        logger.info(f"Starting continuous compliance test with REAL services: {getattr(self, '_testMethodName', 'unknown')} (ID: {self.test_id})")
>>>>>>> 31490d16
    
    def tearDown(self):
        """Clean up continuous compliance test and REAL service connections."""
        try:
<<<<<<< HEAD
            self.redis_client.flushdb()
        except:
            pass
            
        logger.info(f"Completed continuous compliance test cleanup (ID: {self.test_id})")
=======
            if self.redis_client:
                self.redis_client.flushdb()
        except:
            pass
            
        logger.info(f"Completed continuous compliance test cleanup: {getattr(self, '_testMethodName', 'unknown')} (ID: {self.test_id})")
>>>>>>> 31490d16
    
    def test_continuous_system_health_real_services(self):
        """
        HEALTH CRITICAL: Continuously monitor system health with REAL services.
        This test runs regularly to ensure all real service components are healthy.
        """
        health_issues = []
        service_health = {}
        
        # Test Database Health
        try:
            db_start_time = time.time()
            with self.db_manager.get_session() as session:
                # Test basic database operations
                test_key = f"health_check_{self.test_id}"
<<<<<<< HEAD
                from shared.isolated_environment import get_env
                import redis
                sync_redis_client = redis.Redis(
                    host=get_env('REDIS_HOST', 'localhost'),
                    port=int(get_env('REDIS_PORT', '6379')),
                    decode_responses=True
                )
                sync_redis_client.set(test_key, "healthy")
                result = sync_redis_client.get(test_key)
=======
                self.redis_client.set(test_key, "healthy")
                result = self.redis_client.get(test_key)
>>>>>>> 31490d16
                
                if result != "healthy":
                    health_issues.append({
                        'service': 'database',
                        'issue': 'basic_operation_failure',
                        'expected': 'healthy',
                        'actual': result
                    })
                
<<<<<<< HEAD
                sync_redis_client.delete(test_key)
=======
                self.redis_client.delete(test_key)
>>>>>>> 31490d16
            
            db_response_time = time.time() - db_start_time
            service_health['database'] = {
                'status': 'healthy' if len([h for h in health_issues if h.get('service') == 'database']) == 0 else 'unhealthy',
                'response_time': db_response_time,
                'operations_tested': ['set', 'get', 'delete']
            }
            
            if db_response_time > 1.0:  # 1 second threshold
                health_issues.append({
                    'service': 'database',
                    'issue': 'slow_response_time',
                    'response_time': db_response_time,
                    'threshold': 1.0
                })
        
        except Exception as e:
            health_issues.append({
                'service': 'database',
                'issue': 'connection_failure',
                'error': str(e)
            })
            service_health['database'] = {'status': 'failed', 'error': str(e)}
        
        # Test Redis Health
        try:
            redis_start_time = time.time()
            
            # Test Redis operations
            test_hash = f"redis_health_{self.test_id}"
<<<<<<< HEAD
            from shared.isolated_environment import get_env
            import redis
            sync_redis_client = redis.Redis(
                host=get_env('REDIS_HOST', 'localhost'),
                port=int(get_env('REDIS_PORT', '6379')),
                decode_responses=True
            )
            sync_redis_client.hset(test_hash, "field1", "value1")
            sync_redis_client.hset(test_hash, "field2", "value2")
            
            all_fields = sync_redis_client.hgetall(test_hash)
=======
            self.redis_client.hset(test_hash, "field1", "value1")
            self.redis_client.hset(test_hash, "field2", "value2")
            
            all_fields = self.redis_client.hgetall(test_hash)
>>>>>>> 31490d16
            if len(all_fields) != 2 or all_fields.get("field1") != "value1":
                health_issues.append({
                    'service': 'redis',
                    'issue': 'hash_operation_failure',
                    'expected_fields': 2,
                    'actual_fields': len(all_fields),
                    'data': all_fields
                })
            
<<<<<<< HEAD
            sync_redis_client.delete(test_hash)
=======
            self.redis_client.delete(test_hash)
>>>>>>> 31490d16
            
            redis_response_time = time.time() - redis_start_time
            service_health['redis'] = {
                'status': 'healthy' if len([h for h in health_issues if h.get('service') == 'redis']) == 0 else 'unhealthy',
                'response_time': redis_response_time,
                'operations_tested': ['hset', 'hgetall', 'delete']
            }
            
            if redis_response_time > 0.5:  # 500ms threshold
                health_issues.append({
                    'service': 'redis',
                    'issue': 'slow_response_time',
                    'response_time': redis_response_time,
                    'threshold': 0.5
                })
        
        except Exception as e:
            health_issues.append({
                'service': 'redis',
                'issue': 'connection_failure',
                'error': str(e)
            })
            service_health['redis'] = {'status': 'failed', 'error': str(e)}
        
        # Test Service Integration Health
        try:
            integration_start_time = time.time()
            
            # Test service integration through BackendClient
            backend_client = BackendClient(context=self.test_context)
            test_command = "PING"
            result = backend_client.execute_command(test_command)
            
            if not result or "PONG" not in str(result).upper():
                health_issues.append({
                    'service': 'integration',
                    'issue': 'service_integration_failure',
                    'command': test_command,
                    'result': str(result)
                })
            
            integration_response_time = time.time() - integration_start_time
            service_health['integration'] = {
                'status': 'healthy' if len([h for h in health_issues if h.get('service') == 'integration']) == 0 else 'unhealthy',
                'response_time': integration_response_time,
                'operations_tested': ['ping']
            }
        
        except Exception as e:
            health_issues.append({
                'service': 'integration',
                'issue': 'integration_test_failure',
                'error': str(e)
            })
            service_health['integration'] = {'status': 'failed', 'error': str(e)}
        
        # Log comprehensive health status
        logger.info(f"System health check results: {service_health}")
        
        if health_issues:
            logger.error(f"System health issues detected: {health_issues}")
        
        # Categorize health issues
        critical_issues = [
            issue for issue in health_issues 
            if issue.get('issue') in ['connection_failure', 'basic_operation_failure', 'service_integration_failure']
        ]
        
        warning_issues = [
            issue for issue in health_issues 
            if issue.get('issue') in ['slow_response_time']
        ]
        
        # Verify system health
        assert len(critical_issues) == 0, f"Critical system health issues: {critical_issues}"
        assert len(warning_issues) <= 2, f"Too many warning health issues: {warning_issues}"
    
    def test_continuous_regression_monitoring_real_performance(self):
        """
        REGRESSION CRITICAL: Monitor real system performance to detect regressions.
        This test tracks actual system metrics over time to detect gradual regression.
        """
        import psutil
        
        process = psutil.Process()
        
        # Collect comprehensive real system metrics
        system_start_time = time.time()
        initial_memory = process.memory_info().rss
        initial_cpu = process.cpu_percent()
        
        # Performance regression test scenarios
        regression_metrics = {
            'timestamp': datetime.now().isoformat(),
            'test_id': self.test_id,
            'system_metrics': {},
            'service_metrics': {},
            'isolation_metrics': {}
        }
        
        regression_issues = []
        
        # Test 1: Database Performance Regression
        try:
            db_start = time.time()
            
            # Execute database operations
            from shared.isolated_environment import get_env
            import redis
            sync_redis_client = redis.Redis(
                host=get_env('REDIS_HOST', 'localhost'),
                port=int(get_env('REDIS_PORT', '6379')),
                decode_responses=True
            )
            for i in range(50):
                key = f"regression_test_{self.test_id}_{i}"
<<<<<<< HEAD
                sync_redis_client.set(key, f"test_data_{i}")
                result = sync_redis_client.get(key)
=======
                self.redis_client.set(key, f"test_data_{i}")
                result = self.redis_client.get(key)
>>>>>>> 31490d16
                if not result:
                    regression_issues.append({
                        'metric': 'database_operations',
                        'operation': i,
                        'issue': 'data_persistence_failure'
                    })
<<<<<<< HEAD
                sync_redis_client.delete(key)
=======
                self.redis_client.delete(key)
>>>>>>> 31490d16
            
            db_time = time.time() - db_start
            regression_metrics['service_metrics']['database_50_ops'] = db_time
            
            if db_time > 2.0:  # 2 second threshold for 50 operations
                regression_issues.append({
                    'metric': 'database_performance',
                    'value': db_time,
                    'threshold': 2.0,
                    'issue': 'database_performance_regression'
                })
        
        except Exception as e:
            regression_issues.append({
                'metric': 'database_test',
                'issue': 'database_test_failure',
                'error': str(e)
            })
        
        # Test 2: Memory Usage Regression
        try:
            memory_start = process.memory_info().rss
            
            # Create memory-intensive operations
            test_data = []
            for i in range(1000):
                test_data.append(f"memory_test_data_{self.test_id}_{i}" * 100)
            
            memory_peak = process.memory_info().rss
            memory_increase = memory_peak - memory_start
            
            # Clean up test data
            del test_data
            
            memory_final = process.memory_info().rss
            memory_cleanup = memory_peak - memory_final
            
            regression_metrics['system_metrics']['memory_increase'] = memory_increase
            regression_metrics['system_metrics']['memory_cleanup'] = memory_cleanup
            
            if memory_increase > 100 * 1024 * 1024:  # 100MB threshold
                regression_issues.append({
                    'metric': 'memory_usage',
                    'value': memory_increase,
                    'threshold': 100 * 1024 * 1024,
                    'issue': 'excessive_memory_usage'
                })
            
            if memory_cleanup < memory_increase * 0.8:  # Should clean up at least 80%
                regression_issues.append({
                    'metric': 'memory_cleanup',
                    'cleanup_ratio': memory_cleanup / memory_increase if memory_increase > 0 else 0,
                    'threshold': 0.8,
                    'issue': 'poor_memory_cleanup'
                })
        
        except Exception as e:
            regression_issues.append({
                'metric': 'memory_test',
                'issue': 'memory_test_failure',
                'error': str(e)
            })
        
        # Test 3: Isolation Performance Regression
        try:
            isolation_start = time.time()
            
            # Test concurrent isolation operations
            def quick_isolation_test(test_id):
                context = TestContext(user_id=f"regression_user_{test_id}")
<<<<<<< HEAD
                from shared.isolated_environment import get_env
                import redis
                sync_redis_client = redis.Redis(
                    host=get_env('REDIS_HOST', 'localhost'),
                    port=int(get_env('REDIS_PORT', '6379')),
                    decode_responses=True
                )
                sync_redis_client.set(
                    f"isolation_test:{test_id}",
                    f"data_{test_id}"
                )
                return sync_redis_client.get(f"isolation_test:{test_id}")
=======
                self.redis_client.set(
                    f"isolation_test:{test_id}",
                    f"data_{test_id}"
                )
                return self.redis_client.get(f"isolation_test:{test_id}")
>>>>>>> 31490d16
            
            def run_quick_isolation_test(test_id):
                return quick_isolation_test(test_id)
                
            with ThreadPoolExecutor(max_workers=5) as executor:
                futures = [
                    executor.submit(run_quick_isolation_test, i) 
                    for i in range(10)
                ]
                
                results = []
                for future in as_completed(futures):
                    try:
                        result = future.result(timeout=5)
                        results.append(result)
                    except Exception as e:
                        regression_issues.append({
                            'metric': 'isolation_operations',
                            'issue': 'isolation_operation_failure',
                            'error': str(e)
                        })
            
            isolation_time = time.time() - isolation_start
            regression_metrics['isolation_metrics']['concurrent_ops_time'] = isolation_time
            regression_metrics['isolation_metrics']['successful_ops'] = len(results)
            
            if isolation_time > 5.0:  # 5 second threshold
                regression_issues.append({
                    'metric': 'isolation_performance',
                    'value': isolation_time,
                    'threshold': 5.0,
                    'issue': 'isolation_performance_regression'
                })
            
            if len(results) < 8:  # Should complete at least 8/10 operations
                regression_issues.append({
                    'metric': 'isolation_reliability',
                    'successful_ops': len(results),
                    'total_ops': 10,
                    'threshold': 8,
                    'issue': 'isolation_reliability_regression'
                })
        
        except Exception as e:
            regression_issues.append({
                'metric': 'isolation_test',
                'issue': 'isolation_test_failure',
                'error': str(e)
            })
        
        # Calculate overall system metrics
        system_total_time = time.time() - system_start_time
        final_memory = process.memory_info().rss
        final_cpu = process.cpu_percent()
        
        regression_metrics['system_metrics'].update({
            'total_test_time': system_total_time,
            'memory_change': final_memory - initial_memory,
            'cpu_usage': final_cpu
        })
        
        # Log comprehensive regression monitoring results
        logger.info(f"Regression monitoring metrics: {regression_metrics}")
        
        if regression_issues:
            logger.warning(f"Regression monitoring issues detected: {regression_issues}")
        
        # Categorize regression issues
        critical_regressions = [
            issue for issue in regression_issues 
            if 'failure' in issue.get('issue', '').lower()
        ]
        
        performance_regressions = [
            issue for issue in regression_issues 
            if 'performance_regression' in issue.get('issue', '')
        ]
        
        # Verify regression thresholds
        assert len(critical_regressions) == 0, f"Critical system regressions detected: {critical_regressions}"
        assert len(performance_regressions) <= 2, f"Too many performance regressions: {performance_regressions}"
        assert len(regression_issues) <= 5, f"Too many total regression issues: {len(regression_issues)} detected"
    
    def _check_real_service_health(self):
        """Check real service health metrics."""
        try:
            health_metrics = {
                'redis_connection': True,
                'database_connection': True,
                'service_response_times': {}
            }
            
            # Test Redis connection
            start_time = time.time()
<<<<<<< HEAD
            from shared.isolated_environment import get_env
            import redis
            sync_redis_client = redis.Redis(
                host=get_env('REDIS_HOST', 'localhost'),
                port=int(get_env('REDIS_PORT', '6379')),
                decode_responses=True
            )
            sync_redis_client.ping()
=======
            self.redis_client.ping()
>>>>>>> 31490d16
            health_metrics['service_response_times']['redis'] = time.time() - start_time
            
            # Test Database connection
            start_time = time.time()
            with self.db_manager.get_session() as session:
                pass  # Basic connection test
            health_metrics['service_response_times']['database'] = time.time() - start_time
            
            return health_metrics
            
        except Exception as e:
            return {'error': str(e), 'healthy': False}
    
    def _measure_real_service_load_time(self):
        """Measure real service initialization load time."""
        start_time = time.time()
        
        try:
            # Initialize real service components to measure load time
            test_env = IsolatedEnvironment()
            test_db = DatabaseManager()
            from shared.isolated_environment import get_env
            import redis
            test_redis = redis.Redis(
                host=get_env('REDIS_HOST', 'localhost'),
                port=int(get_env('REDIS_PORT', '6379')),
                decode_responses=True
            )
            
            # Test basic operations
            test_redis.ping()
            
            return time.time() - start_time
            
        except Exception:
            return -1  # Error indicator
    
    def _measure_system_memory_usage(self):
        """Measure current system memory usage."""
        try:
            import psutil
            process = psutil.Process()
            return {
                'rss': process.memory_info().rss,
                'vms': process.memory_info().vms,
                'percent': process.memory_percent()
            }
        except Exception:
            return {'error': 'memory_measurement_failed'}

    def test_comprehensive_data_leakage_detection(self):
        """
        ISOLATION CRITICAL: Comprehensive data leakage detection across all boundaries.
        Tests for any form of data leakage between isolated contexts.
        """
        num_isolated_contexts = 15
        operations_per_context = 12
        leakage_violations = []
        
        # Create isolated test data for each context
        context_secrets = {}
        for context_id in range(num_isolated_contexts):
            context_secrets[context_id] = {
                'secret_key': f"ULTRA_SECRET_{context_id}_{uuid.uuid4().hex}",
                'private_data': f"PRIVATE_DATA_{context_id}_{time.time()}",
                'auth_token': f"AUTH_{context_id}_{uuid.uuid4().hex[:16]}",
                'session_id': f"SESSION_{context_id}_{uuid.uuid4().hex[:12]}"
            }
        
        def isolated_context_operations(context_id):
            """Perform operations within an isolated context and check for leakage."""
            violations = []
            
            try:
                # Create truly isolated environment
                context_env = IsolatedEnvironment()
                context = TestContext(user_id=f"leak_test_user_{context_id}")
                secrets = context_secrets[context_id]
                
                for op_num in range(operations_per_context):
                    operation_key = f"context:{context_id}:operation:{op_num}"
                    
<<<<<<< HEAD
                    # Store context-specific secret data - using sync redis for non-async context
                    from shared.isolated_environment import get_env
                    import redis
                    sync_redis_client = redis.Redis(
=======
                    # Get Redis client
                    from shared.isolated_environment import get_env
                    import redis
                    redis_client = redis.Redis(
>>>>>>> 31490d16
                        host=get_env('REDIS_HOST', 'localhost'),
                        port=int(get_env('REDIS_PORT', '6379')),
                        decode_responses=True
                    )
<<<<<<< HEAD
                    sync_redis_client.hset(
=======
                    
                    # Store context-specific secret data
                    redis_client.hset(
>>>>>>> 31490d16
                        operation_key,
                        "secret_data",
                        secrets['secret_key']
                    )
                    
<<<<<<< HEAD
                    sync_redis_client.hset(
=======
                    redis_client.hset(
>>>>>>> 31490d16
                        operation_key,
                        "private_data",
                        secrets['private_data']
                    )
                    
                    # Verify data isolation - no leakage to other contexts
                    for other_context in range(num_isolated_contexts):
                        if other_context != context_id:
                            other_secrets = context_secrets[other_context]
                            
                            # Check if current context's data leaked to other context
<<<<<<< HEAD
                            other_keys = sync_redis_client.keys(f"context:{other_context}:*")
                            for other_key in other_keys:
                                other_data = sync_redis_client.hgetall(other_key)
=======
                            other_keys = redis_client.keys(f"context:{other_context}:*")
                            for other_key in other_keys:
                                other_data = redis_client.hgetall(other_key)
>>>>>>> 31490d16
                                
                                # Check for secret leakage
                                for field, value in other_data.items():
                                    if (secrets['secret_key'] in str(value) or 
                                        secrets['private_data'] in str(value) or
                                        secrets['auth_token'] in str(value)):
                                        
                                        violations.append({
                                            'context_id': context_id,
                                            'operation': op_num,
                                            'leaked_to_context': other_context,
                                            'leaked_data_type': 'secret_data',
                                            'leaked_content': str(value),
                                            'issue': 'critical_data_leakage'
                                        })
                            
                            # Check reverse leakage - other context data in current context
<<<<<<< HEAD
                            current_data = sync_redis_client.hgetall(operation_key)
=======
                            current_data = redis_client.hgetall(operation_key)
>>>>>>> 31490d16
                            for field, value in current_data.items():
                                if (other_secrets['secret_key'] in str(value) or 
                                    other_secrets['private_data'] in str(value) or
                                    other_secrets['auth_token'] in str(value)):
                                    
                                    violations.append({
                                        'context_id': context_id,
                                        'operation': op_num,
                                        'contaminated_by_context': other_context,
                                        'contaminated_data_type': 'reverse_leakage',
                                        'contaminated_content': str(value),
                                        'issue': 'critical_reverse_leakage'
                                    })
                    
                    time.sleep(0.005)  # Small delay to test concurrent access patterns
                
                return violations
                
            except Exception as e:
                return [{
                    'context_id': context_id,
                    'issue': 'context_operation_failure',
                    'error': str(e)
                }]
        
        # Wrapper function to run async function in ThreadPoolExecutor
        def isolated_context_operations_wrapper(context_id):
            # Run the async function in a new event loop
            loop = asyncio.new_event_loop()
            asyncio.set_event_loop(loop)
            try:
                return loop.run_until_complete(isolated_context_operations(context_id))
            finally:
                loop.close()
        
        # Execute all contexts concurrently to maximize leakage detection
        with ThreadPoolExecutor(max_workers=num_isolated_contexts) as executor:
            future_to_context = {
                executor.submit(isolated_context_operations_wrapper, context_id): context_id 
                for context_id in range(num_isolated_contexts)
            }
            
            for future in as_completed(future_to_context):
                context_id = future_to_context[future]
                try:
                    context_violations = future.result(timeout=60)
                    leakage_violations.extend(context_violations)
                except Exception as e:
                    leakage_violations.append({
                        'context_id': context_id,
                        'issue': 'future_execution_failure',
                        'error': str(e)
                    })
        
        # Clean up test data
        from shared.isolated_environment import get_env
        import redis
        cleanup_redis_client = redis.Redis(
            host=get_env('REDIS_HOST', 'localhost'),
            port=int(get_env('REDIS_PORT', '6379')),
            decode_responses=True
        )
<<<<<<< HEAD
=======
        
>>>>>>> 31490d16
        for context_id in range(num_isolated_contexts):
            keys_to_delete = cleanup_redis_client.keys(f"context:{context_id}:*")
            if keys_to_delete:
                cleanup_redis_client.delete(*keys_to_delete)
        
        # Verify NO data leakage detected
        if leakage_violations:
            logger.error(f"CRITICAL: Data leakage violations detected: {leakage_violations[:10]}")
        
        critical_leakages = [v for v in leakage_violations if 'leakage' in v.get('issue', '')]
        
        assert len(critical_leakages) == 0, f"CRITICAL: Data leakage detected in {len(critical_leakages)} cases"
        assert len(leakage_violations) == 0, f"Total isolation violations: {len(leakage_violations)} detected"

    def test_stress_test_concurrent_user_isolation_boundaries(self):
        """
        STRESS CRITICAL: Stress test isolation boundaries under extreme concurrent load.
        Tests isolation integrity under maximum stress conditions.
        """
        num_concurrent_users = 30
        operations_per_user = 25
        stress_test_duration = 45  # seconds
        isolation_stress_failures = []
        
        stress_test_start = time.time()
        
        def extreme_stress_user_operations(user_id):
            """Execute extreme stress operations for a specific user."""
            failures = []
            user_start_time = time.time()
            
            try:
                # Create user-specific stress test environment
                user_env = IsolatedEnvironment()
                user_context = TestContext(user_id=f"stress_user_{user_id}")
                
                user_data_signature = f"STRESS_USER_{user_id}_SIGNATURE_{uuid.uuid4().hex[:8]}"
                
                operation_count = 0
                while (time.time() - stress_test_start) < stress_test_duration:
                    op_start_time = time.time()
                    
                    try:
                        # High-frequency data operations
                        for i in range(5):  # Burst of 5 operations
                            key = f"stress:{user_id}:{operation_count}:{i}"
                            
                            # Complex data structure to stress system
                            complex_data = {
                                'user_signature': user_data_signature,
                                'operation_id': f"{user_id}_{operation_count}_{i}",
                                'timestamp': time.time(),
                                'payload': f"payload_{user_id}_{operation_count}_{i}" * 50,
                                'nested_data': {
                                    'level_1': f"level1_{user_id}_{i}",
                                    'level_2': {
                                        'level_2_data': f"level2_{user_id}_{operation_count}"
                                    }
                                }
                            }
                            
<<<<<<< HEAD
                            # Store complex data - using sync redis for non-async context
                            from shared.isolated_environment import get_env
                            import redis
                            sync_redis_client = redis.Redis(
=======
                            # Get Redis client for stress test
                            from shared.isolated_environment import get_env
                            import redis
                            redis_client = redis.Redis(
>>>>>>> 31490d16
                                host=get_env('REDIS_HOST', 'localhost'),
                                port=int(get_env('REDIS_PORT', '6379')),
                                decode_responses=True
                            )
<<<<<<< HEAD
                            sync_redis_client.hset(
=======
                            
                            # Store complex data
                            redis_client.hset(
>>>>>>> 31490d16
                                key,
                                "complex_data",
                                str(complex_data)
                            )
                            
                            # Immediate verification
<<<<<<< HEAD
                            retrieved = sync_redis_client.hget(key, "complex_data")
=======
                            retrieved = redis_client.hget(key, "complex_data")
>>>>>>> 31490d16
                            if not retrieved or user_data_signature not in retrieved:
                                failures.append({
                                    'user_id': user_id,
                                    'operation': operation_count,
                                    'sub_operation': i,
                                    'issue': 'stress_data_integrity_failure',
                                    'expected_signature': user_data_signature,
                                    'retrieved_data': str(retrieved)[:200]  # Truncate for logging
                                })
                            
                            # Stress test: Check for contamination from random other users
                            random_other_users = [u for u in range(num_concurrent_users) if u != user_id]
                            if random_other_users:
                                random_user = random_other_users[operation_count % len(random_other_users)]
<<<<<<< HEAD
                                random_keys = sync_redis_client.keys(f"stress:{random_user}:*")
=======
                                random_keys = redis_client.keys(f"stress:{random_user}:*")
>>>>>>> 31490d16
                                
                                if random_keys:
                                    # Sample a few random keys to check for contamination
                                    sample_keys = random_keys[:min(3, len(random_keys))]
                                    for sample_key in sample_keys:
<<<<<<< HEAD
                                        sample_data = sync_redis_client.hget(sample_key, "complex_data")
=======
                                        sample_data = redis_client.hget(sample_key, "complex_data")
>>>>>>> 31490d16
                                        if sample_data and user_data_signature in sample_data:
                                            failures.append({
                                                'user_id': user_id,
                                                'operation': operation_count,
                                                'contaminated_user': random_user,
                                                'contaminated_key': sample_key,
                                                'issue': 'stress_cross_user_contamination',
                                                'user_signature': user_data_signature
                                            })
                        
                        operation_count += 1
                        
                        # Brief pause to allow other users to operate
                        time.sleep(0.001)
                        
                        # Performance check
                        op_duration = time.time() - op_start_time
                        if op_duration > 1.0:  # Operation took more than 1 second
                            failures.append({
                                'user_id': user_id,
                                'operation': operation_count,
                                'issue': 'stress_performance_degradation',
                                'operation_duration': op_duration,
                                'threshold': 1.0
                            })
                    
                    except Exception as e:
                        failures.append({
                            'user_id': user_id,
                            'operation': operation_count,
                            'issue': 'stress_operation_exception',
                            'error': str(e)
                        })
                
                user_total_time = time.time() - user_start_time
                
                return {
                    'user_id': user_id,
                    'operations_completed': operation_count,
                    'total_time': user_total_time,
                    'failures': failures
                }
                
            except Exception as e:
                return {
                    'user_id': user_id,
                    'operations_completed': 0,
                    'total_time': time.time() - user_start_time,
                    'failures': [{
                        'user_id': user_id,
                        'issue': 'stress_user_setup_failure',
                        'error': str(e)
                    }]
                }
        
        # Launch extreme concurrent stress test
        with ThreadPoolExecutor(max_workers=num_concurrent_users) as executor:
            future_to_user = {
                executor.submit(extreme_stress_user_operations, user_id): user_id 
                for user_id in range(num_concurrent_users)
            }
            
            stress_results = []
            for future in as_completed(future_to_user):
                user_id = future_to_user[future]
                try:
                    user_result = future.result(timeout=stress_test_duration + 30)
                    stress_results.append(user_result)
                    isolation_stress_failures.extend(user_result['failures'])
                except Exception as e:
                    isolation_stress_failures.append({
                        'user_id': user_id,
                        'issue': 'stress_user_execution_failure',
                        'error': str(e)
                    })
        
        # Calculate stress test metrics
        total_operations = sum(result['operations_completed'] for result in stress_results)
        total_test_time = time.time() - stress_test_start
        operations_per_second = total_operations / total_test_time if total_test_time > 0 else 0
        
        stress_metrics = {
            'total_operations': total_operations,
            'test_duration': total_test_time,
            'operations_per_second': operations_per_second,
            'concurrent_users': num_concurrent_users,
            'failure_count': len(isolation_stress_failures)
        }
        
        logger.info(f"Stress test isolation metrics: {stress_metrics}")
        
        # Clean up stress test data
        try:
            from shared.isolated_environment import get_env
            import redis
            cleanup_redis_client = redis.Redis(
                host=get_env('REDIS_HOST', 'localhost'),
                port=int(get_env('REDIS_PORT', '6379')),
                decode_responses=True
            )
            keys_to_delete = cleanup_redis_client.keys("stress:*")
            if keys_to_delete:
                # Delete in batches to avoid overwhelming Redis
                batch_size = 100
                for i in range(0, len(keys_to_delete), batch_size):
                    batch = keys_to_delete[i:i + batch_size]
                    cleanup_redis_client.delete(*batch)
        except Exception as e:
            logger.warning(f"Stress test cleanup warning: {e}")
        
        # Analyze stress test results
        critical_failures = [f for f in isolation_stress_failures if 'contamination' in f.get('issue', '') or 'integrity_failure' in f.get('issue', '')]
        performance_issues = [f for f in isolation_stress_failures if 'performance' in f.get('issue', '')]
        
        if critical_failures:
            logger.error(f"CRITICAL: Stress test isolation failures: {critical_failures[:5]}")
        
        if isolation_stress_failures:
            logger.warning(f"Stress test issues detected: {len(isolation_stress_failures)} total issues")
        
        # Verify stress test isolation integrity
        assert len(critical_failures) == 0, f"CRITICAL: Isolation failed under stress: {len(critical_failures)} critical failures"
        assert operations_per_second >= 10, f"Stress test performance too low: {operations_per_second} ops/sec"
        assert len(isolation_stress_failures) <= 20, f"Too many stress test issues: {len(isolation_stress_failures)} detected"


def run_websocket_tests():
    """Run WebSocket isolation tests."""
    test_instance = TestSSOTRegressionPrevention()
    test_instance.setUp()
    
    try:
        # Run the WebSocket test synchronously by using asyncio.run
        asyncio.run(test_instance.test_websocket_channel_isolation_concurrent_sessions())
        logger.info("WebSocket isolation tests completed successfully")
    except Exception as e:
        logger.error(f"WebSocket isolation tests failed: {e}")
        raise
    finally:
        test_instance.tearDown()


if __name__ == '__main__':
    # Configure logging for test execution
    logging.basicConfig(
        level=logging.INFO,
        format='%(asctime)s - %(name)s - %(levelname)s - %(message)s'
    )
    
    # Run WebSocket tests first
    try:
        run_websocket_tests()
    except Exception as e:
        logger.error(f"WebSocket test execution failed: {e}")
    
    # Run the synchronous tests
    pytest.main([__file__, '-v', '--tb=short', '--capture=no', '--maxfail=3'])<|MERGE_RESOLUTION|>--- conflicted
+++ resolved
@@ -67,7 +67,6 @@
         # Initialize REAL service connections for isolation testing
         self.env = IsolatedEnvironment()
         self.db_manager = DatabaseManager()
-<<<<<<< HEAD
         # Use sync redis client for non-async functions
         from shared.isolated_environment import get_env
         import redis
@@ -76,10 +75,6 @@
             port=int(get_env('REDIS_PORT', '6379')),
             decode_responses=True
         )
-=======
-        # Initialize Redis client synchronously
-        self.redis_client = None  # Will be initialized in async methods
->>>>>>> 31490d16
         self.test_context = TestContext(user_id=f"test_user_{self.test_id}")
         
         # Create isolated test environment
@@ -87,11 +82,7 @@
         self.websocket_connections = {}
         self.database_sessions = {}
         
-<<<<<<< HEAD
-        logger.info(f"Starting regression prevention test with REAL services (ID: {self.test_id})")
-=======
         logger.info(f"Starting regression prevention test with REAL services: {getattr(self, '_testMethodName', 'unknown')} (ID: {self.test_id})")
->>>>>>> 31490d16
     
     def tearDown(self):
         """Clean up regression prevention test and REAL service connections."""
@@ -102,22 +93,12 @@
             except:
                 pass
         
-<<<<<<< HEAD
         try:
             self.redis_client.flushdb()
         except:
             pass
             
         logger.info(f"Completed regression prevention test cleanup (ID: {self.test_id})")
-=======
-        if self.redis_client:
-            try:
-                asyncio.get_event_loop().run_until_complete(self.redis_client.flushdb())
-            except:
-                pass
-            
-        logger.info(f"Completed regression prevention test cleanup: {getattr(self, '_testMethodName', 'unknown')} (ID: {self.test_id})")
->>>>>>> 31490d16
     
     def test_user_context_isolation_concurrent_database_access(self):
         """
@@ -581,13 +562,10 @@
         )
         redis_client.set(shared_state_key, "0")
         
-<<<<<<< HEAD
-=======
         # Create wrapper function for ThreadPoolExecutor since it can't handle async functions directly
         def run_state_operations(worker_id):
             return asyncio.run(concurrent_state_operations(worker_id))
             
->>>>>>> 31490d16
         # Execute concurrent operations
         with ThreadPoolExecutor(max_workers=num_workers) as executor:
             future_to_worker = {
@@ -607,11 +585,7 @@
                         'error': str(e)
                     })
         
-<<<<<<< HEAD
         # Verify final state consistency
-=======
-        # Verify final state consistency  
->>>>>>> 31490d16
         final_value = int(redis_client.get(shared_state_key) or "0")
         expected_max_value = num_workers * operations_per_worker
         
@@ -663,11 +637,7 @@
             )
             
             # Store user's private data
-<<<<<<< HEAD
             sync_redis_client.hset(
-=======
-            redis_client.hset(
->>>>>>> 31490d16
                 f"user:{user_id}:private",
                 "secret_data",
                 user_secret
@@ -675,11 +645,7 @@
             
             # Store user's authorization token
             auth_token = f"auth_token_{user_id}_{uuid.uuid4().hex}"
-<<<<<<< HEAD
             sync_redis_client.hset(
-=======
-            redis_client.hset(
->>>>>>> 31490d16
                 f"user:{user_id}:auth",
                 "token",
                 auth_token
@@ -705,11 +671,7 @@
                 
                 # Attempt 1: Direct data access to other user's private data
                 try:
-<<<<<<< HEAD
                     stolen_secret = sync_redis_client.hget(
-=======
-                    stolen_secret = redis_client.hget(
->>>>>>> 31490d16
                         f"user:{target_user_id}:private",
                         "secret_data"
                     )
@@ -728,11 +690,7 @@
                 
                 # Attempt 2: Auth token theft
                 try:
-<<<<<<< HEAD
                     stolen_token = sync_redis_client.hget(
-=======
-                    stolen_token = redis_client.hget(
->>>>>>> 31490d16
                         f"user:{target_user_id}:auth",
                         "token"
                     )
@@ -860,7 +818,6 @@
                     tx_id = f"tx_{session_id}_{tx_num}"
                     
                     try:
-<<<<<<< HEAD
                         # Begin transaction - using sync redis for non-async context
                         with db_manager.get_session() as db_session:
                             # Store transaction data
@@ -873,33 +830,13 @@
                                 decode_responses=True
                             )
                             sync_redis_client.hset(
-=======
-                        # Get Redis client for database session test
-                        from shared.isolated_environment import get_env
-                        import redis
-                        redis_client = redis.Redis(
-                            host=get_env('REDIS_HOST', 'localhost'),
-                            port=int(get_env('REDIS_PORT', '6379')),
-                            decode_responses=True
-                        )
-                        
-                        # Begin transaction
-                        with db_manager.get_session() as db_session:
-                            # Store transaction data
-                            tx_key = f"transaction:{tx_id}"
-                            redis_client.hset(
->>>>>>> 31490d16
                                 tx_key,
                                 "data",
                                 str(session_data)
                             )
                             
                             # Verify transaction isolation
-<<<<<<< HEAD
                             stored_data = sync_redis_client.hget(tx_key, "data")
-=======
-                            stored_data = redis_client.hget(tx_key, "data")
->>>>>>> 31490d16
                             if not stored_data or str(session_id) not in stored_data:
                                 failures.append({
                                     'session_id': session_id,
@@ -910,17 +847,10 @@
                                 })
                             
                             # Check for cross-session contamination
-<<<<<<< HEAD
                             all_tx_keys = sync_redis_client.keys("transaction:*")
                             for other_key in all_tx_keys:
                                 if tx_id not in other_key:
                                     other_data = sync_redis_client.hget(other_key, "data")
-=======
-                            all_tx_keys = redis_client.keys("transaction:*")
-                            for other_key in all_tx_keys:
-                                if tx_id not in other_key:
-                                    other_data = redis_client.hget(other_key, "data")
->>>>>>> 31490d16
                                     if other_data and str(session_id) in other_data:
                                         other_tx_id = other_key.split(":")[1]
                                         if not other_tx_id.startswith(f"tx_{session_id}_"):
@@ -934,17 +864,10 @@
                             
                             # Simulate transaction rollback scenario
                             if tx_num % 3 == 0:  # Rollback every 3rd transaction
-<<<<<<< HEAD
                                 sync_redis_client.delete(tx_key)
                                 
                                 # Verify rollback isolation
                                 rollback_data = sync_redis_client.hget(tx_key, "data")
-=======
-                                redis_client.delete(tx_key)
-                                
-                                # Verify rollback isolation
-                                rollback_data = redis_client.hget(tx_key, "data")
->>>>>>> 31490d16
                                 if rollback_data:
                                     failures.append({
                                         'session_id': session_id,
@@ -1041,40 +964,23 @@
                         # CPU-intensive operation
                         result = sum(hash(item) for item in large_data)
                         
-<<<<<<< HEAD
                         # I/O-intensive operation - using sync redis for non-async context
                         from shared.isolated_environment import get_env
                         import redis
                         sync_redis_client = redis.Redis(
-=======
-                        # Get Redis client for performance test
-                        from shared.isolated_environment import get_env
-                        import redis
-                        redis_client = redis.Redis(
->>>>>>> 31490d16
                             host=get_env('REDIS_HOST', 'localhost'),
                             port=int(get_env('REDIS_PORT', '6379')),
                             decode_responses=True
                         )
                         
-<<<<<<< HEAD
                         for i in range(10):
                             sync_redis_client.set(
-=======
-                        # I/O-intensive operation
-                        for i in range(10):
-                            redis_client.set(
->>>>>>> 31490d16
                                 f"perf_test:{thread_id}:{op_num}:{i}",
                                 f"performance_data_{result}_{i}"
                             )
                             
                             # Verify data integrity
-<<<<<<< HEAD
                             retrieved = sync_redis_client.get(
-=======
-                            retrieved = redis_client.get(
->>>>>>> 31490d16
                                 f"perf_test:{thread_id}:{op_num}:{i}"
                             )
                             
@@ -1511,11 +1417,7 @@
         # Initialize REAL service connections for compliance testing
         self.env = IsolatedEnvironment()
         self.db_manager = DatabaseManager()
-<<<<<<< HEAD
         # Use sync redis client for non-async functions
-=======
-        # Initialize Redis client synchronously
->>>>>>> 31490d16
         from shared.isolated_environment import get_env
         import redis
         self.redis_client = redis.Redis(
@@ -1525,29 +1427,16 @@
         )
         self.test_context = TestContext(user_id=f"compliance_user_{self.test_id}")
         
-<<<<<<< HEAD
         logger.info(f"Starting continuous compliance test with REAL services (ID: {self.test_id})")
-=======
-        logger.info(f"Starting continuous compliance test with REAL services: {getattr(self, '_testMethodName', 'unknown')} (ID: {self.test_id})")
->>>>>>> 31490d16
     
     def tearDown(self):
         """Clean up continuous compliance test and REAL service connections."""
         try:
-<<<<<<< HEAD
             self.redis_client.flushdb()
         except:
             pass
             
         logger.info(f"Completed continuous compliance test cleanup (ID: {self.test_id})")
-=======
-            if self.redis_client:
-                self.redis_client.flushdb()
-        except:
-            pass
-            
-        logger.info(f"Completed continuous compliance test cleanup: {getattr(self, '_testMethodName', 'unknown')} (ID: {self.test_id})")
->>>>>>> 31490d16
     
     def test_continuous_system_health_real_services(self):
         """
@@ -1563,7 +1452,6 @@
             with self.db_manager.get_session() as session:
                 # Test basic database operations
                 test_key = f"health_check_{self.test_id}"
-<<<<<<< HEAD
                 from shared.isolated_environment import get_env
                 import redis
                 sync_redis_client = redis.Redis(
@@ -1573,10 +1461,6 @@
                 )
                 sync_redis_client.set(test_key, "healthy")
                 result = sync_redis_client.get(test_key)
-=======
-                self.redis_client.set(test_key, "healthy")
-                result = self.redis_client.get(test_key)
->>>>>>> 31490d16
                 
                 if result != "healthy":
                     health_issues.append({
@@ -1586,11 +1470,7 @@
                         'actual': result
                     })
                 
-<<<<<<< HEAD
                 sync_redis_client.delete(test_key)
-=======
-                self.redis_client.delete(test_key)
->>>>>>> 31490d16
             
             db_response_time = time.time() - db_start_time
             service_health['database'] = {
@@ -1621,7 +1501,6 @@
             
             # Test Redis operations
             test_hash = f"redis_health_{self.test_id}"
-<<<<<<< HEAD
             from shared.isolated_environment import get_env
             import redis
             sync_redis_client = redis.Redis(
@@ -1633,12 +1512,6 @@
             sync_redis_client.hset(test_hash, "field2", "value2")
             
             all_fields = sync_redis_client.hgetall(test_hash)
-=======
-            self.redis_client.hset(test_hash, "field1", "value1")
-            self.redis_client.hset(test_hash, "field2", "value2")
-            
-            all_fields = self.redis_client.hgetall(test_hash)
->>>>>>> 31490d16
             if len(all_fields) != 2 or all_fields.get("field1") != "value1":
                 health_issues.append({
                     'service': 'redis',
@@ -1648,11 +1521,7 @@
                     'data': all_fields
                 })
             
-<<<<<<< HEAD
             sync_redis_client.delete(test_hash)
-=======
-            self.redis_client.delete(test_hash)
->>>>>>> 31490d16
             
             redis_response_time = time.time() - redis_start_time
             service_health['redis'] = {
@@ -1769,24 +1638,15 @@
             )
             for i in range(50):
                 key = f"regression_test_{self.test_id}_{i}"
-<<<<<<< HEAD
                 sync_redis_client.set(key, f"test_data_{i}")
                 result = sync_redis_client.get(key)
-=======
-                self.redis_client.set(key, f"test_data_{i}")
-                result = self.redis_client.get(key)
->>>>>>> 31490d16
                 if not result:
                     regression_issues.append({
                         'metric': 'database_operations',
                         'operation': i,
                         'issue': 'data_persistence_failure'
                     })
-<<<<<<< HEAD
                 sync_redis_client.delete(key)
-=======
-                self.redis_client.delete(key)
->>>>>>> 31490d16
             
             db_time = time.time() - db_start
             regression_metrics['service_metrics']['database_50_ops'] = db_time
@@ -1857,7 +1717,6 @@
             # Test concurrent isolation operations
             def quick_isolation_test(test_id):
                 context = TestContext(user_id=f"regression_user_{test_id}")
-<<<<<<< HEAD
                 from shared.isolated_environment import get_env
                 import redis
                 sync_redis_client = redis.Redis(
@@ -1870,13 +1729,6 @@
                     f"data_{test_id}"
                 )
                 return sync_redis_client.get(f"isolation_test:{test_id}")
-=======
-                self.redis_client.set(
-                    f"isolation_test:{test_id}",
-                    f"data_{test_id}"
-                )
-                return self.redis_client.get(f"isolation_test:{test_id}")
->>>>>>> 31490d16
             
             def run_quick_isolation_test(test_id):
                 return quick_isolation_test(test_id)
@@ -1971,7 +1823,6 @@
             
             # Test Redis connection
             start_time = time.time()
-<<<<<<< HEAD
             from shared.isolated_environment import get_env
             import redis
             sync_redis_client = redis.Redis(
@@ -1980,9 +1831,6 @@
                 decode_responses=True
             )
             sync_redis_client.ping()
-=======
-            self.redis_client.ping()
->>>>>>> 31490d16
             health_metrics['service_response_times']['redis'] = time.time() - start_time
             
             # Test Database connection
@@ -2065,38 +1913,21 @@
                 for op_num in range(operations_per_context):
                     operation_key = f"context:{context_id}:operation:{op_num}"
                     
-<<<<<<< HEAD
                     # Store context-specific secret data - using sync redis for non-async context
                     from shared.isolated_environment import get_env
                     import redis
                     sync_redis_client = redis.Redis(
-=======
-                    # Get Redis client
-                    from shared.isolated_environment import get_env
-                    import redis
-                    redis_client = redis.Redis(
->>>>>>> 31490d16
                         host=get_env('REDIS_HOST', 'localhost'),
                         port=int(get_env('REDIS_PORT', '6379')),
                         decode_responses=True
                     )
-<<<<<<< HEAD
                     sync_redis_client.hset(
-=======
-                    
-                    # Store context-specific secret data
-                    redis_client.hset(
->>>>>>> 31490d16
                         operation_key,
                         "secret_data",
                         secrets['secret_key']
                     )
                     
-<<<<<<< HEAD
                     sync_redis_client.hset(
-=======
-                    redis_client.hset(
->>>>>>> 31490d16
                         operation_key,
                         "private_data",
                         secrets['private_data']
@@ -2108,15 +1939,9 @@
                             other_secrets = context_secrets[other_context]
                             
                             # Check if current context's data leaked to other context
-<<<<<<< HEAD
                             other_keys = sync_redis_client.keys(f"context:{other_context}:*")
                             for other_key in other_keys:
                                 other_data = sync_redis_client.hgetall(other_key)
-=======
-                            other_keys = redis_client.keys(f"context:{other_context}:*")
-                            for other_key in other_keys:
-                                other_data = redis_client.hgetall(other_key)
->>>>>>> 31490d16
                                 
                                 # Check for secret leakage
                                 for field, value in other_data.items():
@@ -2134,11 +1959,7 @@
                                         })
                             
                             # Check reverse leakage - other context data in current context
-<<<<<<< HEAD
                             current_data = sync_redis_client.hgetall(operation_key)
-=======
-                            current_data = redis_client.hgetall(operation_key)
->>>>>>> 31490d16
                             for field, value in current_data.items():
                                 if (other_secrets['secret_key'] in str(value) or 
                                     other_secrets['private_data'] in str(value) or
@@ -2201,10 +2022,6 @@
             port=int(get_env('REDIS_PORT', '6379')),
             decode_responses=True
         )
-<<<<<<< HEAD
-=======
-        
->>>>>>> 31490d16
         for context_id in range(num_isolated_contexts):
             keys_to_delete = cleanup_redis_client.keys(f"context:{context_id}:*")
             if keys_to_delete:
@@ -2266,39 +2083,22 @@
                                 }
                             }
                             
-<<<<<<< HEAD
                             # Store complex data - using sync redis for non-async context
                             from shared.isolated_environment import get_env
                             import redis
                             sync_redis_client = redis.Redis(
-=======
-                            # Get Redis client for stress test
-                            from shared.isolated_environment import get_env
-                            import redis
-                            redis_client = redis.Redis(
->>>>>>> 31490d16
                                 host=get_env('REDIS_HOST', 'localhost'),
                                 port=int(get_env('REDIS_PORT', '6379')),
                                 decode_responses=True
                             )
-<<<<<<< HEAD
                             sync_redis_client.hset(
-=======
-                            
-                            # Store complex data
-                            redis_client.hset(
->>>>>>> 31490d16
                                 key,
                                 "complex_data",
                                 str(complex_data)
                             )
                             
                             # Immediate verification
-<<<<<<< HEAD
                             retrieved = sync_redis_client.hget(key, "complex_data")
-=======
-                            retrieved = redis_client.hget(key, "complex_data")
->>>>>>> 31490d16
                             if not retrieved or user_data_signature not in retrieved:
                                 failures.append({
                                     'user_id': user_id,
@@ -2313,21 +2113,13 @@
                             random_other_users = [u for u in range(num_concurrent_users) if u != user_id]
                             if random_other_users:
                                 random_user = random_other_users[operation_count % len(random_other_users)]
-<<<<<<< HEAD
                                 random_keys = sync_redis_client.keys(f"stress:{random_user}:*")
-=======
-                                random_keys = redis_client.keys(f"stress:{random_user}:*")
->>>>>>> 31490d16
                                 
                                 if random_keys:
                                     # Sample a few random keys to check for contamination
                                     sample_keys = random_keys[:min(3, len(random_keys))]
                                     for sample_key in sample_keys:
-<<<<<<< HEAD
                                         sample_data = sync_redis_client.hget(sample_key, "complex_data")
-=======
-                                        sample_data = redis_client.hget(sample_key, "complex_data")
->>>>>>> 31490d16
                                         if sample_data and user_data_signature in sample_data:
                                             failures.append({
                                                 'user_id': user_id,
