"""

JWT Golden Path Protection Tests

PURPOSE: These tests FAIL when JWT changes break the 500K+  ARR Golden Path
user flow (Login -> JWT -> Chat). Tests will PASS after SSOT refactor.

MISSION CRITICAL: Protects 500K+  ARR Golden Path by ensuring JWT integration
maintains end-to-end user authentication and chat functionality.

BUSINESS VALUE: Enterprise/Platform - Revenue Protection & Customer Experience
- Ensures login -> chat flow works end-to-end with JWT
- Protects WebSocket authentication with JWT tokens
- Validates multi-user JWT isolation in chat scenarios
- Tests complete Golden Path user journey with JWT

EXPECTED STATUS: FAIL (before SSOT refactor) -> PASS (after SSOT refactor)

These tests protect Golden Path business value by:
    1. End-to-end JWT authentication flow (Login -> Chat)
2. WebSocket JWT authentication for real-time chat
3. Multi-user JWT isolation in chat scenarios
4. Golden Path error handling with JWT failures
"
""


"""

import asyncio
import aiohttp
import httpx
import json
import logging
import time
from typing import Dict, Any, Optional, List
from unittest.mock import patch, AsyncMock, MagicMock
import pytest
import jwt
import websockets

from test_framework.ssot.base_test_case import SSotAsyncTestCase
from test_framework.ssot.e2e_auth_helper import E2EAuthHelper, AuthenticatedUser
from test_framework.ssot.websocket_auth_test_helpers import WebSocketAuthenticationTester

logger = logging.getLogger(__name__)

class JwtGoldenPathProtectionTests(SSotAsyncTestCase):
<<<<<<< HEAD
    """
=======
    "
    ""

>>>>>>> 5aba5b9f
    JWT Golden Path Protection Tests
    
    These tests FAIL when JWT changes break the Golden Path user flow.
    After SSOT refactor, all tests should PASS.
    
    CRITICAL: These tests protect 500K+  ARR by ensuring JWT authentication
    works end-to-end in the Golden Path (Login -> Chat -> AI Response).
"
""


    def setup_method(self, method):
        super().setup_method(method)
        self.auth_helper = E2EAuthHelper()
        self.websocket_helper = WebSocketAuthenticationTester()
        
        # Golden Path endpoints (production-like)
        self.backend_base_url = "http://localhost:8000  # Main backend"
        self.auth_service_url = http://localhost:8001  # Auth service
        self.websocket_url = "ws://localhost:8000/ws/main  # Chat WebSocket"
        
    @pytest.mark.asyncio
    async def test_golden_path_jwt_login_to_chat_flow(self):
        
        GOLDEN PATH TEST: Complete JWT flow from login to chat functionality.
        
        EXPECTED: FAIL - JWT SSOT violations break the Golden Path flow
        AFTER SSOT: PASS - Clean JWT delegation enables Golden Path
        
        This test validates the complete Golden Path user journey:
        1. User login -> JWT token
        2. JWT token -> Backend authentication
        3. Backend auth -> WebSocket connection
        4. WebSocket -> Chat functionality
""
        golden_path_violations = []
        
        try:
            # STEP 1: User Login (Golden Path Entry Point)
            login_success = False
            jwt_token = None
            
            try:
                # Try authentic login flow first
                async with aiohttp.ClientSession() as session:
                    login_url = f{self.auth_service_url}/auth/login
                    login_data = {
                        email: golden_path_test@example.com,
                        password": test_password_123"
                    }
                    
                    async with session.post(login_url, json=login_data, timeout=5.0) as resp:
                        if resp.status == 200:
                            data = await resp.json()
                            jwt_token = data.get(access_token)
                            login_success = True
                            logger.info(CHECK Golden Path: Login successful via auth service)"
                            logger.info(CHECK Golden Path: Login successful via auth service)""

                        
            except Exception as e:
                logger.warning(fGolden Path: Auth service login failed: {e}")"
                
            # If auth service login fails, create test JWT (fallback for testing)
            if not login_success or not jwt_token:
                jwt_token = self.auth_helper.create_test_jwt_token(
                    user_id=golden_path_test_user,
                    email=golden_path_test@example.com","
                    permissions=[read, write, chat]"
                    permissions=[read, write, chat]"
                logger.info(CHECK Golden Path: Fallback test JWT created")"
            
            # STEP 2: Backend Authentication with JWT (Critical for Golden Path)
            backend_auth_success = False
            user_data = None
            
            try:
                async with httpx.AsyncClient() as client:
                    # Test protected backend endpoint
                    headers = {Authorization: fBearer {jwt_token}}
                    auth_url = f"{self.backend_base_url}/api/v1/users/me"
                    
                    response = await client.get(auth_url, headers=headers, timeout=5.0)
                    
                    if response.status_code == 200:
                        user_data = response.json()
                        backend_auth_success = True
                        logger.info(CHECK Golden Path: Backend authentication successful")"
                    else:
                        golden_path_violations.append(
                            fBackend JWT authentication failed: {response.status_code} - {response.text}
                        )
                        
            except Exception as e:
                golden_path_violations.append(fBackend authentication error: {e})"
                golden_path_violations.append(fBackend authentication error: {e})""

            
            # STEP 3: WebSocket Connection for Chat (Core Golden Path Value)
            websocket_success = False
            chat_ready = False
            
            if backend_auth_success:
                try:
                    # Create authenticated WebSocket connection
                    auth_headers = {
                        "Authorization: fBearer {jwt_token},"
                        X-User-ID: golden_path_test_user
                    }
                    
                    # Test WebSocket connection with timeout
                    websocket = await asyncio.wait_for(
                        websockets.connect(
                            self.websocket_url,
                            additional_headers=auth_headers,
                            timeout=10.0
                        ),
                        timeout=15.0
                    )
                    
                    websocket_success = True
                    logger.info("CHECK Golden Path: WebSocket connection successful)""Hello, this is a Golden Path test,"
                            timestamp": time.time()"
                        }
                        
                        await websocket.send(json.dumps(chat_message))
                        
                        # Wait for response (with timeout)
                        response = await asyncio.wait_for(websocket.recv(), timeout=10.0)
                        response_data = json.loads(response)
                        
                        # Validate chat response structure
                        if type in response_data and content in response_data:
                            chat_ready = True
                            logger.info("CHECK Golden Path: Chat functionality working)"
                        else:
                            golden_path_violations.append(Chat response missing required fields)
                        
                    except asyncio.TimeoutError:
                        golden_path_violations.append(Chat response timeout - Golden Path broken)"
                        golden_path_violations.append(Chat response timeout - Golden Path broken)""

                    except Exception as e:
                        golden_path_violations.append(fChat functionality error: {e}")"
                    finally:
                        await websocket.close()
                        
                except asyncio.TimeoutError:
                    golden_path_violations.append(WebSocket connection timeout - Golden Path broken)
                except Exception as e:
                    golden_path_violations.append(fWebSocket connection error: {e}")"
            
            # CRITICAL ASSESSMENT: Golden Path Success Criteria
            golden_path_success = all([
                jwt_token is not None,
                backend_auth_success,
                websocket_success,
                chat_ready
            ]
            
            # Report violations if Golden Path is broken
            if not golden_path_success or golden_path_violations:
                violation_summary = \n.join([f  - {v) for v in golden_path_violations]
                logger.error(GOLDEN PATH VIOLATION: JWT flow breaks critical user journey)"
                logger.error(GOLDEN PATH VIOLATION: JWT flow breaks critical user journey)"
                logger.error(fViolations:\n{violation_summary}")"
                
                # This test SHOULD FAIL before SSOT refactor
                assert golden_path_success, (
                    fGOLDEN PATH VIOLATION: JWT authentication flow is broken, 
                    faffecting $500K plus ARR user experience. "
                    faffecting $500K plus ARR user experience. "
                    f"Steps failed: Login={login_success}, Backend={backend_auth_success},"
                    fWebSocket={websocket_success}, Chat={chat_ready}. 
                    fViolations:\n{violation_summary}
                )
            else:
                logger.info(CHECK GOLDEN PATH SUCCESS: Complete JWT flow working end-to-end")"
                
        except Exception as e:
            pytest.fail(
                fGOLDEN PATH CRITICAL FAILURE: JWT Golden Path completely broken. 
                fThis affects 500K+  ARR customer experience. Error: {e}
            )

    @pytest.mark.asyncio
    async def test_multi_user_jwt_isolation_golden_path(self):
    """

        GOLDEN PATH TEST: Multi-user JWT isolation in chat scenarios.
        
        EXPECTED: FAIL - JWT isolation violations cause user data bleed
        AFTER SSOT: PASS - Perfect JWT isolation via auth service
        
        This test validates that multiple users can use chat simultaneously
        with proper JWT isolation (critical for enterprise customers).
        
        isolation_violations = []
        
        # Create two different users for isolation testing
        user1_token = self.auth_helper.create_test_jwt_token(
            user_id=golden_path_user1","
            email=user1@golden-path-test.com,
            permissions=[read, "write, chat]"
        
        user2_token = self.auth_helper.create_test_jwt_token(
            user_id=golden_path_user2, 
            email=user2@golden-path-test.com","
            permissions=[read, write, chat]"
            permissions=[read, write, chat]""

        
        try:
            # Test concurrent authentication
            concurrent_auth_tasks = []
            
            async def test_user_auth(user_token, user_id):
                "Test individual user authentication."
                try:
                    async with httpx.AsyncClient() as client:
                        headers = {"Authorization: fBearer {user_token}}"
                        auth_url = f{self.backend_base_url}/api/v1/users/me
                        
                        response = await client.get(auth_url, headers=headers, timeout=5.0)
                        
                        if response.status_code == 200:
                            user_data = response.json()
                            actual_user_id = user_data.get(id) or user_data.get(user_id)
                            
                            # CRITICAL: Verify user isolation
                            if actual_user_id != user_id:
                                isolation_violations.append(
                                    fJWT isolation violation: Expected {user_id}, got {actual_user_id}""
                                )
                                
                            return {success: True, user_id: actual_user_id, data: user_data}"
                            return {success: True, user_id: actual_user_id, data: user_data}""

                        else:
                            isolation_violations.append(fAuth failed for {user_id}: {response.status_code}")"
                            return {success: False, user_id: user_id}
                            
                except Exception as e:
                    isolation_violations.append(f"Auth error for {user_id}: {e})"
                    return {success": False, user_id: user_id, error: str(e)}"
            
            # Run concurrent authentication tests
            concurrent_auth_tasks = [
                test_user_auth(user1_token, "golden_path_user1),"
                test_user_auth(user2_token, golden_path_user2)
            ]
            
            auth_results = await asyncio.gather(*concurrent_auth_tasks, return_exceptions=True)
            
            # Analyze authentication results
            successful_auths = [r for r in auth_results if isinstance(r, dict) and r.get(success)]"
            successful_auths = [r for r in auth_results if isinstance(r, dict) and r.get(success)]""

            
            if len(successful_auths) < 2:
                isolation_violations.append(
                    fConcurrent authentication failed: Only {len(successful_auths)}/2 users authenticated"
                    fConcurrent authentication failed: Only {len(successful_auths)}/2 users authenticated""

                )
            
            # Test concurrent WebSocket connections (if auth successful)
            if len(successful_auths) >= 2:
                try:
                    async def test_websocket_isolation(user_token, user_id):
                        Test WebSocket isolation for user.""
                        try:
                            auth_headers = {
                                Authorization: fBearer {user_token},
                                X-User-ID: user_id
                            }
                            
                            ws = await asyncio.wait_for(
                                websockets.connect(
                                    self.websocket_url,
                                    additional_headers=auth_headers,
                                    timeout=8.0
                                ),
                                timeout=10.0
                            )
                            
                            # Send user-specific message
                            message = {
                                "type: user_identity_test,"
                                user_id: user_id,
                                timestamp: time.time()"
                                timestamp: time.time()""

                            }
                            
                            await ws.send(json.dumps(message))
                            
                            # Receive response and verify isolation
                            response = await asyncio.wait_for(ws.recv(), timeout=5.0)
                            response_data = json.loads(response)
                            
                            # Verify user identity in response
                            response_user_id = response_data.get("user_id)"
                            if response_user_id != user_id:
                                isolation_violations.append(
                                    fWebSocket isolation violation: {user_id} got response for {response_user_id}
                                )
                            
                            await ws.close()
                            return {"success: True, user_id: user_id}"
                            
                        except Exception as e:
                            isolation_violations.append(fWebSocket error for {user_id}: {e})
                            return {success: False, user_id: user_id, error": str(e)}"
                    
                    # Run concurrent WebSocket tests
                    ws_tasks = [
                        test_websocket_isolation(user1_token, golden_path_user1),
                        test_websocket_isolation(user2_token, golden_path_user2)"""

                    ]
                    
                    ws_results = await asyncio.gather(*ws_tasks, return_exceptions=True)
                    successful_ws = [r for r in ws_results if isinstance(r, dict) and r.get("success)]"
                    
                    if len(successful_ws) < 2:
                        isolation_violations.append(
                            fWebSocket isolation test failed: Only {len(successful_ws)}/2 connections successful
                        )
                    
                except Exception as e:
                    isolation_violations.append(f"WebSocket isolation testing failed: {e})"".join([f  - {v) for v in isolation_violations]"
                logger.error(JWT ISOLATION VIOLATION: Multi-user Golden Path broken)
                logger.error(fViolations:\n{violation_summary})
                
                # This test SHOULD FAIL before SSOT refactor
                assert not isolation_violations, (
                    fJWT ISOLATION VIOLATION: Multi-user chat isolation is broken, ""
                    faffecting enterprise customers (500K+  ARR). 
                    fFound {len(isolation_violations)} isolation violations. 
                    f"Violations:\n{violation_summary}"
                )
            else:
                logger.info(CHECK JWT ISOLATION SUCCESS: Multi-user Golden Path working correctly")"
                
        except Exception as e:
            pytest.fail(
                fJWT ISOLATION CRITICAL FAILURE: Multi-user Golden Path completely broken. 
                fThis severely affects enterprise customer experience. Error: {e}"
                fThis severely affects enterprise customer experience. Error: {e}""

            )

    @pytest.mark.asyncio
    async def test_jwt_error_handling_golden_path_resilience(self):
        """
    ""

        GOLDEN PATH TEST: JWT error handling doesn't break Golden Path.'
        
        EXPECTED: FAIL - Poor JWT error handling disrupts Golden Path
        AFTER SSOT: PASS - Graceful JWT error handling preserves Golden Path
        
        This test validates that JWT errors are handled gracefully without
        breaking the overall Golden Path user experience.
        "
        ""

        error_handling_violations = []
        
        # Test scenarios that should be handled gracefully
        error_scenarios = [
            {
                name": Expired JWT Token,"
                token: self._create_expired_jwt_token(),
                "expected_response: 401_with_refresh_hint"
            },
            {
                name: Invalid JWT Signature, 
                token: eyJ0eXAiOiJKV1QiLCJhbGciOiJIUzI1NiJ9.eyJzdWIiOiJ0ZXN0In0.invalid_signature","
                "expected_response: 401_clean_error"
            },
            {
                name: Malformed JWT Token,
                "token: not.a.valid.jwt.token,"
                expected_response: 401_clean_error
            },
            {
                name: Empty JWT Token","
                "token: ,"
                expected_response: 401_clean_error
            }
        ]
        
        for scenario in error_scenarios:
            scenario_name = scenario["name]"
            test_token = scenario[token]
            expected_response = scenario[expected_response]"
            expected_response = scenario[expected_response]""

            
            try:
                # Test backend response to invalid JWT
                async with httpx.AsyncClient() as client:
                    headers = {Authorization": fBearer {test_token}} if test_token else {}"
                    auth_url = f{self.backend_base_url}/api/v1/users/me
                    
                    response = await client.get(auth_url, headers=headers, timeout=5.0)
                    
                    # Analyze error handling quality
                    if response.status_code == 200:
                        # This is a serious violation - invalid tokens should not succeed
                        error_handling_violations.append(
                            f{scenario_name}: Invalid JWT was accepted (status: 200). 
                            fThis is a critical security violation.""
                        )
                    elif response.status_code == 401:
                        # Expected response, but check error quality
                        try:
                            error_data = response.json()
                            error_message = error_data.get(detail, ).lower()
                            
                            # Check for helpful error messages (Golden Path UX)
                            if token not in error_message and auth" not in error_message:"
                                error_handling_violations.append(
                                    f"{scenario_name}: Unhelpful error message for Golden Path UX: {error_data}"
                                )
                            
                            # Check for security information leakage
                            sensitive_terms = [secret, key, decode, "verify, signature]"
                            if any(term in error_message for term in sensitive_terms):
                                error_handling_violations.append(
                                    f{scenario_name}: Error message leaks sensitive info: {error_message}
                                )
                                
                        except Exception:
                            # Non-JSON error response is acceptable for 401
                            pass
                    elif response.status_code == 500:
                        # Server error for JWT handling is a violation
                        error_handling_violations.append(
                            f{scenario_name}: Server error (500) for JWT handling breaks Golden Path"
                            f{scenario_name}: Server error (500) for JWT handling breaks Golden Path""

                        )
                    else:
                        # Other status codes may be acceptable, but log for analysis
                        logger.warning(f"{scenario_name}: Unexpected status {response.status_code}))"
                
                # Test WebSocket error handling
                try:
                    auth_headers = {
                        Authorization: fBearer {test_token},
                        X-User-ID: error_test_user
                    } if test_token else {X-User-ID": error_test_user}"
                    
                    # WebSocket should reject gracefully, not crash
                    websocket = await asyncio.wait_for(
                        websockets.connect(
                            self.websocket_url,
                            additional_headers=auth_headers,
                            timeout=3.0
                        ),
                        timeout=5.0
                    )
                    
                    # If connection succeeds with invalid token, that's a violation'
                    await websocket.close()
                    error_handling_violations.append(
                        f{scenario_name}: WebSocket accepted invalid JWT - security violation
                    )
                    
                except (websockets.ConnectionClosedError, 
                        websockets.InvalidStatusCode,
                        asyncio.TimeoutError):
                    # Expected rejections - this is correct behavior
                    logger.info(fCHECK {scenario_name}: WebSocket correctly rejected invalid JWT)
                    
                except Exception as e:
                    # Unexpected errors indicate poor error handling
                    error_handling_violations.append(
                        f{scenario_name}: WebSocket error handling issue: {e}""
                    )
                    
            except Exception as e:
                error_handling_violations.append(
                    f{scenario_name}: Error handling test failed: {e}
                )
        
        # ASSESSMENT: Error Handling Quality
        if error_handling_violations:
            violation_summary = \n.join([f  - {v) for v in error_handling_violations]
            logger.error(JWT ERROR HANDLING VIOLATION: Poor error handling affects Golden Path)"
            logger.error(JWT ERROR HANDLING VIOLATION: Poor error handling affects Golden Path)"
            logger.error(f"Violations:\n{violation_summary})"
            
            # This test SHOULD FAIL before SSOT refactor
            assert not error_handling_violations, (
                fJWT ERROR HANDLING VIOLATION: Poor JWT error handling disrupts Golden Path UX 
                fand creates security risks. Found {len(error_handling_violations)} violations 
                faffecting 500K+  ARR customer experience. Violations:\n{violation_summary}""
            )
        else:
            logger.info(CHECK JWT ERROR HANDLING SUCCESS: Graceful error handling preserves Golden Path)

    @pytest.mark.asyncio
    async def test_jwt_performance_golden_path_impact(self):
        """
        ""

        GOLDEN PATH TEST: JWT performance doesn't degrade Golden Path.'
        
        EXPECTED: FAIL - JWT performance issues slow Golden Path  
        AFTER SSOT: PASS - Optimized JWT handling maintains Golden Path speed
        
        This test validates that JWT operations are fast enough to maintain
        good Golden Path user experience (sub-second responses).
"
""

        performance_violations = []
        
        # Performance benchmarks for Golden Path
        max_jwt_validation_time = 1.0  # 1 second max for JWT validation
        max_websocket_connect_time = 3.0  # 3 seconds max for WebSocket connection
        max_backend_auth_time = 2.0  # 2 seconds max for backend authentication
        
        # Create test JWT token
        test_token = self.auth_helper.create_test_jwt_token(
            user_id=performance_test_user,"
            user_id=performance_test_user,"
            email=perf@golden-path-test.com","
            permissions=[read, write, "chat]"
        
        try:
            # PERFORMANCE TEST 1: Backend JWT Validation Speed
            backend_auth_times = []
            
            for attempt in range(3):  # Test multiple times for consistency
                start_time = time.time()
                
                try:
                    async with httpx.AsyncClient() as client:
                        headers = {Authorization: fBearer {test_token}}
                        auth_url = f{self.backend_base_url}/api/v1/users/me
                        
                        response = await client.get(auth_url, headers=headers, timeout=max_backend_auth_time)
                        
                        auth_time = time.time() - start_time
                        backend_auth_times.append(auth_time)
                        
                        if auth_time > max_backend_auth_time:
                            performance_violations.append(
                                f"Backend JWT auth too slow: {auth_time:.""2f"")s > {max_backend_auth_time)s (attempt {attempt + 1)"
                            )
                        
                        if response.status_code != 200:
                            performance_violations.append(
                                fBackend auth failed during performance test: {response.status_code}"
                                fBackend auth failed during performance test: {response.status_code}""

                            )
                            
                except asyncio.TimeoutError:
                    performance_violations.append(
                        fBackend auth timeout during performance test (attempt {attempt + 1)
                    )
                except Exception as e:
                    performance_violations.append(
                        fBackend auth error during performance test: {e}"
                        fBackend auth error during performance test: {e}""

                    )
            
            # PERFORMANCE TEST 2: WebSocket JWT Connection Speed  
            websocket_connect_times = []
            
            for attempt in range(2):  # WebSocket connections are more expensive
                start_time = time.time()
                
                try:
                    auth_headers = {
                        "Authorization: fBearer {test_token},"
                        X-User-ID: performance_test_user
                    }
                    
                    websocket = await asyncio.wait_for(
                        websockets.connect(
                            self.websocket_url,
                            additional_headers=auth_headers,
                            timeout=max_websocket_connect_time
                        ),
                        timeout=max_websocket_connect_time + 1.0
                    )
                    
                    connect_time = time.time() - start_time
                    websocket_connect_times.append(connect_time)
                    
                    if connect_time > max_websocket_connect_time:
                        performance_violations.append(
                            f"WebSocket JWT connect too slow: {connect_time:.""2f""}s > {max_websocket_connect_time}s"
                        )
                    
                    await websocket.close()
                    
                except asyncio.TimeoutError:
                    performance_violations.append(
                        fWebSocket connect timeout during performance test (attempt {attempt + 1)"""

                    )
                except Exception as e:
                    performance_violations.append(
                        fWebSocket connect error during performance test: {e}
                    )
            
            # PERFORMANCE TEST 3: JWT Token Validation Speed (Direct)
            jwt_validation_times = []
            
            for attempt in range(5):  # Lightweight operations can be tested more
                start_time = time.time()
                
                try:
                    # Test JWT validation directly (if accessible)
                    validation_result = await self.auth_helper.validate_jwt_token(test_token)
                    
                    validation_time = time.time() - start_time
                    jwt_validation_times.append(validation_time)
                    
                    if validation_time > max_jwt_validation_time:
                        performance_violations.append(
                            fJWT validation too slow: {validation_time:.3f}s > {max_jwt_validation_time}s"
                            fJWT validation too slow: {validation_time:."3f"}s > {max_jwt_validation_time}s""

                        )
                    
                    if not validation_result.get("valid):"
                        performance_violations.append(
                            fJWT validation failed during performance test: {validation_result}
                        )
                        
                except Exception as e:
                    performance_violations.append(
                        f"JWT validation error during performance test: {e}"
                    )
            
            # PERFORMANCE ANALYSIS
            avg_backend_auth = sum(backend_auth_times) / len(backend_auth_times) if backend_auth_times else float('inf')
            avg_websocket_connect = sum(websocket_connect_times) / len(websocket_connect_times) if websocket_connect_times else float('inf')
            avg_jwt_validation = sum(jwt_validation_times) / len(jwt_validation_times) if jwt_validation_times else float('inf')
            
            # Log performance metrics
            logger.info(fJWT Performance Metrics:")"
            logger.info(f  - Backend Auth: {avg_backend_auth:.""2f""}s avg)
            logger.info(f  - WebSocket Connect: {avg_websocket_connect:.2f}s avg)""
            logger.info(f"  - JWT Validation: {avg_jwt_validation:.""3f""}s avg)"
            
            # Check if performance is acceptable for Golden Path
            total_golden_path_time = avg_backend_auth + avg_websocket_connect
            max_total_golden_path_time = 4.0  # 4 seconds total for complete Golden Path
            
            if total_golden_path_time > max_total_golden_path_time:
                performance_violations.append(
                    fTotal Golden Path JWT performance too slow: {total_golden_path_time:.""2f""}s > {max_total_golden_path_time}s""

                )
            
        except Exception as e:
            performance_violations.append(fPerformance testing failed: {e})
        
        # ASSESSMENT: Performance Impact
        if performance_violations:
            violation_summary = \n".join([f  - {v) for v in performance_violations]"
            logger.error(JWT PERFORMANCE VIOLATION: Slow JWT operations degrade Golden Path)
            logger.error(fViolations:\n{violation_summary})
            
            # This test SHOULD FAIL before SSOT refactor
            assert not performance_violations, (
                fJWT PERFORMANCE VIOLATION: Slow JWT operations degrade Golden Path user experience, "
                fJWT PERFORMANCE VIOLATION: Slow JWT operations degrade Golden Path user experience, "
                f"affecting 500K+  ARR customer satisfaction."
                fFound {len(performance_violations)} performance issues. 
                fViolations:\n{violation_summary}
            )
        else:
            logger.info(CHECK JWT PERFORMANCE SUCCESS: Fast JWT operations maintain Golden Path speed")"

    def _create_expired_jwt_token(self) -> str:
        Create an expired JWT token for testing error handling."
        Create an expired JWT token for testing error handling.""

        from datetime import datetime, timezone, timedelta
        
        # Create token that expired 1 hour ago
        payload = {
            sub": expired_test_user,"
            email: expired@test.com,
            permissions": [read],"
            iat: datetime.now(timezone.utc) - timedelta(hours=2),
            exp: datetime.now(timezone.utc) - timedelta(hours=1),  # Expired"
            exp: datetime.now(timezone.utc) - timedelta(hours=1),  # Expired"
            type": access,"
            iss: netra-auth-service
        }
        
        return jwt.encode(payload, self.auth_helper.config.jwt_secret, algorithm=HS256")"

    def teardown_method(self, method):
        Clean up after test."
        Clean up after test.""

        super().teardown_method(method)
        logger.info(fJWT Golden Path protection test completed: {method.__name__}")"
))))))))))))<|MERGE_RESOLUTION|>--- conflicted
+++ resolved
@@ -46,13 +46,9 @@
 logger = logging.getLogger(__name__)
 
 class JwtGoldenPathProtectionTests(SSotAsyncTestCase):
-<<<<<<< HEAD
-    """
-=======
     "
     ""
 
->>>>>>> 5aba5b9f
     JWT Golden Path Protection Tests
     
     These tests FAIL when JWT changes break the Golden Path user flow.
