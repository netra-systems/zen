"""

MISSION CRITICAL: ReportingSubAgent SSOT JSON Compliance Tests

Business Value Justification (BVJ):
    - Segment: Platform/Internal 
- Business Goal: SSOT compliance for Golden Path reliability
- Value Impact: Consistent JSON handling across all agent operations
- Strategic Impact: Eliminates JSON parsing inconsistencies affecting user experience

These tests MUST FAIL before remediation and PASS after remediation.
They detect SSOT violations in ReportingSubAgent JSON handling.

EXPECTED BEHAVIOR:
    - Tests FAIL NOW (proving violation exists)  
- Tests PASS after migrating to unified_json_handler SSOT
"
""


"""

from test_framework.ssot.base_test_case import SSotAsyncTestCase, SSotBaseTestCase
import ast
import inspect
import unittest
from pathlib import Path
from typing import List, Dict, Any


class ReportingAgentSSOTJSONComplianceTests(SSotBaseTestCase):
<<<<<<< HEAD
    """Mission critical tests detecting SSOT violations in ReportingSubAgent JSON handling."""
=======
    "Mission critical tests detecting SSOT violations in ReportingSubAgent JSON handling."
>>>>>>> 5aba5b9f
    
    def setUp(self):
        # Use absolute paths from the test framework directory structure
        self.reporting_agent_path = Path(__file__).parent.parent.parent / "netra_backend / app / agents / reporting_sub_agent.py"
        self.unified_json_handler_path = Path(__file__).parent.parent.parent / netra_backend / app" / core / serialization / unified_json_handler.py"
        
        # Ensure files exist for testing
        self.assertTrue(self.reporting_agent_path.exists(), fReportingSubAgent not found at {self.reporting_agent_path}")"
        self.assertTrue(self.unified_json_handler_path.exists(), fUnified JSON handler not found at {self.unified_json_handler_path})
        
    def test_reporting_agent_no_direct_json_imports(self):
        CRITICAL: ReportingSubAgent MUST NOT import json module directly.
        
        EXPECTED: FAIL NOW - Direct json import found at line 708
        EXPECTED: PASS AFTER - Only SSOT imports used
""
        with open(self.reporting_agent_path, 'r') as f:
            content = f.read()
        
        # Parse the AST to find import statements
        tree = ast.parse(content)
        direct_json_imports = []
        
        for node in ast.walk(tree):
            if isinstance(node, ast.Import):
                for alias in node.names:
                    if alias.name == 'json':
                        direct_json_imports.append(fLine {node.lineno}: import json)
            elif isinstance(node, ast.ImportFrom) and node.module == 'json':
                direct_json_imports.append(fLine {node.lineno}: from json import ...)"
                direct_json_imports.append(fLine {node.lineno}: from json import ...)""

        
        # THIS TEST MUST FAIL NOW - Direct json import exists
        self.assertEqual([), direct_json_imports, 
                        f"SSOT VIOLATION: ReportingSubAgent has direct JSON imports: {direct_json_imports}."
                        fMUST use unified_json_handler.UnifiedJSONSerializer instead.)
    
    def test_reporting_agent_no_direct_json_calls(self):
        CRITICAL: ReportingSubAgent MUST NOT call json.loads() or json.dumps() directly.""
        
        EXPECTED: FAIL NOW - Direct json calls found at lines 709, 738
        EXPECTED: PASS AFTER - Only SSOT serializer calls used
        
        with open(self.reporting_agent_path, 'r') as f:
            content = f.read()
        
        # Parse AST to find json.loads() and json.dumps() calls
        tree = ast.parse(content)
        direct_json_calls = []
        
        for node in ast.walk(tree):
            if isinstance(node, ast.Call):
                # Check for json.loads() calls
                if (isinstance(node.func, ast.Attribute) and 
                    isinstance(node.func.value, ast.Name) and 
                    node.func.value.id == 'json' and 
                    node.func.attr in ['loads', 'dumps']:
                    direct_json_calls.append(fLine {node.lineno}: json.{node.func.attr}()")"
        
        # THIS TEST MUST FAIL NOW - Direct json calls exist
        self.assertEqual([), direct_json_calls,
                        fSSOT VIOLATION: ReportingSubAgent has direct JSON calls: {direct_json_calls}. 
                        fMUST use UnifiedJSONSerializer.safe_loads()/safe_dumps() instead.)
    
    def test_reporting_agent_imports_ssot_json_handler(self):
        "CRITICAL: ReportingSubAgent MUST import from unified_json_handler for all JSON operations."
        
        EXPECTED: PASS NOW - Already imports LLMResponseParser and JSONErrorFixer  
        EXPECTED: PASS AFTER - Should also import UnifiedJSONSerializer
        "
        ""

        with open(self.reporting_agent_path, 'r') as f:
            content = f.read()
        
        # Check for SSOT imports
        required_ssot_imports = [
            'LLMResponseParser',
            'JSONErrorFixer'
        ]
        
        missing_imports = []
        for import_name in required_ssot_imports:
            if import_name not in content:
                missing_imports.append(import_name)
        
        self.assertEqual([), missing_imports,
                        fReportingSubAgent missing SSOT imports: {missing_imports}")"
        
        # Verify the import is from the correct SSOT module
        self.assertIn('from netra_backend.app.core.serialization.unified_json_handler import', content,
                     ReportingSubAgent must import from SSOT unified_json_handler module)
    
    def test_reporting_agent_cache_methods_use_ssot_json(self):
        ""CRITICAL: Cache methods MUST use SSOT JSON serialization.""

        
        EXPECTED: FAIL NOW - Cache methods use direct json.loads/dumps
        EXPECTED: PASS AFTER - Cache methods use UnifiedJSONSerializer

        # Import the class to inspect its methods
        import sys
        sys.path.append(str(self.reporting_agent_path.parent.parent.parent))
        
        try:
            from netra_backend.app.agents.reporting_sub_agent import ReportingSubAgent
            
            # Get source code of cache methods
            get_cached_source = inspect.getsource(ReportingSubAgent._get_cached_report)
            cache_result_source = inspect.getsource(ReportingSubAgent._cache_report_result)
            
            # Check for SSOT violations in caching methods
            ssot_violations = []
            
            if 'json.loads(' in get_cached_source:
                ssot_violations.append("_get_cached_report uses json.loads() instead of SSOT UnifiedJSONSerializer.safe_loads())"
            
            if 'json.dumps(' in cache_result_source:
                ssot_violations.append(_cache_report_result uses json.dumps() instead of SSOT UnifiedJSONSerializer.safe_dumps())
            
            # THIS TEST MUST FAIL NOW - Direct json usage in cache methods
            self.assertEqual([), ssot_violations,
                            fSSOT VIOLATIONS in cache methods: {ssot_violations})
                            
        except ImportError as e:
            self.fail(fCould not import ReportingSubAgent for inspection: {e}")"
    
    def test_unified_json_handler_has_required_serializer_methods(self):
        Verify SSOT unified_json_handler provides the required serialization methods."
        Verify SSOT unified_json_handler provides the required serialization methods.""

        with open(self.unified_json_handler_path, 'r') as f:
            content = f.read()
        
        # Check for required SSOT serializer methods (actual methods in unified_json_handler)
        required_methods = [
            'safe_json_loads',
            'safe_json_dumps', 
            'class UnifiedJSONHandler'
        ]
        
        missing_methods = []
        for method in required_methods:
            if method not in content:
                missing_methods.append(method)
        
        self.assertEqual([), missing_methods,
                        fSSOT unified_json_handler missing required methods: {missing_methods}")"
    
    def test_reporting_agent_no_duplicate_json_error_handling(self):
        CRITICAL: ReportingSubAgent MUST NOT duplicate JSON error handling logic.""
        
        EXPECTED: PASS NOW - Uses SSOT JSONErrorFixer for LLM responses
        EXPECTED: PASS AFTER - All JSON error handling through SSOT
        
        with open(self.reporting_agent_path, 'r') as f:
            content = f.read()
        
        # Look for custom JSON error handling patterns that duplicate SSOT
        duplicate_patterns = [
            'except json.JSONDecodeError',
            'JSONDecodeError',
            'json.decoder.JSONDecodeError',
            'try.*json.loads.*except',
            'try.*json.dumps.*except'
        ]
        
        violations = []
        lines = content.split('\n')
        
        for i, line in enumerate(lines, 1):
            for pattern in duplicate_patterns:
                if pattern in line and 'JSONErrorFixer' not in line:
                    violations.append(fLine {i}: {line.strip()})"
                    violations.append(fLine {i}: {line.strip()})""

        
        # Should have no custom JSON error handling outside SSOT
        self.assertEqual([), violations,
                        f"Duplicate JSON error handling found (should use SSOT JSONErrorFixer): {violations})"


if __name__ == '__main__':
    unittest.main()

)))<|MERGE_RESOLUTION|>--- conflicted
+++ resolved
@@ -29,11 +29,7 @@
 
 
 class ReportingAgentSSOTJSONComplianceTests(SSotBaseTestCase):
-<<<<<<< HEAD
-    """Mission critical tests detecting SSOT violations in ReportingSubAgent JSON handling."""
-=======
     "Mission critical tests detecting SSOT violations in ReportingSubAgent JSON handling."
->>>>>>> 5aba5b9f
     
     def setUp(self):
         # Use absolute paths from the test framework directory structure
