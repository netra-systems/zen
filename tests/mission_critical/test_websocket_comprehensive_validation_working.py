--- conflicted
+++ resolved
@@ -374,13 +374,8 @@
 # ============================================================================
 
 class UltraComprehensiveWebSocketValidationTests:
-<<<<<<< HEAD
-    """The most comprehensive WebSocket validation test suite."""
-    
-=======
     The most comprehensive WebSocket validation test suite.""
 
->>>>>>> 5aba5b9f
     @pytest.fixture(autouse=True)
 async def setup_test_environment(self):
         Setup ultra-comprehensive test environment with real WebSocket connections.""
@@ -589,11 +584,6 @@
     Test specific WebSocket event types and their requirements.""
 Test specific WebSocket event types and their requirements.""
 
-<<<<<<< HEAD
-class WebSocketEventTypesTests:
-    """Test specific WebSocket event types and their requirements."""
-=======
->>>>>>> 5aba5b9f
     
     @pytest.fixture(autouse=True)
 async def setup_event_testing(self):
