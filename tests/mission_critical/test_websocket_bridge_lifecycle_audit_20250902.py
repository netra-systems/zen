from shared.isolated_environment import get_env
from netra_backend.app.agents.supervisor.agent_registry import AgentRegistry
from shared.isolated_environment import IsolatedEnvironment
#!/usr/bin/env python
"MISSION CRITICAL: WebSocket Bridge Lifecycle Audit 20250902"

CRITICAL BUSINESS CONTEXT:
    - WebSocket bridge lifecycle enables 90% of chat value delivery
- These tests audit the complete bridge propagation lifecycle
- ANY FAILURE HERE MEANS USERS CAN'T SEE AI WORKING IN REAL-TIME'

COMPREHENSIVE AUDIT SCOPE:
    1. AgentExecutionCore properly sets websocket_bridge on agents using set_websocket_bridge()
2. All 5 critical WebSocket events are emitted during agent execution
3. Error scenarios and recovery mechanisms
4. Real WebSocket connections (no mocks for WebSocket functionality)
5. Full end-to-end flow from ExecutionEngine through AgentExecutionCore to BaseAgent
6. Concurrent agent executions with proper bridge isolation
7. Heartbeat integration with WebSocket notifications
8. Bridge lifecycle validation across agent retries
9. Edge cases and potential failure modes
10. Performance under concurrent load

THESE TESTS MUST BE EXTREMELY THOROUGH AND UNFORGIVING.


import asyncio
import json
import os
import sys
import time
import uuid
import websockets
import threading
from concurrent.futures import ThreadPoolExecutor
from datetime import datetime, timedelta
from typing import Dict, List, Set, Any, Optional, Tuple, Union
from dataclasses import dataclass, field
import random

# CRITICAL: Add project root to Python path
project_root = os.path.abspath(os.path.join(os.path.dirname(__file__), '..', '..'))
if project_root not in sys.path:
    sys.path.insert(0, project_root)

import pytest

# Set up test environment
os.environ['TEST_ENV'] = 'true'
os.environ['WEBSOCKET_BRIDGE_TEST'] = 'true'

# Import core components
from netra_backend.app.agents.supervisor.agent_execution_core import AgentExecutionCore
from netra_backend.app.agents.supervisor.user_execution_engine import UserExecutionEngine as ExecutionEngine
from netra_backend.app.core.registry.universal_registry import AgentRegistry
from netra_backend.app.agents.supervisor.execution_context import AgentExecutionContext, AgentExecutionResult
from netra_backend.app.agents.base_agent import BaseAgent
from netra_backend.app.schemas.agent_models import DeepAgentState
from netra_backend.app.services.agent_websocket_bridge import AgentWebSocketBridge
from netra_backend.app.core.agent_heartbeat import AgentHeartbeat
from netra_backend.app.schemas.agent import SubAgentLifecycle
from netra_backend.app.llm.llm_manager import LLMManager
from netra_backend.app.core.unified_error_handler import UnifiedErrorHandler
from netra_backend.app.db.database_manager import DatabaseManager
from netra_backend.app.clients.auth_client_core import AuthServiceClient


@dataclass
class EventCapture:
    ""Captures WebSocket events for validation.""

    events: List[Dict[str, Any]] = field(default_factory=list)
    event_times: List[datetime] = field(default_factory=list)
    event_sequence: List[str] = field(default_factory=list)
    error_events: List[Dict[str, Any]] = field(default_factory=list)
    lock: threading.Lock = field(default_factory=threading.Lock)
    
    def capture_event(self, event_type: str, data: Dict[str, Any):
        Thread-safe event capture.""
        with self.lock:
            event_data = {
                'type': event_type,
                'data': data,
                'timestamp': datetime.now(),
                'thread_id': threading.get_ident()
            }
            self.events.append(event_data)
            self.event_times.append(datetime.now())
            self.event_sequence.append(event_type)
            
    def capture_error(self, error_type: str, error: str, context: Dict[str, Any] = None):
        Capture error events.""
        with self.lock:
            error_data = {
                'type': error_type,
                'error': error,
                'context': context or {},
                'timestamp': datetime.now()
            }
            self.error_events.append(error_data)
    
    def get_events_by_type(self, event_type: str) -> List[Dict[str, Any]]:
        Get all events of a specific type."
        Get all events of a specific type.""

        with self.lock:
            return [e for e in self.events if e['type'] == event_type]
    
    def validate_event_sequence(self, expected_sequence: List[str) -> bool:
        "Validate that events occurred in expected sequence."
        with self.lock:
            if len(self.event_sequence) < len(expected_sequence):
                return False
            return self.event_sequence[:len(expected_sequence)] == expected_sequence
    
    def clear(self):
        "Clear all captured events."
        with self.lock:
            self.events.clear()
            self.event_times.clear()
            self.event_sequence.clear()
            self.error_events.clear()


class MockWebSocketConnection:
    "Mock WebSocket connection for testing."
    
    def __init__(self, user_id: str = None):
        self.user_id = user_id or str(uuid.uuid4())
        self.is_connected = True
        self.sent_messages = []
        self.event_capture = EventCapture()
        self.connection_time = datetime.now()
        
    async def send(self, message: str):
        Mock WebSocket send.""
        if not self.is_connected:
            raise Exception(WebSocket not connected)
        
        try:
            data = json.loads(message)
            self.sent_messages.append(data)
            self.event_capture.capture_event(data.get('type', 'unknown'), data)
        except json.JSONDecodeError:
            self.sent_messages.append(message)
            self.event_capture.capture_event('raw_message', {'message': message)
    
    async def close(self):
        Mock WebSocket close.""
        self.is_connected = False
    
    def get_messages_by_type(self, message_type: str) -> List[Dict[str, Any]]:
        Get messages of specific type.""
        return [msg for msg in self.sent_messages if msg.get('type') == message_type]


class AgentTests(BaseAgent):
<<<<<<< HEAD
    """Test agent for WebSocket bridge lifecycle testing."""
    
    def __init__(self, name: str = "AgentTests", should_fail: bool = False, execution_time: float = 0.1):
        super().__init__(name=name, description=f"Test agent: {name}")
=======
    Test agent for WebSocket bridge lifecycle testing."
    Test agent for WebSocket bridge lifecycle testing.""

    
    def __init__(self, name: str = AgentTests", should_fail: bool = False, execution_time: float = 0.1):"
        super().__init__(name=name, description=fTest agent: {name})
>>>>>>> 5aba5b9f
        self.should_fail = should_fail
        self.execution_time = execution_time
        self.websocket_bridge_set = False
        self.websocket_bridge_instance = None
        self.run_id_received = None
        self.execution_calls = []
        self.tool_calls = []
        
    def set_websocket_bridge(self, bridge, run_id: str) -> None:
        "Override to track bridge setting."
        super().set_websocket_bridge(bridge, run_id)
        self.websocket_bridge_set = True
        self.websocket_bridge_instance = bridge
        self.run_id_received = run_id
        
    async def execute(self, state: DeepAgentState, run_id: str, stream: bool = False) -> Dict[str, Any]:
        Test agent execution with WebSocket event emission.""
        execution_start = time.time()
        
        # Record execution call
        self.execution_calls.append({
            'state': state,
            'run_id': run_id,
            'stream': stream,
            'bridge_available': self.websocket_bridge_set,
            'timestamp': datetime.now()
        }
        
        if not self.websocket_bridge_set:
            raise RuntimeError(fCRITICAL: WebSocket bridge not set on agent {self.name})
        
        # Emit thinking event
        await self.emit_thinking(fStarting execution for {self.name})
        
        # Simulate tool usage with events
        await self.emit_tool_executing(mock_tool", {param: value)"
        await asyncio.sleep(self.execution_time / 2)  # Simulate tool execution
        
        if self.should_fail:
            await self.emit_error(Intentional test failure)"
            await self.emit_error(Intentional test failure)"
            raise RuntimeError(Test agent failure")"
        
        await self.emit_tool_completed(mock_tool, {result: "success)"
        
        # Simulate some processing
        await asyncio.sleep(self.execution_time / 2)
        
        execution_time = time.time() - execution_start
        return {
            success: True,
            agent_name: self.name,"
            agent_name: self.name,"
            execution_time": execution_time,"
            bridge_available: self.websocket_bridge_set,
            run_id": run_id"
        }


class WebSocketBridgeLifecycleAuditor:
    Comprehensive auditor for WebSocket bridge lifecycle."
    Comprehensive auditor for WebSocket bridge lifecycle.""

    
    def __init__(self):
        self.mock_connections: Dict[str, MockWebSocketConnection] = {}
        self.bridge_instances: Dict[str, AgentWebSocketBridge] = {}
        self.registry: Optional[AgentRegistry] = None
        self.execution_engine: Optional[ExecutionEngine] = None
        self.event_captures: Dict[str, EventCapture] = {}
        
    async def setup_test_environment(self, num_connections: int = 1):
        "Set up complete test environment with mocked WebSocket infrastructure."
        
        # Create mock WebSocket connections
        for i in range(num_connections):
            user_id = f"test_user_{i}"
            connection = MockWebSocketConnection(user_id)
            self.mock_connections[user_id] = connection
            self.event_captures[user_id] = connection.event_capture
        
        # Create WebSocket bridge instances with mocked websocket manager
        with patch('netra_backend.app.services.agent_websocket_bridge.get_websocket_manager') as mock_get_ws_manager:
            websocket = TestWebSocketConnection()
            mock_manager.send_to_user = self._create_send_to_user_mock(test_user_0")"
            mock_manager.connections = {}
            mock_manager.websocket = TestWebSocketConnection()
            mock_get_ws_manager.return_value = mock_manager
            
            # Create single bridge instance for all users (singleton pattern)
            bridge = AgentWebSocketBridge()
            for user_id in self.mock_connections:
                self.bridge_instances[user_id] = bridge
        
        # Create agent registry
        self.registry = AgentRegistry()
        
        # Create execution engine with first bridge (for single-user tests)
        first_bridge = list(self.bridge_instances.values())[0]
        self.execution_engine = UserExecutionEngine(self.registry, first_bridge)
        
        return self.execution_engine, self.registry, self.bridge_instances
    
    async def _create_send_to_user_mock(self, user_id: str):
        Create a mock send_to_user function for a specific user.""
        async def mock_send_to_user(target_user_id: str, message: str):
            if target_user_id == user_id and user_id in self.mock_connections:
                await self.mock_connections[user_id].send(message)
        return mock_send_to_user
    
    async def cleanup_test_environment(self):
        Clean up test environment."
        Clean up test environment.""

        for connection in self.mock_connections.values():
            await connection.close()
        self.mock_connections.clear()
        self.bridge_instances.clear()
        self.event_captures.clear()


@pytest.fixture
async def bridge_auditor():
    "Fixture providing WebSocket bridge lifecycle auditor."
    auditor = WebSocketBridgeLifecycleAuditor()
    yield auditor
    await auditor.cleanup_test_environment()


class WebSocketBridgeLifecycleTests:
<<<<<<< HEAD
    """Comprehensive WebSocket bridge lifecycle tests."""
=======
    ""Comprehensive WebSocket bridge lifecycle tests.""

>>>>>>> 5aba5b9f
    
    @pytest.mark.asyncio
    async def test_agent_execution_core_sets_websocket_bridge(self, bridge_auditor):
        Test that AgentExecutionCore properly sets websocket_bridge on agents.""
        
        # Setup
        execution_engine, registry, bridges = await bridge_auditor.setup_test_environment()
        
        # Create test agent
<<<<<<< HEAD
        test_agent = AgentTests("BridgeTestAgent")
        registry.register("BridgeTestAgent", test_agent)
=======
        test_agent = AgentTests(BridgeTestAgent)
        registry.register("BridgeTestAgent, test_agent)"
>>>>>>> 5aba5b9f
        
        # Create execution context
        context = AgentExecutionContext(
            agent_name=BridgeTestAgent,
            run_id=str(uuid.uuid4())
        )
        state = DeepAgentState(user_id=test_user_0)"
        state = DeepAgentState(user_id=test_user_0)""

        
        # Execute through AgentExecutionCore
        agent_core = execution_engine.agent_core
        result = await agent_core.execute_agent(context, state)
        
        # CRITICAL VALIDATIONS
        assert result.success, fAgent execution failed: {result.error}"
        assert result.success, fAgent execution failed: {result.error}"
        assert test_agent.websocket_bridge_set, "CRITICAL: WebSocket bridge not set on agent"
        assert test_agent.websocket_bridge_instance is not None, Bridge instance not stored""
        assert test_agent.run_id_received == context.run_id, "Run ID not propagated correctly"
        
        # Validate bridge was set before execution
        assert len(test_agent.execution_calls) > 0, Agent execution not recorded"
        assert len(test_agent.execution_calls) > 0, Agent execution not recorded""

        first_call = test_agent.execution_calls[0]
        assert first_call['bridge_available'], "Bridge not available during execution"
    
    @pytest.mark.asyncio
    async def test_all_critical_websocket_events_emitted(self, bridge_auditor):
        Test that all 5 critical WebSocket events are emitted during agent execution.""
        
        # Setup
        execution_engine, registry, bridges = await bridge_auditor.setup_test_environment()
        
<<<<<<< HEAD
        test_agent = AgentTests("EventTestAgent", execution_time=0.2)
        registry.register("EventTestAgent", test_agent)
=======
        test_agent = AgentTests(EventTestAgent, execution_time=0.2)
        registry.register(EventTestAgent, test_agent)"
        registry.register(EventTestAgent, test_agent)""

>>>>>>> 5aba5b9f
        
        context = AgentExecutionContext(
            agent_name="EventTestAgent,"
            run_id=str(uuid.uuid4())
        )
        state = DeepAgentState(user_id=test_user_0)
        
        # Clear event capture
        bridge_auditor.event_captures["test_user_0].clear()"
        
        # Execute agent
        result = await execution_engine.agent_core.execute_agent(context, state)
        
        # Wait for all events to be processed
        await asyncio.sleep(0.1)
        
        # Validate all 5 critical events
        event_capture = bridge_auditor.event_captures[test_user_0]
        
        # 1. agent_started
        started_events = event_capture.get_events_by_type(agent_started)"
        started_events = event_capture.get_events_by_type(agent_started)"
        assert len(started_events) > 0, CRITICAL: agent_started event not emitted"
        assert len(started_events) > 0, CRITICAL: agent_started event not emitted""

        
        # 2. agent_thinking
        thinking_events = event_capture.get_events_by_type(agent_thinking)
        assert len(thinking_events) > 0, CRITICAL: agent_thinking event not emitted""
        
        # 3. tool_executing
        tool_executing_events = event_capture.get_events_by_type(tool_executing)
        assert len(tool_executing_events) > 0, CRITICAL: tool_executing event not emitted"
        assert len(tool_executing_events) > 0, CRITICAL: tool_executing event not emitted""

        
        # 4. tool_completed
        tool_completed_events = event_capture.get_events_by_type("tool_completed)"
        assert len(tool_completed_events) > 0, "CRITICAL: tool_completed event not emitted"
        
        # 5. agent_completed
        completed_events = event_capture.get_events_by_type("agent_completed)"
        assert len(completed_events) > 0, "CRITICAL: agent_completed event not emitted"
        
        # Validate event sequence
        expected_sequence = [agent_started, agent_thinking", tool_executing]"
        assert event_capture.validate_event_sequence(expected_sequence), \
            fEvents not in expected sequence. Got: {event_capture.event_sequence[:3]}
    
    @pytest.mark.asyncio
    async def test_error_scenarios_and_recovery(self, bridge_auditor):
        "Test error scenarios and recovery mechanisms."
        
        # Setup
        execution_engine, registry, bridges = await bridge_auditor.setup_test_environment()
        
        # Test 1: Agent without set_websocket_bridge method
        class LegacyAgent:
            def __init__(self):
                self.name = LegacyAgent"
                self.name = LegacyAgent""

            
            async def execute(self, state, run_id, stream=False):
                return {"success: True}"
        
        legacy_agent = LegacyAgent()
        registry.register(LegacyAgent, legacy_agent)
        
        context = AgentExecutionContext(
            agent_name="LegacyAgent,"
            run_id=str(uuid.uuid4())
        )
        state = DeepAgentState(user_id=test_user_0)
        
        # Should not fail - just log warning
        result = await execution_engine.agent_core.execute_agent(context, state)
        assert result.success, Legacy agent without bridge support should still work"
        assert result.success, Legacy agent without bridge support should still work""

        
        # Test 2: Agent that fails during execution
<<<<<<< HEAD
        failing_agent = AgentTests("FailingAgent", should_fail=True)
        registry.register("FailingAgent", failing_agent)
=======
        failing_agent = AgentTests(FailingAgent", should_fail=True)"
        registry.register(FailingAgent, failing_agent)
>>>>>>> 5aba5b9f
        
        context = AgentExecutionContext(
            agent_name=FailingAgent","
            run_id=str(uuid.uuid4())
        )
        
        bridge_auditor.event_captures[test_user_0].clear()
        
        result = await execution_engine.agent_core.execute_agent(context, state)
        assert not result.success, Failing agent should return failure result"
        assert not result.success, Failing agent should return failure result""

        
        # Should still have bridge set
        assert failing_agent.websocket_bridge_set, "Bridge should be set even for failing agents"
        
        # Should emit error event
        event_capture = bridge_auditor.event_captures[test_user_0]
        error_events = event_capture.get_events_by_type("agent_error)"
        assert len(error_events) > 0, "Error event should be emitted for failing agents"
        
        # Test 3: Agent not found
        context = AgentExecutionContext(
            agent_name=NonExistentAgent,"
            agent_name=NonExistentAgent,""

            run_id=str(uuid.uuid4())
        )
        
        result = await execution_engine.agent_core.execute_agent(context, state)
        assert not result.success, Non-existent agent should return failure"
        assert not result.success, Non-existent agent should return failure"
        assert not found in result.error.lower(), "Error should mention agent not found"
    
    @pytest.mark.asyncio
    async def test_concurrent_agent_executions_with_bridge_isolation(self, bridge_auditor):
        "Test concurrent agent executions maintain proper bridge isolation."
        
        # Setup with multiple connections
        execution_engine, registry, bridges = await bridge_auditor.setup_test_environment(num_connections=3)
        
        # Create test agents
        agents = []
        for i in range(3):
<<<<<<< HEAD
            agent = AgentTests(f"ConcurrentAgent_{i}", execution_time=0.3)
=======
            agent = AgentTests(fConcurrentAgent_{i}, execution_time=0.3)"
            agent = AgentTests(fConcurrentAgent_{i}, execution_time=0.3)""

>>>>>>> 5aba5b9f
            agents.append(agent)
            registry.register(f"ConcurrentAgent_{i}, agent)"
        
        # Create concurrent execution tasks
        tasks = []
        for i in range(3):
            context = AgentExecutionContext(
                agent_name=fConcurrentAgent_{i},
                run_id=str(uuid.uuid4())
            )
            state = DeepAgentState(user_id=ftest_user_{i})
            
            # Create execution engine with appropriate bridge
            bridge = list(bridges.values())[i]
            execution_core = AgentExecutionCore(registry, bridge)
            
            task = execution_core.execute_agent(context, state)
            tasks.append(task)
        
        # Execute all concurrently
        start_time = time.time()
        results = await asyncio.gather(*tasks, return_exceptions=True)
        execution_time = time.time() - start_time
        
        # Validate concurrent execution worked
        assert execution_time < 0.6, fConcurrent execution took too long: {execution_time}s""
        
        for i, result in enumerate(results):
            if isinstance(result, Exception):
                pytest.fail(fAgent {i} failed with exception: {result})
            
            assert result.success, "fAgent {i} execution failed: {result.error}"
            
            # Validate bridge isolation
            agent = agents[i]
            assert agent.websocket_bridge_set, f"Agent {i} bridge not set"
            assert agent.run_id_received is not None, fAgent {i} run_id not received"
            assert agent.run_id_received is not None, fAgent {i} run_id not received""

            
            # Each agent should have different run_id
            for j, other_agent in enumerate(agents):
                if i != j:
                    assert agent.run_id_received != other_agent.run_id_received, \
                        fAgents {i} and {j} have same run_id - bridge isolation broken
    
    @pytest.mark.asyncio
    async def test_heartbeat_integration_with_websocket_notifications(self, bridge_auditor):
        "Test that heartbeat integration works with WebSocket notifications."
        
        # Setup
        execution_engine, registry, bridges = await bridge_auditor.setup_test_environment()
        
<<<<<<< HEAD
        test_agent = AgentTests("HeartbeatAgent", execution_time=0.5)  # Longer execution
        registry.register("HeartbeatAgent", test_agent)
=======
        test_agent = AgentTests(HeartbeatAgent, execution_time=0.5)  # Longer execution
        registry.register(HeartbeatAgent", test_agent)"
>>>>>>> 5aba5b9f
        
        context = AgentExecutionContext(
            agent_name=HeartbeatAgent,
            run_id=str(uuid.uuid4())
        )
        state = DeepAgentState(user_id=test_user_0)"
        state = DeepAgentState(user_id=test_user_0)""

        
        bridge_auditor.event_captures["test_user_0].clear()"
        
        # Execute with heartbeat monitoring
        result = await execution_engine.agent_core.execute_agent(context, state, timeout=2.0)
        
        assert result.success, "fHeartbeat agent execution failed: {result.error}"
        
        # Should have multiple thinking events from heartbeats
        event_capture = bridge_auditor.event_captures["test_user_0]"
        thinking_events = event_capture.get_events_by_type(agent_thinking)
        
        # Should have at least initial thinking + heartbeat thinking events
        assert len(thinking_events) >= 2, Should have multiple thinking events from heartbeat"
        assert len(thinking_events) >= 2, Should have multiple thinking events from heartbeat""

        
        # Validate heartbeat timing
        event_times = [e['timestamp'] for e in thinking_events]
        if len(event_times) >= 2:
            time_diff = (event_times[1] - event_times[0].total_seconds()
            # Should be approximately the heartbeat interval (5 seconds by default)
            assert time_diff <= 6.0, fHeartbeat interval too long: {time_diff}s"
            assert time_diff <= 6.0, fHeartbeat interval too long: {time_diff}s""

    
    @pytest.mark.asyncio
    async def test_bridge_lifecycle_with_execution_engine(self, bridge_auditor):
        Test complete bridge lifecycle through ExecutionEngine.""
        
        # Setup
        execution_engine, registry, bridges = await bridge_auditor.setup_test_environment()
        
<<<<<<< HEAD
        test_agent = AgentTests("ExecutionEngineAgent")
        registry.register("ExecutionEngineAgent", test_agent)
=======
        test_agent = AgentTests(ExecutionEngineAgent)
        registry.register(ExecutionEngineAgent, test_agent)"
        registry.register(ExecutionEngineAgent, test_agent)""

>>>>>>> 5aba5b9f
        
        # Test pipeline execution through ExecutionEngine
        pipeline_steps = [
            {
                agent_name": ExecutionEngineAgent,"
                params: {test_param: value"}"
            }
        ]
        
        run_id = str(uuid.uuid4())
        state = DeepAgentState(user_id=test_user_0)
        
        bridge_auditor.event_captures[test_user_0].clear()"
        bridge_auditor.event_captures[test_user_0].clear()""

        
        # Execute through ExecutionEngine (this would normally be called by supervisor)
        context = AgentExecutionContext(
            agent_name="ExecutionEngineAgent,"
            run_id=run_id
        )
        
        result = await execution_engine.agent_core.execute_agent(context, state)
        
        # Comprehensive validation
        assert result.success, "fExecutionEngine pipeline failed: {result.error}"
        assert test_agent.websocket_bridge_set, "Bridge not set through ExecutionEngine"
        
        # Validate all events emitted
        event_capture = bridge_auditor.event_captures[test_user_0]
        
        expected_events = [agent_started, agent_thinking", tool_executing, tool_completed, agent_completed]"
        for event_type in expected_events:
            events = event_capture.get_events_by_type(event_type)
            assert len(events) > 0, fMissing {event_type} event in ExecutionEngine flow""
    
    @pytest.mark.asyncio
    async def test_bridge_error_handling_when_not_set(self, bridge_auditor):
        Test proper error handling when bridge is not set."
        Test proper error handling when bridge is not set.""

        
        # Setup
        execution_engine, registry, bridges = await bridge_auditor.setup_test_environment()
        
        # Create agent that checks for bridge
        class BridgeRequiredAgent(BaseAgent):
            async def __init__(self):
                super().__init__(name=BridgeRequiredAgent")"
                
            async def execute(self, state, run_id, stream=False):
                # This should fail if bridge not set properly
                await self.emit_thinking(Testing bridge requirement)
                return {success": True}"
        
        agent = BridgeRequiredAgent()
        registry.register(BridgeRequiredAgent, agent)
        
        # Create execution core WITHOUT bridge
        execution_core_no_bridge = AgentExecutionCore(registry, websocket_bridge=None)
        
        context = AgentExecutionContext(
            agent_name=BridgeRequiredAgent,"
            agent_name=BridgeRequiredAgent,""

            run_id=str(uuid.uuid4())
        )
        state = DeepAgentState(user_id="test_user_0)"
        
        # Should still complete (bridge is optional for base functionality)
        result = await execution_core_no_bridge.execute_agent(context, state)
        assert result.success, "Agent should work without bridge (with warnings)"
    
    @pytest.mark.asyncio
    async def test_websocket_events_proper_ordering(self, bridge_auditor):
        "Test that WebSocket events maintain proper ordering under load."
        
        # Setup
        execution_engine, registry, bridges = await bridge_auditor.setup_test_environment()
        
        # Create agent that emits many events
        class EventIntensiveAgent(BaseAgent):
            async def __init__(self):
                super().__init__(name=EventIntensiveAgent)"
                super().__init__(name=EventIntensiveAgent)""

                
            async def execute(self, state, run_id, stream=False):
                # Emit many events in specific order
                for i in range(5):
                    await self.emit_thinking(f"Step {i})"
                    await self.emit_tool_executing(ftool_{i), {step: i)
                    await asyncio.sleep(0.1)  # Small delay
                    await self.emit_tool_completed(ftool_{i), {"result: fresult_{i))"
                
                return {success: True, steps_completed: 5}
        
        agent = EventIntensiveAgent()
        registry.register("EventIntensiveAgent, agent)"
        
        context = AgentExecutionContext(
            agent_name=EventIntensiveAgent,
            run_id=str(uuid.uuid4())
        )
        state = DeepAgentState(user_id=test_user_0)"
        state = DeepAgentState(user_id=test_user_0)""

        
        bridge_auditor.event_captures[test_user_0"].clear()"
        
        result = await execution_engine.agent_core.execute_agent(context, state)
        assert result.success, "Event intensive agent should complete successfully"
        
        # Validate event ordering
        event_capture = bridge_auditor.event_captures[test_user_0"]"
        all_events = event_capture.events
        
        # Should have proper sequence: started -> thinking/tool events -> completed
        assert len(all_events) > 10, "Should have many events from intensive agent"
        
        # First event should be agent_started
        assert all_events[0]['type'] == 'agent_started', First event should be agent_started"
        assert all_events[0]['type'] == 'agent_started', First event should be agent_started""

        
        # Last event should be agent_completed
        assert all_events[-1]['type'] == 'agent_completed', "Last event should be agent_completed"
        
        # Validate thinking and tool events are properly interleaved
        thinking_events = event_capture.get_events_by_type(agent_thinking)
        tool_executing_events = event_capture.get_events_by_type("tool_executing)"
        tool_completed_events = event_capture.get_events_by_type(tool_completed)
        
        assert len(thinking_events) >= 5, Should have at least 5 thinking events"
        assert len(thinking_events) >= 5, Should have at least 5 thinking events"
        assert len(tool_executing_events) >= 5, Should have at least 5 tool_executing events"
        assert len(tool_executing_events) >= 5, Should have at least 5 tool_executing events"
        assert len(tool_completed_events) >= 5, "Should have at least 5 tool_completed events"
    
    @pytest.mark.asyncio
    async def test_bridge_lifecycle_performance_under_load(self, bridge_auditor):
        ""Test bridge lifecycle performance under concurrent load.""

        
        # Setup with multiple connections for load testing
        execution_engine, registry, bridges = await bridge_auditor.setup_test_environment(num_connections=5)
        
        # Create multiple test agents
        num_agents = 10
        for i in range(num_agents):
<<<<<<< HEAD
            agent = AgentTests(f"LoadTestAgent_{i}", execution_time=0.1)
            registry.register(f"LoadTestAgent_{i}", agent)
=======
            agent = AgentTests(fLoadTestAgent_{i}, execution_time=0.1)
            registry.register(fLoadTestAgent_{i}", agent)"
>>>>>>> 5aba5b9f
        
        # Create concurrent execution tasks
        tasks = []
        start_time = time.time()
        
        for i in range(num_agents):
            context = AgentExecutionContext(
                agent_name=fLoadTestAgent_{i},
                run_id=str(uuid.uuid4())
            )
            state = DeepAgentState(user_id=ftest_user_{i % 5})  # Distribute across 5 users
            
            # Use appropriate bridge for user
            bridge = list(bridges.values())[i % 5]
            execution_core = AgentExecutionCore(registry, bridge)
            
            task = execution_core.execute_agent(context, state)
            tasks.append(task)
        
        # Execute all concurrently
        results = await asyncio.gather(*tasks, return_exceptions=True)
        total_time = time.time() - start_time
        
        # Performance validation
        assert total_time < 2.0, f"Load test took too long: {total_time}s"
        
        # Validate all executions succeeded
        success_count = 0
        for i, result in enumerate(results):
            if isinstance(result, Exception):
                print(fAgent {i} failed with exception: {result}")"
                continue
            
            if result.success:
                success_count += 1
        
        success_rate = success_count / num_agents
        assert success_rate >= 0.9, "fSuccess rate too low under load: {success_rate}"
        
        # Validate WebSocket events were emitted for all executions
        total_events = 0
        for user_id, event_capture in bridge_auditor.event_captures.items():
            total_events += len(event_capture.events)
        
        # Should have substantial number of events (at least 3 per successful agent)
        expected_min_events = success_count * 3
        assert total_events >= expected_min_events, \
            fNot enough WebSocket events under load: {total_events} < {expected_min_events}""
    
    @pytest.mark.asyncio
    async def test_real_websocket_connection_integration(self, bridge_auditor):
        Test with real WebSocket connections (if available)."
        Test with real WebSocket connections (if available).""

        
        # This test attempts to use real WebSocket infrastructure
        # Falls back to mocks if real infrastructure not available
        
        try:
            # Try to import real WebSocket manager
            from netra_backend.app.websocket_core import get_websocket_manager
            
            # Setup with potential real WebSocket manager
            execution_engine, registry, bridges = await bridge_auditor.setup_test_environment()
            
<<<<<<< HEAD
            test_agent = AgentTests("RealWebSocketAgent")
            registry.register("RealWebSocketAgent", test_agent)
=======
            test_agent = AgentTests(RealWebSocketAgent")"
            registry.register(RealWebSocketAgent, test_agent)
>>>>>>> 5aba5b9f
            
            context = AgentExecutionContext(
                agent_name=RealWebSocketAgent","
                run_id=str(uuid.uuid4())
            )
            state = DeepAgentState(user_id=test_user_0)
            
            # Execute agent
            result = await execution_engine.agent_core.execute_agent(context, state)
            
            assert result.success, Real WebSocket integration should work"
            assert result.success, Real WebSocket integration should work"
            assert test_agent.websocket_bridge_set, "Bridge should be set with real WebSockets"
            
        except ImportError:
            # Real WebSocket infrastructure not available - test with mocks
            pytest.skip(Real WebSocket infrastructure not available - using mocks only)
        except Exception as e:
            # Real WebSocket infrastructure failed - test should still pass with mocks
            print(f"Real WebSocket test failed (expected in isolated environment): {e})""Mock-based testing is sufficient for isolated environments"


# Additional edge case and regression tests
class WebSocketBridgeEdgeCasesTests:
<<<<<<< HEAD
    """Edge cases and regression tests for WebSocket bridge lifecycle."""
=======
    Edge cases and regression tests for WebSocket bridge lifecycle.""
>>>>>>> 5aba5b9f
    
    @pytest.mark.asyncio
    async def test_bridge_with_malformed_agent_responses(self, bridge_auditor):
        Test bridge handling with malformed agent responses.""
        
        execution_engine, registry, bridges = await bridge_auditor.setup_test_environment()
        
        class MalformedResponseAgent(BaseAgent):
            async def __init__(self):
                super().__init__(name=MalformedAgent)
                
            async def execute(self, state, run_id, stream=False):
                await self.emit_thinking(About to return malformed response)"
                await self.emit_thinking(About to return malformed response)"
                # Return None instead of proper response
                return None
        
        agent = MalformedResponseAgent()
        registry.register("MalformedAgent, agent)"
        
        context = AgentExecutionContext(
            agent_name=MalformedAgent,
            run_id=str(uuid.uuid4())
        )
        state = DeepAgentState(user_id="test_user_0)"
        
        # Should handle malformed response gracefully
        result = await execution_engine.agent_core.execute_agent(context, state)
        
        # Should detect the malformed response and handle it
        assert not result.success, "Should detect malformed response (None)"
        assert died silently in result.error or returned None" in result.error, \
            f"Should detect None return as death signature: {result.error}"
    
    @pytest.mark.asyncio
    async def test_bridge_timeout_scenarios(self, bridge_auditor):
        Test bridge behavior during timeout scenarios."
        Test bridge behavior during timeout scenarios.""

        
        execution_engine, registry, bridges = await bridge_auditor.setup_test_environment()
        
        class SlowAgent(BaseAgent):
            async def __init__(self):
                super().__init__(name="SlowAgent)"
                
            async def execute(self, state, run_id, stream=False):
                await self.emit_thinking(Starting slow operation)
                # Sleep longer than timeout
                await asyncio.sleep(2.0)
                await self.emit_thinking("This should not be reached)"
                return {success: True}
        
        agent = SlowAgent()
        registry.register(SlowAgent, agent)"
        registry.register(SlowAgent, agent)""

        
        context = AgentExecutionContext(
            agent_name=SlowAgent","
            run_id=str(uuid.uuid4())
        )
        state = DeepAgentState(user_id=test_user_0)
        
        bridge_auditor.event_captures[test_user_0"].clear()"
        
        # Execute with short timeout
        result = await execution_engine.agent_core.execute_agent(context, state, timeout=0.5)
        
        # Should timeout
        assert not result.success, "Should timeout on slow agent"
        assert timeout in result.error.lower(), f"Should be timeout error: {result.error}"
        
        # Should still have initial events before timeout
        event_capture = bridge_auditor.event_captures[test_user_0]"
        event_capture = bridge_auditor.event_captures[test_user_0]""

        started_events = event_capture.get_events_by_type(agent_started)
        thinking_events = event_capture.get_events_by_type(agent_thinking)"
        thinking_events = event_capture.get_events_by_type(agent_thinking)""

        
        assert len(started_events) > 0, "Should have agent_started before timeout"
        assert len(thinking_events) >= 1, "Should have some thinking events before timeout"
    
    @pytest.mark.asyncio
    async def test_bridge_memory_leak_prevention(self, bridge_auditor):
        "Test that bridge lifecycle prevents memory leaks."
        
        execution_engine, registry, bridges = await bridge_auditor.setup_test_environment()
        
        # Create many short-lived agents to test cleanup
        num_iterations = 50
        
        initial_event_count = len(bridge_auditor.event_captures[test_user_0].events)"
        initial_event_count = len(bridge_auditor.event_captures[test_user_0].events)""

        
        for i in range(num_iterations):
<<<<<<< HEAD
            agent = AgentTests(f"LeakTestAgent_{i}", execution_time=0.01)
            registry.register(f"LeakTestAgent_{i}", agent)
=======
            agent = AgentTests(f"LeakTestAgent_{i}, execution_time=0.1)"
            registry.register(fLeakTestAgent_{i}, agent)
>>>>>>> 5aba5b9f
            
            context = AgentExecutionContext(
                agent_name=fLeakTestAgent_{i},
                run_id=str(uuid.uuid4())
            )
            state = DeepAgentState(user_id=test_user_0")"
            
            result = await execution_engine.agent_core.execute_agent(context, state)
            assert result.success, "fLeak test agent {i} should succeed"
            
            # Clean up agent from registry to simulate real usage
            registry._agents.pop(fLeakTestAgent_{i}, None)
        
        # Validate memory usage is reasonable
        final_event_count = len(bridge_auditor.event_captures["test_user_0].events)"
        events_per_agent = (final_event_count - initial_event_count) / num_iterations
        
        # Should be reasonable number of events per agent (not growing exponentially)
        assert events_per_agent < 20, "fToo many events per agent: {events_per_agent}"
        
        # Test WebSocket bridge history management
        # (In real implementation, bridge should limit history size)
        assert final_event_count < 10000, Event capture growing without bounds - potential memory leak"
        assert final_event_count < 10000, Event capture growing without bounds - potential memory leak""



if __name__ == __main__":"
    # Run the tests
    # MIGRATED: Use SSOT unified test runner
    # python tests/unified_test_runner.py --category unit
    pass  # TODO: Replace with appropriate SSOT test execution


# Import SSOT WebSocket test utility
from test_framework.ssot.websocket_connection_test_utility import TestWebSocketConnection

)))))))))<|MERGE_RESOLUTION|>--- conflicted
+++ resolved
@@ -155,19 +155,12 @@
 
 
 class AgentTests(BaseAgent):
-<<<<<<< HEAD
-    """Test agent for WebSocket bridge lifecycle testing."""
-    
-    def __init__(self, name: str = "AgentTests", should_fail: bool = False, execution_time: float = 0.1):
-        super().__init__(name=name, description=f"Test agent: {name}")
-=======
     Test agent for WebSocket bridge lifecycle testing."
     Test agent for WebSocket bridge lifecycle testing.""
 
     
     def __init__(self, name: str = AgentTests", should_fail: bool = False, execution_time: float = 0.1):"
         super().__init__(name=name, description=fTest agent: {name})
->>>>>>> 5aba5b9f
         self.should_fail = should_fail
         self.execution_time = execution_time
         self.websocket_bridge_set = False
@@ -298,12 +291,8 @@
 
 
 class WebSocketBridgeLifecycleTests:
-<<<<<<< HEAD
-    """Comprehensive WebSocket bridge lifecycle tests."""
-=======
     ""Comprehensive WebSocket bridge lifecycle tests.""
 
->>>>>>> 5aba5b9f
     
     @pytest.mark.asyncio
     async def test_agent_execution_core_sets_websocket_bridge(self, bridge_auditor):
@@ -313,13 +302,8 @@
         execution_engine, registry, bridges = await bridge_auditor.setup_test_environment()
         
         # Create test agent
-<<<<<<< HEAD
-        test_agent = AgentTests("BridgeTestAgent")
-        registry.register("BridgeTestAgent", test_agent)
-=======
         test_agent = AgentTests(BridgeTestAgent)
         registry.register("BridgeTestAgent, test_agent)"
->>>>>>> 5aba5b9f
         
         # Create execution context
         context = AgentExecutionContext(
@@ -355,15 +339,10 @@
         # Setup
         execution_engine, registry, bridges = await bridge_auditor.setup_test_environment()
         
-<<<<<<< HEAD
-        test_agent = AgentTests("EventTestAgent", execution_time=0.2)
-        registry.register("EventTestAgent", test_agent)
-=======
         test_agent = AgentTests(EventTestAgent, execution_time=0.2)
         registry.register(EventTestAgent, test_agent)"
         registry.register(EventTestAgent, test_agent)""
 
->>>>>>> 5aba5b9f
         
         context = AgentExecutionContext(
             agent_name="EventTestAgent,"
@@ -446,13 +425,8 @@
 
         
         # Test 2: Agent that fails during execution
-<<<<<<< HEAD
-        failing_agent = AgentTests("FailingAgent", should_fail=True)
-        registry.register("FailingAgent", failing_agent)
-=======
         failing_agent = AgentTests(FailingAgent", should_fail=True)"
         registry.register(FailingAgent, failing_agent)
->>>>>>> 5aba5b9f
         
         context = AgentExecutionContext(
             agent_name=FailingAgent","
@@ -497,13 +471,9 @@
         # Create test agents
         agents = []
         for i in range(3):
-<<<<<<< HEAD
-            agent = AgentTests(f"ConcurrentAgent_{i}", execution_time=0.3)
-=======
             agent = AgentTests(fConcurrentAgent_{i}, execution_time=0.3)"
             agent = AgentTests(fConcurrentAgent_{i}, execution_time=0.3)""
 
->>>>>>> 5aba5b9f
             agents.append(agent)
             registry.register(f"ConcurrentAgent_{i}, agent)"
         
@@ -557,13 +527,8 @@
         # Setup
         execution_engine, registry, bridges = await bridge_auditor.setup_test_environment()
         
-<<<<<<< HEAD
-        test_agent = AgentTests("HeartbeatAgent", execution_time=0.5)  # Longer execution
-        registry.register("HeartbeatAgent", test_agent)
-=======
         test_agent = AgentTests(HeartbeatAgent, execution_time=0.5)  # Longer execution
         registry.register(HeartbeatAgent", test_agent)"
->>>>>>> 5aba5b9f
         
         context = AgentExecutionContext(
             agent_name=HeartbeatAgent,
@@ -605,15 +570,10 @@
         # Setup
         execution_engine, registry, bridges = await bridge_auditor.setup_test_environment()
         
-<<<<<<< HEAD
-        test_agent = AgentTests("ExecutionEngineAgent")
-        registry.register("ExecutionEngineAgent", test_agent)
-=======
         test_agent = AgentTests(ExecutionEngineAgent)
         registry.register(ExecutionEngineAgent, test_agent)"
         registry.register(ExecutionEngineAgent, test_agent)""
 
->>>>>>> 5aba5b9f
         
         # Test pipeline execution through ExecutionEngine
         pipeline_steps = [
@@ -764,13 +724,8 @@
         # Create multiple test agents
         num_agents = 10
         for i in range(num_agents):
-<<<<<<< HEAD
-            agent = AgentTests(f"LoadTestAgent_{i}", execution_time=0.1)
-            registry.register(f"LoadTestAgent_{i}", agent)
-=======
             agent = AgentTests(fLoadTestAgent_{i}, execution_time=0.1)
             registry.register(fLoadTestAgent_{i}", agent)"
->>>>>>> 5aba5b9f
         
         # Create concurrent execution tasks
         tasks = []
@@ -836,13 +791,8 @@
             # Setup with potential real WebSocket manager
             execution_engine, registry, bridges = await bridge_auditor.setup_test_environment()
             
-<<<<<<< HEAD
-            test_agent = AgentTests("RealWebSocketAgent")
-            registry.register("RealWebSocketAgent", test_agent)
-=======
             test_agent = AgentTests(RealWebSocketAgent")"
             registry.register(RealWebSocketAgent, test_agent)
->>>>>>> 5aba5b9f
             
             context = AgentExecutionContext(
                 agent_name=RealWebSocketAgent","
@@ -867,11 +817,7 @@
 
 # Additional edge case and regression tests
 class WebSocketBridgeEdgeCasesTests:
-<<<<<<< HEAD
-    """Edge cases and regression tests for WebSocket bridge lifecycle."""
-=======
     Edge cases and regression tests for WebSocket bridge lifecycle.""
->>>>>>> 5aba5b9f
     
     @pytest.mark.asyncio
     async def test_bridge_with_malformed_agent_responses(self, bridge_auditor):
@@ -971,13 +917,8 @@
 
         
         for i in range(num_iterations):
-<<<<<<< HEAD
-            agent = AgentTests(f"LeakTestAgent_{i}", execution_time=0.01)
-            registry.register(f"LeakTestAgent_{i}", agent)
-=======
             agent = AgentTests(f"LeakTestAgent_{i}, execution_time=0.1)"
             registry.register(fLeakTestAgent_{i}, agent)
->>>>>>> 5aba5b9f
             
             context = AgentExecutionContext(
                 agent_name=fLeakTestAgent_{i},
