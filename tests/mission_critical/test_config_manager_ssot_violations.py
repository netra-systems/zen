--- conflicted
+++ resolved
@@ -39,11 +39,7 @@
 
 
 class ConfigManagerSSotViolationsTests(SSotBaseTestCase):
-<<<<<<< HEAD
-    """Test suite to reproduce and validate config manager SSOT violations."""
-=======
     "Test suite to reproduce and validate config manager SSOT violations."
->>>>>>> 5aba5b9f
 
     def test_config_manager_import_conflicts_detected(self):
     """
