--- conflicted
+++ resolved
@@ -20,13 +20,9 @@
 
 
 class InheritanceRefactorValidationTests:
-<<<<<<< HEAD
-    """Test suite to validate the inheritance refactoring is successful."""
-=======
     Test suite to validate the inheritance refactoring is successful."
     Test suite to validate the inheritance refactoring is successful.""
 
->>>>>>> 5aba5b9f
     
     @pytest.fixture
     def mock_llm_manager(self):
@@ -221,13 +217,9 @@
 
 
 class WebSocketEventIntegrationTests:
-<<<<<<< HEAD
-    """Test WebSocket event integration after inheritance refactoring."""
-=======
     Test WebSocket event integration after inheritance refactoring."
     Test WebSocket event integration after inheritance refactoring.""
 
->>>>>>> 5aba5b9f
     
     @pytest.fixture
     def mock_llm_manager(self):
@@ -265,11 +257,7 @@
 
 
 class PerformanceAfterRefactoringTests:
-<<<<<<< HEAD
-    """Test performance characteristics after inheritance refactoring."""
-=======
     Test performance characteristics after inheritance refactoring.""
->>>>>>> 5aba5b9f
     
     @pytest.fixture
     def mock_llm_manager(self):
