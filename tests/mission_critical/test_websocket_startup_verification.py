--- conflicted
+++ resolved
@@ -1,5 +1,4 @@
 """
-<<<<<<< HEAD
 Mission Critical Test Suite: WebSocket Startup Verification
 
 This module tests the critical WebSocket startup verification process that protects
@@ -416,232 +415,4 @@
     print("Business Value: Platform/Critical - $500K+ ARR Protection")  
     print("Test Categories: Unit, Integration, Mission Critical")
     print("SSOT Compliance: SSotAsyncTestCase base for all tests")
-    print("\nRun with: pytest tests/mission_critical/test_websocket_startup_verification.py -v")
-=======
-Test to reproduce WebSocket startup verification failure.
-This test verifies the root cause identified in the Five Whys analysis.
-"""
-import pytest
-import os
-import time
-import uuid
-from unittest.mock import patch, MagicMock, AsyncMock
-
-from netra_backend.app.websocket_core.websocket_manager import WebSocketManager
-from netra_backend.app.smd import StartupOrchestrator
-from fastapi import FastAPI
-
-
-@pytest.mark.asyncio
-async def test_websocket_startup_without_testing_flag():
-    """
-    Verify WebSocket manager rejects messages without TESTING=1 during startup.
-    This reproduces the critical failure where startup fails because:
-    1. No WebSocket connections exist at startup time
-    2. TESTING flag is not set to "1"  
-    3. Manager enters production path and returns False
-    4. Startup verification fails with DeterministicStartupError
-    """
-    # Ensure TESTING is explicitly NOT set (simulating production/staging)
-    original_testing = os.environ.pop("TESTING", None)
-    original_env = os.environ.get("ENVIRONMENT", None)
-    
-    # Set environment to development (not testing)
-    os.environ["ENVIRONMENT"] = "development"
-    
-    try:
-        manager = WebSocketManager()
-        
-        # Create test message similar to startup verification
-        test_thread = f"startup_test_{uuid.uuid4()}"
-        test_message = {
-            "type": "startup_test",
-            "timestamp": time.time(),
-            "validation": "critical_path"
-        }
-        
-        # This should fail when TESTING != "1" and no connections exist
-        # The manager will return False, causing startup to fail
-        success = await manager.send_to_thread(test_thread, test_message)
-        
-        # In production/staging without connections, this returns False
-        assert success is False, (
-            "WebSocket manager should reject messages without TESTING=1 "
-            "when no connections exist (root cause of startup failure)"
-        )
-        
-    finally:
-        # Restore original environment
-        if original_testing:
-            os.environ["TESTING"] = original_testing
-        else:
-            os.environ.pop("TESTING", None)
-            
-        if original_env:
-            os.environ["ENVIRONMENT"] = original_env
-        else:
-            os.environ.pop("ENVIRONMENT", None)
-
-
-@pytest.mark.asyncio
-async def test_websocket_startup_with_testing_flag():
-    """
-    Verify WebSocket manager accepts messages WITH TESTING=1 during startup.
-    This shows the working path where tests pass but production fails.
-    """
-    # Set TESTING=1 (simulating test environment)
-    original_testing = os.environ.get("TESTING", None)
-    os.environ["TESTING"] = "1"
-    
-    try:
-        manager = WebSocketManager()
-        
-        # Create test message similar to startup verification
-        test_thread = f"startup_test_{uuid.uuid4()}"
-        test_message = {
-            "type": "startup_test",
-            "timestamp": time.time(),
-            "validation": "critical_path"
-        }
-        
-        # This should succeed when TESTING="1" even without connections
-        success = await manager.send_to_thread(test_thread, test_message)
-        
-        # With TESTING=1, the manager accepts messages even without connections
-        assert success is True, (
-            "WebSocket manager should accept messages with TESTING=1 "
-            "even when no connections exist (why tests pass)"
-        )
-        
-    finally:
-        # Restore original environment
-        if original_testing:
-            os.environ["TESTING"] = original_testing
-        else:
-            os.environ.pop("TESTING", None)
-
-
-@pytest.mark.asyncio 
-async def test_startup_verification_phase_fails_without_testing():
-    """
-    Test the actual startup verification phase that fails in production.
-    This simulates the exact conditions that cause the startup failure.
-    """
-    # Setup environment without TESTING flag
-    original_testing = os.environ.pop("TESTING", None)
-    original_env = os.environ.get("ENVIRONMENT", None)
-    os.environ["ENVIRONMENT"] = "development"
-    
-    try:
-        # Create minimal FastAPI app for startup orchestrator
-        app = FastAPI()
-        app.state.agent_websocket_bridge = MagicMock()
-        app.state.tool_dispatcher = MagicMock()
-        app.state.tool_dispatcher.has_websocket_support = True
-        
-        orchestrator = StartupOrchestrator(app)
-        
-        # Try to verify WebSocket events (this is where it fails)
-        with pytest.raises(Exception) as exc_info:
-            await orchestrator._verify_websocket_events()
-        
-        # Should raise DeterministicStartupError
-        assert "WebSocket test event failed to send" in str(exc_info.value) or \
-               "manager rejected message" in str(exc_info.value), \
-               "Should fail with WebSocket manager rejection error"
-        
-    finally:
-        # Restore original environment
-        if original_testing:
-            os.environ["TESTING"] = original_testing
-        else:
-            os.environ.pop("TESTING", None)
-            
-        if original_env:
-            os.environ["ENVIRONMENT"] = original_env
-        else:
-            os.environ.pop("ENVIRONMENT", None)
-
-
-@pytest.mark.asyncio
-async def test_production_environment_handling():
-    """
-    Test that production/staging environments handle startup verification correctly.
-    The fix should allow startup to succeed even without connections in these environments.
-    """
-    # Test production environment
-    original_testing = os.environ.pop("TESTING", None)
-    original_env = os.environ.get("ENVIRONMENT", None)
-    os.environ["ENVIRONMENT"] = "production"
-    
-    try:
-        manager = WebSocketManager()
-        
-        # Create test message
-        test_thread = f"startup_test_{uuid.uuid4()}"
-        test_message = {
-            "type": "startup_test",
-            "timestamp": time.time(),
-            "validation": "critical_path"
-        }
-        
-        # In production without connections, current code returns False
-        # The fix should make this acceptable for startup verification
-        success = await manager.send_to_thread(test_thread, test_message)
-        
-        # Document current behavior (returns False)
-        assert success is False, "Production currently rejects without connections"
-        
-    finally:
-        # Restore original environment
-        if original_testing:
-            os.environ["TESTING"] = original_testing
-        else:
-            os.environ.pop("TESTING", None)
-            
-        if original_env:
-            os.environ["ENVIRONMENT"] = original_env
-        else:
-            os.environ.pop("ENVIRONMENT", None)
-
-
-@pytest.mark.asyncio
-async def test_proposed_fix_with_startup_verification_flag():
-    """
-    Test the proposed fix: adding a startup_verification parameter.
-    This shows how the fix would allow startup to succeed.
-    """
-    # This test documents the proposed solution
-    # The actual implementation would modify WebSocketManager.send_to_thread
-    # to accept a startup_verification parameter
-    
-    # Simulate the proposed fix behavior
-    async def send_to_thread_with_fix(self, thread_id, message, startup_verification=False):
-        """Modified send_to_thread with startup_verification parameter."""
-        # If startup_verification is True, accept the message regardless
-        if startup_verification:
-            return True
-        
-        # Otherwise, use normal logic (which would fail without connections)
-        # For testing, simulate the failure case
-        return False
-    
-    # Test that the fix would work
-    manager = WebSocketManager()
-    
-    # Patch the method to simulate the fix
-    with patch.object(manager, 'send_to_thread', send_to_thread_with_fix.__get__(manager, WebSocketManager)):
-        test_thread = f"startup_test_{uuid.uuid4()}"
-        test_message = {
-            "type": "startup_test",
-            "timestamp": time.time()
-        }
-        
-        # Without startup_verification flag, it fails
-        success = await manager.send_to_thread(test_thread, test_message)
-        assert success is False, "Should fail without startup_verification flag"
-        
-        # With startup_verification flag, it succeeds
-        success = await manager.send_to_thread(test_thread, test_message, startup_verification=True)
-        assert success is True, "Should succeed with startup_verification flag"
->>>>>>> 18c1d940
+    print("\nRun with: pytest tests/mission_critical/test_websocket_startup_verification.py -v")