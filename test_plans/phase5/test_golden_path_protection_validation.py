--- conflicted
+++ resolved
@@ -52,11 +52,7 @@
     @pytest.fixture
     def staging_environment_config(self):
         """Staging environment configuration for Golden Path testing."""
-<<<<<<< HEAD
-        return {'auth_url': 'https://api-staging.netra.app', 'api_url': 'https://api-staging.netra.app', 'websocket_url': 'wss://api-staging.netra.app', 'frontend_url': 'https://staging.netra.app', 'environment': 'staging'}
-=======
         return {'auth_url': 'https://staging.netrasystems.ai', 'api_url': 'https://staging.netrasystems.ai', 'websocket_url': 'wss://api.staging.netrasystems.ai', 'frontend_url': 'https://staging.netrasystems.ai', 'environment': 'staging'}
->>>>>>> 5aba5b9f
 
     @pytest.fixture
     def test_user_credentials(self):
