--- conflicted
+++ resolved
@@ -87,13 +87,8 @@
         # Mock the agent core execution (for demo purposes)
         executor._agent_core.execute_agent = AsyncMock(return_value=mock_result)
         
-<<<<<<< HEAD
-        print("\n CYCLE:  Executing agent for Alice...")
-        result = await executor.execute_agent("demo_agent", test_state)
-=======
         print("\n🔄 Executing agent for Alice...")
         result = await executor.execute_agent("demo_agent", alice_context)
->>>>>>> 6ed84461
         
         print(f" PASS:  Agent execution completed!")
         print(f"   Success: {result.success}")
@@ -250,13 +245,8 @@
     mock_result = AgentExecutionResult(success=True, state=user_context, duration=0.8)  # Uses UserExecutionContext
     executor._agent_core.execute_agent = AsyncMock(return_value=mock_result)
     
-<<<<<<< HEAD
-    result = await executor.execute_agent("factory_agent", test_state)
-    print(f" PASS:  Factory executor worked: Success={result.success}")
-=======
     result = await executor.execute_agent("factory_agent", user_context)
     print(f"✅ Factory executor worked: Success={result.success}")
->>>>>>> 6ed84461
     
     await executor.dispose()
     
