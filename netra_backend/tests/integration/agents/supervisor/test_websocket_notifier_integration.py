--- conflicted
+++ resolved
@@ -1,9 +1,5 @@
 """
-<<<<<<< HEAD
-Integration Tests for AgentWebSocketBridge (DEPRECATED)
-=======
 Integration Tests for WebSocketNotifier.create_for_user(DEPRECATED)
->>>>>>> 3902fd31
 
 Tests WebSocketNotifier with real WebSocket connections and event validation.
 These tests ensure the deprecated component works properly during migration period.
@@ -35,11 +31,7 @@
         """WebSocketNotifier with real WebSocket manager."""
         with warnings.catch_warnings():
             warnings.simplefilter("ignore")  # Suppress deprecation warnings for tests
-<<<<<<< HEAD
-            return AgentWebSocketBridge(test_websocket_manager)
-=======
             return WebSocketNotifier.create_for_user(test_websocket_manager)
->>>>>>> 3902fd31
 
     @pytest.fixture
     def sample_context(self):
@@ -108,11 +100,7 @@
         
         with warnings.catch_warnings():
             warnings.simplefilter("ignore")
-<<<<<<< HEAD
-            notifier = AgentWebSocketBridge(failing_manager)
-=======
             notifier = WebSocketNotifier.create_for_user(failing_manager)
->>>>>>> 3902fd31
         
         # Events should not raise exceptions despite WebSocket failures
         await notifier.send_agent_started(sample_context)
@@ -233,11 +221,7 @@
         
         with warnings.catch_warnings():
             warnings.simplefilter("ignore")
-<<<<<<< HEAD
-            notifier = AgentWebSocketBridge(failing_manager)
-=======
             notifier = WebSocketNotifier.create_for_user(failing_manager)
->>>>>>> 3902fd31
         
         # Send critical event (agent_started)
         await notifier.send_agent_started(sample_context)
@@ -279,11 +263,7 @@
         
         with warnings.catch_warnings():
             warnings.simplefilter("ignore")
-<<<<<<< HEAD
-            notifier = AgentWebSocketBridge(unreliable_manager)
-=======
             notifier = WebSocketNotifier.create_for_user(unreliable_manager)
->>>>>>> 3902fd31
         
         # Send multiple critical events
         await notifier.send_agent_started(sample_context)
@@ -382,11 +362,7 @@
         
         with warnings.catch_warnings():
             warnings.simplefilter("ignore")
-<<<<<<< HEAD
-            notifier = AgentWebSocketBridge(fallback_manager)
-=======
             notifier = WebSocketNotifier.create_for_user(fallback_manager)
->>>>>>> 3902fd31
         
         # Send event with None thread_id to trigger broadcast
         await notifier.send_agent_failed(
@@ -498,11 +474,7 @@
         
         with warnings.catch_warnings():
             warnings.simplefilter("ignore")
-<<<<<<< HEAD
-            notifier = AgentWebSocketBridge(recovering_manager)
-=======
             notifier = WebSocketNotifier.create_for_user(recovering_manager)
->>>>>>> 3902fd31
         
         # Send events during "outage"
         await notifier.send_agent_started(sample_context)
