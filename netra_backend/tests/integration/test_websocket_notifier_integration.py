--- conflicted
+++ resolved
@@ -113,12 +113,7 @@
         # Suppress deprecation warning for testing
         with patch('warnings.warn'):
             # Create WebSocket notifier with realistic manager
-<<<<<<< HEAD
-            self.websocket_notifier = AgentWebSocketBridge(
-                websocket_manager=self.realistic_websocket_manager
-=======
             self.websocket_notifier = WebSocketNotifier.create_for_user(websocket_manager=self.realistic_websocket_manager
->>>>>>> 3902fd31
             )
         
         # Create realistic execution contexts for different scenarios
@@ -286,11 +281,7 @@
         failing_manager = RealisticWebSocketManager(simulate_failures=True)
         
         with patch('warnings.warn'):
-<<<<<<< HEAD
-            failing_notifier = AgentWebSocketBridge(websocket_manager=failing_manager)
-=======
             failing_notifier = WebSocketNotifier.create_for_user(websocket_manager=failing_manager)
->>>>>>> 3902fd31
         
         # Attempt to send notifications that will initially fail
         await failing_notifier.send_agent_started(self.startup_context)
