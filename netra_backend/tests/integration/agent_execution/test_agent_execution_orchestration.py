--- conflicted
+++ resolved
@@ -535,11 +535,7 @@
         )
         
         state = DeepAgentState(
-<<<<<<< HEAD
             user_request="Tool execution test",  # FIXED: Must be string, not dict
-=======
-            user_request="Tool execution test",
->>>>>>> 984b7617
             user_id=test_user_context.user_id,
             chat_thread_id=test_user_context.thread_id,
             run_id=test_user_context.run_id,
@@ -687,11 +683,7 @@
     )
     
     state = DeepAgentState(
-<<<<<<< HEAD
         user_request="Slow test",  # FIXED: Must be string, not dict
-=======
-        user_request="Slow test",
->>>>>>> 984b7617
         user_id=user_context.user_id,
         chat_thread_id=user_context.thread_id,
         run_id=user_context.run_id,
