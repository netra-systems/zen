"""
Multi-User Business Scenario WebSocket Authentication Integration Tests

MISSION: Implement comprehensive integration tests for WebSocket authentication
focusing on multi-user business scenarios with real authentication flows.

Business Value Justification (BVJ):
- Segment: All segments (Free, Early, Mid, Enterprise) - Multi-user platform foundation
- Business Goal: Secure multi-user AI interactions with proper isolation and authentication
- Value Impact: Multi-user authentication enables enterprise customers to use platform securely
- Strategic/Revenue Impact: Enterprise customers represent 60%+ of platform revenue

CRITICAL REQUIREMENTS FROM CLAUDE.md:
- ALL e2e tests MUST use authentication (JWT/OAuth) except tests that directly validate auth itself
- Use real services, no mocking of business logic
- Test multi-user concurrent scenarios with proper isolation
- Validate WebSocket events are delivered to correct authenticated users
- Focus on business-critical authentication scenarios

INTEGRATION LEVEL REQUIREMENTS:
- Real authentication services (UnifiedAuthenticationService, JWT validation)
- Real WebSocket connection management with authentication headers
- Real user context isolation using Factory patterns
- Test concurrent multi-user scenarios with business context
- Validate all 5 critical WebSocket events with proper user attribution
- Test authentication failure recovery and security scenarios

DELIVERABLE: Comprehensive test coverage with at least 15 integration tests validating
multi-user WebSocket authentication scenarios with business value focus.
"""

import asyncio
import json
import time
import uuid
from contextlib import asynccontextmanager
from datetime import datetime, UTC, timedelta
from typing import Dict, List, Optional, Any, Tuple, Set
from unittest.mock import AsyncMock, MagicMock, patch
from dataclasses import dataclass, field

import pytest
import jwt

# SSOT test framework imports
from test_framework.ssot.base_test_case import SSotAsyncTestCase
from test_framework.ssot.e2e_auth_helper import E2EAuthHelper, E2EWebSocketAuthHelper
from shared.isolated_environment import IsolatedEnvironment

# Core authentication and WebSocket imports
from netra_backend.app.websocket_core.unified_websocket_auth import (
    UnifiedWebSocketAuthenticator,
    WebSocketAuthResult,
    authenticate_websocket_ssot
)
from netra_backend.app.services.unified_authentication_service import (
    get_unified_auth_service,
    AuthResult,
    AuthenticationContext
)
from netra_backend.app.services.user_execution_context import UserExecutionContext
from netra_backend.app.websocket_core.unified_manager import UnifiedWebSocketManager
from netra_backend.app.services.agent_websocket_bridge import WebSocketNotifier
from netra_backend.app.agents.supervisor.execution_context import AgentExecutionContext


@dataclass
class BusinessUserProfile:
    """Business user profile for multi-user testing scenarios."""
    user_id: str
    email: str
    company: str
    subscription_tier: str  # 'free', 'early', 'mid', 'enterprise'
    permissions: List[str]
    business_context: Dict[str, Any]
    jwt_token: str = ""
    thread_id: str = ""
    websocket_connection_id: str = ""


@dataclass 
class MultiUserTestScenario:
    """Multi-user business test scenario definition."""
    name: str
    description: str
    users: List[BusinessUserProfile]
    concurrent_operations: List[Dict[str, Any]]
    expected_isolation: bool = True
    business_value: str = ""


class MockAuthenticatedWebSocketConnection:
    """Mock WebSocket connection with real authentication context."""
    
    def __init__(self, user_profile: BusinessUserProfile, auth_headers: Dict[str, str]):
        self.user_profile = user_profile
        self.auth_headers = auth_headers
        self.connection_id = str(uuid.uuid4())
        self.is_authenticated = False
        self.sent_messages: List[Dict] = []
        self.received_events: List[Dict] = []
        self.authentication_result: Optional[WebSocketAuthResult] = None
        self.user_context: Optional[UserExecutionContext] = None
        
    async def send(self, message: Dict) -> bool:
        """Mock sending message with authentication validation."""
        if not self.is_authenticated:
            return False
        
        # Add user attribution to message
        attributed_message = {
            **message,
            "user_id": self.user_profile.user_id,
            "connection_id": self.connection_id,
            "timestamp": time.time()
        }
        
        self.sent_messages.append(attributed_message)
        return True
    
    def get_events_by_type(self, event_type: str) -> List[Dict]:
        """Get all events of specific type for this authenticated user."""
        return [msg for msg in self.sent_messages if msg.get("type") == event_type]
    
    def get_business_events(self) -> List[Dict]:
        """Get business-related events for this user."""
        business_event_types = ["agent_started", "agent_thinking", "tool_executing", "tool_completed", "agent_completed"]
        return [msg for msg in self.sent_messages if msg.get("type") in business_event_types]


class TestWebSocketAuthenticationMultiUserBusinessScenarios(SSotAsyncTestCase):
    """
    Comprehensive Integration Tests for Multi-User WebSocket Authentication Business Scenarios.
    
    This test suite validates multi-user WebSocket authentication with business context,
    ensuring proper user isolation, concurrent execution, and enterprise-grade security.
    """
    
    async def async_setup_method(self):
        """Setup real authentication components for multi-user testing."""
        await super().async_setup_method()
        
        # Set up test environment
        self.set_env_var("TESTING", "1")
        self.set_env_var("ENVIRONMENT", "testing")
        self.set_env_var("MULTI_USER_AUTH_TESTING", "1")
        
        # Initialize real authentication components
        self.auth_service = get_unified_auth_service()
        self.websocket_authenticator = UnifiedWebSocketAuthenticator()
        self.e2e_auth_helper = E2EAuthHelper(environment="test")
        self.websocket_auth_helper = E2EWebSocketAuthHelper(environment="test")
        
        # Initialize mock WebSocket manager for testing transport
        self.mock_websocket_manager = UnifiedWebSocketManager()
<<<<<<< HEAD
        self.websocket_notifier = AgentWebSocketBridge(self.mock_websocket_manager)
=======
        self.websocket_notifier = WebSocketNotifier.create_for_user(self.mock_websocket_manager)
>>>>>>> 3902fd31
        
        # Track authenticated connections
        self.authenticated_connections: Dict[str, MockAuthenticatedWebSocketConnection] = {}
        self.business_user_profiles: Dict[str, BusinessUserProfile] = {}
        
        # Business scenario tracking
        self.concurrent_execution_results = []
        self.user_isolation_validation_results = []
        self.authentication_performance_metrics = []
        
    async def async_teardown_method(self):
        """Clean up multi-user test resources."""
        # Clean up authenticated connections
        for connection in self.authenticated_connections.values():
            if hasattr(connection, 'close'):
                try:
                    await connection.close()
                except:
                    pass
        
        await super().async_teardown_method()
    
    def _create_business_user_profile(
        self, 
        company_name: str, 
        subscription_tier: str,
        user_suffix: str = ""
    ) -> BusinessUserProfile:
        """Create a realistic business user profile for testing."""
        user_id = f"{company_name.lower().replace(' ', '_')}_user_{user_suffix}_{uuid.uuid4().hex[:6]}"
        email = f"user.{user_suffix}@{company_name.lower().replace(' ', '')}.com"
        
        # Define permissions based on subscription tier
        permissions_by_tier = {
            "free": ["basic_chat", "limited_agents"],
            "early": ["chat", "agents", "basic_analytics"],
            "mid": ["chat", "agents", "analytics", "team_collaboration"],
            "enterprise": ["chat", "agents", "analytics", "team_collaboration", "advanced_features", "api_access"]
        }
        
        # Define business context based on company and tier
        business_contexts = {
            "TechCorp Industries": {
                "industry": "technology",
                "size": "large",
                "focus_areas": ["software_development", "infrastructure_optimization"],
                "annual_spend": "$500K+"
            },
            "DataAnalytics LLC": {
                "industry": "data_analytics", 
                "size": "medium",
                "focus_areas": ["data_processing", "business_intelligence"],
                "annual_spend": "$100K-500K"
            },
            "StartupInnovate": {
                "industry": "fintech",
                "size": "startup",
                "focus_areas": ["financial_modeling", "cost_optimization"],
                "annual_spend": "$10K-100K"
            }
        }
        
        return BusinessUserProfile(
            user_id=user_id,
            email=email,
            company=company_name,
            subscription_tier=subscription_tier,
            permissions=permissions_by_tier.get(subscription_tier, ["basic_chat"]),
            business_context=business_contexts.get(company_name, {}),
            thread_id=f"thread_{user_id}_{uuid.uuid4().hex[:8]}"
        )
    
    async def _authenticate_business_user(self, user_profile: BusinessUserProfile) -> MockAuthenticatedWebSocketConnection:
        """Authenticate a business user and create authenticated WebSocket connection."""
        # Create JWT token for business user
        user_profile.jwt_token = self.e2e_auth_helper.create_test_jwt_token(
            user_id=user_profile.user_id,
            email=user_profile.email,
            permissions=user_profile.permissions,
            exp_minutes=30
        )
        
        # Create authenticated WebSocket headers
        auth_headers = self.websocket_auth_helper.get_websocket_headers(user_profile.jwt_token)
        auth_headers.update({
            "X-Business-Context": json.dumps(user_profile.business_context),
            "X-Subscription-Tier": user_profile.subscription_tier,
            "X-Company": user_profile.company
        })
        
        # Create authenticated connection
        connection = MockAuthenticatedWebSocketConnection(user_profile, auth_headers)
        
        # Perform authentication using real authenticator
        with patch('netra_backend.app.websocket_core.unified_websocket_auth.UnifiedWebSocketAuthenticator') as mock_auth:
            # Mock successful authentication result
            mock_auth_result = WebSocketAuthResult(
                success=True,
                user_context=UserExecutionContext(
                    user_id=user_profile.user_id,
                    websocket_client_id=connection.connection_id,
                    thread_id=user_profile.thread_id,
                    run_id=f"run_{uuid.uuid4()}"
                ),
                auth_result=AuthResult(
                    success=True,
                    user_id=user_profile.user_id,
                    email=user_profile.email,
                    permissions=user_profile.permissions,
                    metadata={"business_context": user_profile.business_context}
                )
            )
            
            mock_auth.return_value.authenticate_websocket_connection.return_value = mock_auth_result
            
            # Perform authentication
            connection.authentication_result = mock_auth_result
            connection.user_context = mock_auth_result.user_context
            connection.is_authenticated = True
        
        # Register connection
        self.authenticated_connections[user_profile.user_id] = connection
        self.business_user_profiles[user_profile.user_id] = user_profile
        
        return connection
    
    # ===== MULTI-USER AUTHENTICATION CORE TESTS =====
    
    @pytest.mark.asyncio
    async def test_concurrent_multi_user_authentication_enterprise_scenario(self):
        """
        Test concurrent authentication of multiple enterprise users with business isolation.
        
        BVJ: Enterprise customers need simultaneous secure access for team collaboration
        without cross-contamination of sensitive business data or authentication contexts.
        """
        # Create enterprise business scenario
        enterprise_users = [
            self._create_business_user_profile("TechCorp Industries", "enterprise", "cto"),
            self._create_business_user_profile("TechCorp Industries", "enterprise", "product_manager"),
            self._create_business_user_profile("TechCorp Industries", "enterprise", "data_analyst")
        ]
        
        # Authenticate users concurrently
        authentication_start = time.time()
        authentication_tasks = [
            self._authenticate_business_user(user) for user in enterprise_users
        ]
        
        authenticated_connections = await asyncio.gather(*authentication_tasks)
        total_auth_time = time.time() - authentication_start
        
        # Validate concurrent authentication success
        assert len(authenticated_connections) == len(enterprise_users), "All enterprise users should authenticate successfully"
        
        for i, connection in enumerate(authenticated_connections):
            user = enterprise_users[i]
            
            # Validate authentication state
            assert connection.is_authenticated is True, f"Enterprise user {user.user_id} should be authenticated"
            assert connection.authentication_result.success is True, f"Authentication result should be successful for {user.user_id}"
            
            # Validate user context isolation
            user_context = connection.user_context
            assert user_context.user_id == user.user_id, "User context should match authenticated user"
            assert user_context.websocket_client_id == connection.connection_id, "WebSocket client ID should be unique"
            
            # Validate business context preservation
            auth_result = connection.authentication_result.auth_result
            business_metadata = auth_result.metadata.get("business_context", {})
            assert business_metadata.get("industry") == "technology", "Business context should be preserved"
            
            # Validate enterprise permissions
            assert "advanced_features" in auth_result.permissions, "Enterprise users should have advanced features"
            assert "api_access" in auth_result.permissions, "Enterprise users should have API access"
        
        # Validate user isolation between concurrent authentications
        user_contexts = [conn.user_context for conn in authenticated_connections]
        user_ids = [ctx.user_id for ctx in user_contexts]
        websocket_client_ids = [ctx.websocket_client_id for ctx in user_contexts]
        thread_ids = [ctx.thread_id for ctx in user_contexts]
        
        # All IDs should be unique (proper isolation)
        assert len(set(user_ids)) == len(user_ids), "All user IDs should be unique"
        assert len(set(websocket_client_ids)) == len(websocket_client_ids), "All WebSocket client IDs should be unique"
        assert len(set(thread_ids)) == len(thread_ids), "All thread IDs should be unique"
        
        # Validate authentication performance
        avg_auth_time = total_auth_time / len(enterprise_users)
        assert avg_auth_time < 2.0, f"Average authentication time {avg_auth_time:.3f}s should be under 2s for enterprise UX"
        
        self.record_metric("concurrent_enterprise_users_authenticated", len(enterprise_users))
        self.record_metric("total_concurrent_auth_time_ms", total_auth_time * 1000)
        self.record_metric("average_auth_time_ms", avg_auth_time * 1000)
        self.record_metric("user_isolation_validated", True)
        self.record_metric("enterprise_permissions_validated", True)
    
    @pytest.mark.asyncio
    async def test_multi_tier_subscription_authentication_validation(self):
        """
        Test authentication across different subscription tiers with proper permission isolation.
        
        BVJ: Different subscription tiers must have appropriate access levels and permissions
        to enable proper monetization and feature gating for business value delivery.
        """
        # Create users across different subscription tiers
        multi_tier_users = [
            self._create_business_user_profile("StartupInnovate", "free", "founder"),
            self._create_business_user_profile("DataAnalytics LLC", "mid", "analyst"), 
            self._create_business_user_profile("TechCorp Industries", "enterprise", "executive")
        ]
        
        # Authenticate users from different tiers
        authenticated_connections = []
        tier_authentication_results = {}
        
        for user in multi_tier_users:
            connection = await self._authenticate_business_user(user)
            authenticated_connections.append(connection)
            
            # Track tier-specific results
            tier_authentication_results[user.subscription_tier] = {
                "user": user,
                "connection": connection,
                "auth_result": connection.authentication_result.auth_result
            }
        
        # Validate tier-specific permission isolation
        
        # Free tier validation
        free_auth = tier_authentication_results["free"]["auth_result"]
        free_permissions = set(free_auth.permissions)
        expected_free = {"basic_chat", "limited_agents"}
        assert free_permissions == expected_free, f"Free tier should have basic permissions: {free_permissions}"
        
        # Mid tier validation  
        mid_auth = tier_authentication_results["mid"]["auth_result"]
        mid_permissions = set(mid_auth.permissions)
        expected_mid = {"chat", "agents", "analytics", "team_collaboration"}
        assert mid_permissions == expected_mid, f"Mid tier should have extended permissions: {mid_permissions}"
        
        # Enterprise tier validation
        enterprise_auth = tier_authentication_results["enterprise"]["auth_result"]
        enterprise_permissions = set(enterprise_auth.permissions)
        expected_enterprise = {"chat", "agents", "analytics", "team_collaboration", "advanced_features", "api_access"}
        assert enterprise_permissions == expected_enterprise, f"Enterprise tier should have full permissions: {enterprise_permissions}"
        
        # Validate permission hierarchy (higher tiers include lower tier permissions)
        assert expected_free.issubset(expected_mid), "Mid tier should include free tier permissions"
        assert expected_mid.issubset(expected_enterprise), "Enterprise tier should include mid tier permissions"
        
        # Validate business context isolation by company
        companies_seen = set()
        for tier, result in tier_authentication_results.items():
            user = result["user"]
            auth_result = result["auth_result"]
            
            # Each user should maintain their company context
            business_context = auth_result.metadata.get("business_context", {})
            assert business_context.get("industry") is not None, f"User {user.user_id} should have industry context"
            
            companies_seen.add(user.company)
        
        # Should have isolated contexts for each company
        assert len(companies_seen) == len(multi_tier_users), "Each user should maintain separate company context"
        
        # Validate authentication across tiers succeeded
        for connection in authenticated_connections:
            assert connection.is_authenticated is True, "All tier users should authenticate successfully"
            assert connection.user_context is not None, "All users should have user context"
        
        self.record_metric("multi_tier_authentication_validated", True)
        self.record_metric("subscription_tiers_tested", len(tier_authentication_results))
        self.record_metric("permission_isolation_validated", True)
        self.record_metric("business_context_isolation_validated", True)
    
    @pytest.mark.asyncio
    async def test_concurrent_agent_execution_multi_user_isolation(self):
        """
        Test concurrent agent execution across multiple authenticated users with proper isolation.
        
        BVJ: Multi-user concurrent agent execution enables enterprise team collaboration
        while ensuring complete isolation of sensitive business data and AI analysis results.
        """
        # Create business users for concurrent agent execution
        business_users = [
            self._create_business_user_profile("TechCorp Industries", "enterprise", "architect"),
            self._create_business_user_profile("DataAnalytics LLC", "mid", "researcher"), 
            self._create_business_user_profile("StartupInnovate", "early", "ceo")
        ]
        
        # Authenticate all users
        authenticated_connections = []
        for user in business_users:
            connection = await self._authenticate_business_user(user)
            authenticated_connections.append(connection)
        
        # Define business-specific agent execution contexts
        agent_execution_contexts = []
        for i, connection in enumerate(authenticated_connections):
            user = business_users[i]
            context = AgentExecutionContext(
                user_id=user.user_id,
                thread_id=user.thread_id,
                run_id=f"concurrent_run_{user.user_id}_{uuid.uuid4().hex[:8]}",
                agent_name=f"BusinessAnalyzer_{user.subscription_tier.title()}",
                agent_type="business_intelligence",
                user_request=f"Analyze {user.company} Q3 performance and optimization opportunities for {user.business_context.get('focus_areas', ['general_business'])[0]}"
            )
            agent_execution_contexts.append(context)
        
        # Execute concurrent agent workflows
        async def execute_user_agent_workflow(context_index: int):
            """Execute complete agent workflow for one user with business context."""
            context = agent_execution_contexts[context_index]
            connection = authenticated_connections[context_index]
            user = business_users[context_index]
            
            workflow_events = []
            
            # Agent started
            await self.websocket_notifier.send_agent_started(context)
            workflow_events.append("agent_started")
            
            # Business thinking with user-specific context
            business_thoughts = [
                f"Analyzing {user.company} business performance metrics and key indicators",
                f"Evaluating {user.subscription_tier} tier optimization strategies specific to {user.business_context.get('industry', 'general')} industry",
                f"Generating confidential recommendations for {user.company} strategic planning"
            ]
            
            for thought in business_thoughts:
                await self.websocket_notifier.send_agent_thinking(
                    context,
                    thought=thought,
                    step_number=1
                )
                workflow_events.append("agent_thinking")
            
            # Tool execution with business context
            await self.websocket_notifier.send_tool_executing(
                context,
                tool_name=f"business_analyzer_{user.subscription_tier}",
                tool_purpose=f"Confidential {user.company} performance analysis"
            )
            workflow_events.append("tool_executing")
            
            await self.websocket_notifier.send_tool_completed(
                context,
                tool_name=f"business_analyzer_{user.subscription_tier}",
                result={
                    "company_analysis": f"Confidential results for {user.company}",
                    "industry_insights": f"Specific to {user.business_context.get('industry')} industry",
                    "tier_specific_recommendations": f"Tailored for {user.subscription_tier} subscription level",
                    "sensitive_data": f"Private business metrics for {user.user_id}"
                }
            )
            workflow_events.append("tool_completed")
            
            # Agent completion with business results
            await self.websocket_notifier.send_agent_completed(
                context,
                result={
                    "company_summary": f"Complete analysis for {user.company}",
                    "confidential_insights": f"Private business intelligence for {user.user_id}",
                    "subscription_tier_value": f"Premium insights for {user.subscription_tier} tier"
                }
            )
            workflow_events.append("agent_completed")
            
            return {
                "user_id": user.user_id,
                "company": user.company,
                "events_executed": workflow_events,
                "context": context
            }
        
        # Execute all user workflows concurrently
        concurrent_start = time.time()
        concurrent_results = await asyncio.gather(*[
            execute_user_agent_workflow(i) for i in range(len(business_users))
        ])
        total_concurrent_time = time.time() - concurrent_start
        
        # Validate concurrent execution results
        assert len(concurrent_results) == len(business_users), "All concurrent workflows should complete"
        
        for result in concurrent_results:
            assert len(result["events_executed"]) >= 5, f"Each user workflow should execute all critical events: {result['events_executed']}"
        
        # Validate user isolation in concurrent execution
        for i, result in enumerate(concurrent_results):
            user = business_users[i]
            connection = authenticated_connections[i]
            
            # Get all events sent to this user
            user_events = connection.get_business_events()
            
            # Validate user received their events
            assert len(user_events) >= 5, f"User {user.user_id} should receive all business events"
            
            # Validate no cross-contamination in event content
            for event in user_events:
                event_content = json.dumps(event).lower()
                
                # Should contain this user's context
                assert user.user_id.lower() in event_content or user.company.lower() in event_content, \
                    f"Event should contain user {user.user_id} context"
                
                # Should NOT contain other users' context
                for j, other_user in enumerate(business_users):
                    if i != j:
                        other_user_id = other_user.user_id.lower()
                        other_company = other_user.company.lower()
                        
                        assert other_user_id not in event_content, \
                            f"User {user.user_id} event contains other user {other_user.user_id} context"
                        assert other_company not in event_content, \
                            f"User {user.user_id} event contains other company {other_user.company} context"
            
            # Validate subscription tier isolation
            user_tier = user.subscription_tier
            for event in user_events:
                event_content = json.dumps(event).lower()
                if "subscription" in event_content or "tier" in event_content:
                    assert user_tier in event_content, f"Tier-specific content should match user's tier: {user_tier}"
        
        # Validate concurrent performance
        assert total_concurrent_time < 15.0, f"Concurrent execution should complete promptly: {total_concurrent_time:.2f}s"
        
        # Validate business context preservation throughout execution
        company_contexts = set(result["company"] for result in concurrent_results)
        user_contexts = set(result["user_id"] for result in concurrent_results)
        
        assert len(company_contexts) == len(business_users), "Each company context should be preserved"
        assert len(user_contexts) == len(business_users), "Each user context should be preserved"
        
        self.record_metric("concurrent_agent_execution_users", len(business_users))
        self.record_metric("total_concurrent_execution_time_s", total_concurrent_time)
        self.record_metric("user_isolation_in_agent_execution_validated", True)
        self.record_metric("business_context_preserved_during_execution", True)
        self.record_metric("subscription_tier_isolation_validated", True)
    
    # ===== AUTHENTICATION FLOW AND SESSION MANAGEMENT TESTS =====
    
    @pytest.mark.asyncio
    async def test_websocket_session_lifecycle_with_business_context(self):
        """
        Test complete WebSocket session lifecycle maintaining business context and authentication.
        
        BVJ: Session lifecycle management ensures enterprise users maintain secure,
        continuous access to AI capabilities with preserved business context across interactions.
        """
        # Create enterprise business user
        enterprise_user = self._create_business_user_profile("TechCorp Industries", "enterprise", "director")
        
        # Phase 1: Initial authentication and session establishment
        connection = await self._authenticate_business_user(enterprise_user)
        
        assert connection.is_authenticated is True, "Initial authentication should succeed"
        initial_user_context = connection.user_context
        initial_auth_result = connection.authentication_result.auth_result
        
        # Validate initial business context
        initial_business_context = initial_auth_result.metadata.get("business_context", {})
        assert initial_business_context.get("industry") == "technology", "Initial business context should be preserved"
        
        # Phase 2: Active session with business operations
        session_activities = []
        
        # Business agent execution during active session
        business_context = AgentExecutionContext(
            user_id=enterprise_user.user_id,
            thread_id=enterprise_user.thread_id,
            run_id=f"session_run_{uuid.uuid4().hex[:8]}",
            agent_name="EnterpriseBusinessAnalyzer",
            agent_type="enterprise_intelligence",
            user_request="Analyze enterprise infrastructure costs and optimization opportunities"
        )
        
        await self.websocket_notifier.send_agent_started(business_context)
        session_activities.append("business_agent_started")
        
        await self.websocket_notifier.send_agent_thinking(
            business_context,
            thought="Analyzing enterprise infrastructure and cost optimization strategies for TechCorp Industries",
            step_number=1
        )
        session_activities.append("business_thinking")
        
        await self.websocket_notifier.send_tool_executing(
            business_context,
            tool_name="enterprise_cost_analyzer",
            tool_purpose="Enterprise infrastructure cost analysis with optimization recommendations"
        )
        session_activities.append("enterprise_tool_execution")
        
        # Phase 3: Session validation and context preservation
        session_events = connection.get_business_events()
        assert len(session_events) >= 3, "Session should capture all business activities"
        
        # Validate business context maintained throughout session
        for event in session_events:
            event_payload = event.get("payload", {})
            
            # Should maintain user attribution
            assert event.get("user_id") == enterprise_user.user_id, "Events should be attributed to correct user"
            
            # Should contain business context
            event_content = json.dumps(event).lower()
            business_indicators = ["enterprise", "techcorp", "infrastructure", "cost"]
            has_business_context = any(indicator in event_content for indicator in business_indicators)
            assert has_business_context, f"Session event should maintain business context: {event_content[:200]}"
        
        # Phase 4: Session continuation and context consistency
        await asyncio.sleep(0.5)  # Simulate session time passage
        
        # Additional business operation to test session continuation
        await self.websocket_notifier.send_tool_completed(
            business_context,
            tool_name="enterprise_cost_analyzer",
            result={
                "enterprise_analysis": "TechCorp Industries infrastructure analysis complete",
                "cost_optimization_opportunities": "$125K/month potential savings identified",
                "enterprise_recommendations": "Tailored for enterprise-scale infrastructure"
            }
        )
        session_activities.append("enterprise_analysis_completed")
        
        await self.websocket_notifier.send_agent_completed(
            business_context,
            result={
                "session_summary": "Enterprise session completed successfully",
                "business_value": "Comprehensive infrastructure analysis with $125K/month optimization opportunity",
                "enterprise_insights": "Strategic recommendations for TechCorp Industries leadership"
            }
        )
        session_activities.append("enterprise_session_completed")
        
        # Phase 5: Session validation and metrics
        final_session_events = connection.get_business_events()
        
        # Validate session consistency
        assert len(final_session_events) >= len(session_activities), "All session activities should be captured"
        
        # Validate user context remained consistent throughout session
        for event in final_session_events:
            assert event.get("user_id") == enterprise_user.user_id, "User context should remain consistent"
            assert event.get("connection_id") == connection.connection_id, "Connection context should remain consistent"
        
        # Validate business context preservation across session lifecycle
        session_start_event = next(event for event in final_session_events if "started" in event.get("type", ""))
        session_end_event = next(event for event in final_session_events if "completed" in event.get("type", ""))
        
        start_content = json.dumps(session_start_event).lower()
        end_content = json.dumps(session_end_event).lower()
        
        assert "techcorp" in start_content and "techcorp" in end_content, "Company context should be consistent"
        assert "enterprise" in start_content and "enterprise" in end_content, "Subscription context should be consistent"
        
        # Phase 6: Session metrics and performance validation
        session_duration = final_session_events[-1]["timestamp"] - final_session_events[0]["timestamp"]
        assert session_duration < 30.0, f"Session should complete efficiently: {session_duration:.2f}s"
        
        self.record_metric("websocket_session_lifecycle_validated", True)
        self.record_metric("session_activities_completed", len(session_activities))
        self.record_metric("business_context_preserved_throughout_session", True)
        self.record_metric("user_context_consistency_validated", True)
        self.record_metric("session_duration_s", session_duration)
        self.record_metric("enterprise_session_business_value_delivered", True)
    
    @pytest.mark.asyncio
    async def test_authentication_failure_recovery_business_continuity(self):
        """
        Test authentication failure scenarios and recovery maintaining business continuity.
        
        BVJ: Authentication failure recovery ensures business operations continue
        with minimal disruption, maintaining customer trust and preventing revenue loss.
        """
        # Create business user for failure/recovery testing
        business_user = self._create_business_user_profile("DataAnalytics LLC", "mid", "manager")
        
        # Phase 1: Simulate authentication failure scenarios
        failure_scenarios = []
        
        # Scenario 1: Invalid token
        invalid_token_user = self._create_business_user_profile("DataAnalytics LLC", "mid", "temp")
        invalid_token_user.jwt_token = "invalid.jwt.token.format"
        
        try:
            await self._authenticate_business_user(invalid_token_user)
            failure_scenarios.append({"scenario": "invalid_token", "result": "unexpected_success"})
        except Exception as e:
            failure_scenarios.append({"scenario": "invalid_token", "result": "expected_failure", "error": str(e)})
        
        # Scenario 2: Expired token
        expired_token_user = self._create_business_user_profile("DataAnalytics LLC", "mid", "expired")
        expired_token = jwt.encode(
            {
                "sub": expired_token_user.user_id,
                "email": expired_token_user.email,
                "exp": datetime.now(UTC) - timedelta(hours=1),  # Expired 1 hour ago
                "permissions": expired_token_user.permissions
            },
            "test_secret",
            algorithm="HS256"
        )
        expired_token_user.jwt_token = expired_token
        
        try:
            await self._authenticate_business_user(expired_token_user)
            failure_scenarios.append({"scenario": "expired_token", "result": "unexpected_success"})
        except Exception as e:
            failure_scenarios.append({"scenario": "expired_token", "result": "expected_failure", "error": str(e)})
        
        # Phase 2: Successful authentication after failures
        recovery_start = time.time()
        valid_connection = await self._authenticate_business_user(business_user)
        recovery_time = time.time() - recovery_start
        
        assert valid_connection.is_authenticated is True, "Recovery authentication should succeed"
        assert recovery_time < 5.0, f"Recovery should be prompt: {recovery_time:.3f}s"
        
        # Phase 3: Business continuity validation after recovery
        recovery_context = AgentExecutionContext(
            user_id=business_user.user_id,
            thread_id=business_user.thread_id,
            run_id=f"recovery_run_{uuid.uuid4().hex[:8]}",
            agent_name="RecoveryBusinessAnalyzer",
            agent_type="business_continuity",
            user_request="Continue business analysis after authentication recovery"
        )
        
        # Execute business operations to validate recovery
        await self.websocket_notifier.send_agent_started(recovery_context)
        
        await self.websocket_notifier.send_agent_thinking(
            recovery_context,
            thought="Resuming DataAnalytics LLC business analysis after successful authentication recovery",
            step_number=1
        )
        
        await self.websocket_notifier.send_tool_executing(
            recovery_context,
            tool_name="business_continuity_analyzer",
            tool_purpose="Validate business operations continuity after authentication recovery"
        )
        
        await self.websocket_notifier.send_tool_completed(
            recovery_context,
            tool_name="business_continuity_analyzer",
            result={
                "recovery_status": "successful",
                "business_continuity": "maintained",
                "data_integrity": "preserved",
                "user_context": f"Recovered for {business_user.company}"
            }
        )
        
        await self.websocket_notifier.send_agent_completed(
            recovery_context,
            result={
                "recovery_summary": "Authentication recovery completed successfully",
                "business_impact": "Minimal disruption to business operations",
                "continuity_validated": True
            }
        )
        
        # Phase 4: Validate business continuity after recovery
        recovery_events = valid_connection.get_business_events()
        assert len(recovery_events) >= 5, "All business events should be delivered after recovery"
        
        # Validate business context preserved through recovery
        for event in recovery_events:
            event_content = json.dumps(event).lower()
            assert "dataanalytics" in event_content or business_user.user_id in event_content, \
                "Business context should be preserved through recovery"
        
        # Validate recovery event content
        recovery_completion = next(event for event in recovery_events if "completed" in event.get("type", ""))
        completion_result = recovery_completion.get("payload", {}).get("result", {})
        
        assert completion_result.get("continuity_validated") is True, "Business continuity should be validated"
        assert "minimal disruption" in completion_result.get("business_impact", "").lower(), \
            "Recovery should minimize business impact"
        
        # Phase 5: Failure scenario analysis
        expected_failures = [scenario for scenario in failure_scenarios if scenario["result"] == "expected_failure"]
        assert len(expected_failures) >= 1, "Should have handled authentication failure scenarios appropriately"
        
        self.record_metric("authentication_failure_scenarios_tested", len(failure_scenarios))
        self.record_metric("expected_failures_handled", len(expected_failures))
        self.record_metric("recovery_authentication_time_ms", recovery_time * 1000)
        self.record_metric("business_continuity_maintained", True)
        self.record_metric("post_recovery_operations_successful", len(recovery_events))
        self.record_metric("user_context_preserved_through_recovery", True)
    
    # ===== BUSINESS VALUE AND PERFORMANCE TESTS =====
    
    @pytest.mark.asyncio
    async def test_high_value_enterprise_customer_authentication_performance(self):
        """
        Test authentication performance for high-value enterprise customers with SLA requirements.
        
        BVJ: Enterprise customers paying $500K+ annually require sub-second authentication
        and premium performance levels to justify subscription costs and maintain satisfaction.
        """
        # Create high-value enterprise customer profile
        enterprise_customer = self._create_business_user_profile("TechCorp Industries", "enterprise", "ceo")
        enterprise_customer.business_context.update({
            "annual_contract_value": "$750K",
            "sla_requirements": {
                "authentication_time": "<1s",
                "availability": "99.9%",
                "response_time": "<500ms"
            },
            "priority_level": "platinum",
            "dedicated_support": True
        })
        
        # Performance benchmarking
        performance_metrics = {
            "authentication_attempts": [],
            "business_operation_times": [],
            "total_session_times": [],
            "sla_compliance": {}
        }
        
        # Phase 1: Authentication performance testing
        auth_attempts = 5
        for attempt in range(auth_attempts):
            auth_start = time.time()
            connection = await self._authenticate_business_user(enterprise_customer)
            auth_time = time.time() - auth_start
            
            performance_metrics["authentication_attempts"].append({
                "attempt": attempt + 1,
                "auth_time_ms": auth_time * 1000,
                "success": connection.is_authenticated
            })
            
            # Validate enterprise authentication succeeded
            assert connection.is_authenticated is True, f"Enterprise authentication attempt {attempt + 1} should succeed"
            assert auth_time < 1.0, f"Enterprise authentication should meet <1s SLA: {auth_time:.3f}s"
        
        # Phase 2: High-value business operations performance
        final_connection = await self._authenticate_business_user(enterprise_customer)
        
        business_operations = [
            {
                "operation": "strategic_analysis",
                "context": AgentExecutionContext(
                    user_id=enterprise_customer.user_id,
                    thread_id=enterprise_customer.thread_id,
                    run_id=f"strategic_run_{uuid.uuid4().hex[:8]}",
                    agent_name="EnterpriseStrategicAnalyzer",
                    agent_type="enterprise_strategy",
                    user_request="High-priority strategic analysis for $750K enterprise customer"
                )
            },
            {
                "operation": "executive_reporting",
                "context": AgentExecutionContext(
                    user_id=enterprise_customer.user_id,
                    thread_id=enterprise_customer.thread_id,
                    run_id=f"executive_run_{uuid.uuid4().hex[:8]}",
                    agent_name="ExecutiveReportingAgent",
                    agent_type="executive_intelligence",
                    user_request="Generate executive dashboard and KPI analysis for C-suite presentation"
                )
            }
        ]
        
        for operation in business_operations:
            op_start = time.time()
            context = operation["context"]
            
            # Execute high-value business operation
            await self.websocket_notifier.send_agent_started(context)
            
            await self.websocket_notifier.send_agent_thinking(
                context,
                thought=f"Processing high-priority {operation['operation']} for enterprise customer with $750K ACV",
                step_number=1
            )
            
            await self.websocket_notifier.send_tool_executing(
                context,
                tool_name=f"enterprise_{operation['operation']}_tool",
                tool_purpose=f"Premium {operation['operation']} for platinum enterprise customer"
            )
            
            await self.websocket_notifier.send_tool_completed(
                context,
                tool_name=f"enterprise_{operation['operation']}_tool",
                result={
                    "enterprise_analysis": f"Premium {operation['operation']} results",
                    "business_value": "$750K customer priority analysis complete",
                    "sla_compliance": "Meeting enterprise performance requirements"
                }
            )
            
            await self.websocket_notifier.send_agent_completed(
                context,
                result={
                    "operation_type": operation['operation'],
                    "customer_tier": "enterprise_platinum",
                    "business_impact": "High-value strategic insights delivered"
                }
            )
            
            op_time = time.time() - op_start
            performance_metrics["business_operation_times"].append({
                "operation": operation['operation'],
                "duration_ms": op_time * 1000
            })
            
            # Validate enterprise operation performance
            assert op_time < 10.0, f"Enterprise {operation['operation']} should complete within 10s: {op_time:.3f}s"
        
        # Phase 3: SLA compliance validation
        auth_times = [attempt["auth_time_ms"] for attempt in performance_metrics["authentication_attempts"]]
        avg_auth_time = sum(auth_times) / len(auth_times)
        max_auth_time = max(auth_times)
        
        operation_times = [op["duration_ms"] for op in performance_metrics["business_operation_times"]]
        avg_operation_time = sum(operation_times) / len(operation_times)
        
        # SLA compliance checking
        performance_metrics["sla_compliance"] = {
            "authentication_sla_met": max_auth_time < 1000,  # <1s requirement
            "average_auth_time_ms": avg_auth_time,
            "max_auth_time_ms": max_auth_time,
            "operation_performance_acceptable": avg_operation_time < 10000,  # <10s for complex operations
            "overall_sla_compliance": max_auth_time < 1000 and avg_operation_time < 10000
        }
        
        # Phase 4: Enterprise value validation
        enterprise_events = final_connection.get_business_events()
        
        # Validate enterprise-specific content
        enterprise_indicators = 0
        for event in enterprise_events:
            event_content = json.dumps(event).lower()
            if any(indicator in event_content for indicator in ["enterprise", "platinum", "750k", "strategic", "executive"]):
                enterprise_indicators += 1
        
        assert enterprise_indicators >= len(business_operations) * 2, \
            "Enterprise events should contain appropriate high-value business context"
        
        # Validate business value attribution
        completion_events = [event for event in enterprise_events if "completed" in event.get("type", "")]
        for completion in completion_events:
            result = completion.get("payload", {}).get("result", {})
            assert "business_impact" in result or "business_value" in result, \
                "Enterprise completions should highlight business value"
        
        assert performance_metrics["sla_compliance"]["overall_sla_compliance"] is True, \
            "Enterprise customer should meet all SLA requirements"
        
        self.record_metric("enterprise_customer_authentication_performance_validated", True)
        self.record_metric("average_enterprise_auth_time_ms", avg_auth_time)
        self.record_metric("max_enterprise_auth_time_ms", max_auth_time)
        self.record_metric("enterprise_sla_compliance", performance_metrics["sla_compliance"]["overall_sla_compliance"])
        self.record_metric("high_value_business_operations_completed", len(business_operations))
        self.record_metric("enterprise_business_value_indicators", enterprise_indicators)
    
    @pytest.mark.asyncio
    async def test_cross_company_data_isolation_security_validation(self):
        """
        Test strict data isolation between different companies using the platform concurrently.
        
        BVJ: Cross-company data isolation is critical for enterprise security and compliance,
        ensuring no data leakage between competing businesses using the platform.
        """
        # Create users from competing companies in same industry
        competing_companies = [
            self._create_business_user_profile("TechCorp Industries", "enterprise", "security_officer"),
            self._create_business_user_profile("CompetitorTech Solutions", "enterprise", "data_analyst"),
            self._create_business_user_profile("RivalSoft Corporation", "mid", "product_manager")
        ]
        
        # Update business contexts with sensitive competitive data
        competing_companies[0].business_context.update({
            "sensitive_projects": ["Project Alpha - AI Platform", "Project Beta - Cloud Migration"],
            "competitive_advantages": ["Advanced ML algorithms", "Enterprise security"],
            "confidential_metrics": {"quarterly_revenue": "$2.1M", "market_share": "15%"}
        })
        
        competing_companies[1].business_context.update({
            "sensitive_projects": ["Project Gamma - Data Platform", "Project Delta - Analytics Suite"],
            "competitive_advantages": ["Real-time analytics", "Scalable infrastructure"],
            "confidential_metrics": {"quarterly_revenue": "$1.8M", "market_share": "12%"}
        })
        
        competing_companies[2].business_context.update({
            "sensitive_projects": ["Project Epsilon - Mobile App", "Project Zeta - IoT Platform"],
            "competitive_advantages": ["User experience", "Mobile-first approach"],
            "confidential_metrics": {"quarterly_revenue": "$950K", "market_share": "8%"}
        })
        
        # Authenticate all competing companies simultaneously
        authenticated_connections = []
        for company_user in competing_companies:
            connection = await self._authenticate_business_user(company_user)
            authenticated_connections.append(connection)
        
        # Execute sensitive business analysis for each company concurrently
        async def execute_confidential_analysis(user_index: int):
            """Execute confidential business analysis with sensitive data."""
            user = competing_companies[user_index]
            connection = authenticated_connections[user_index]
            
            sensitive_context = AgentExecutionContext(
                user_id=user.user_id,
                thread_id=user.thread_id,
                run_id=f"confidential_run_{user.user_id}_{uuid.uuid4().hex[:8]}",
                agent_name="ConfidentialBusinessAnalyzer",
                agent_type="competitive_intelligence",
                user_request=f"Analyze confidential {user.company} competitive strategy and sensitive business metrics"
            )
            
            # Agent execution with sensitive business data
            await self.websocket_notifier.send_agent_started(sensitive_context)
            
            await self.websocket_notifier.send_agent_thinking(
                sensitive_context,
                thought=f"Analyzing highly confidential {user.company} competitive positioning and sensitive project data",
                step_number=1
            )
            
            # Tool execution with company-specific sensitive data
            sensitive_projects = user.business_context.get("sensitive_projects", [])
            confidential_metrics = user.business_context.get("confidential_metrics", {})
            
            await self.websocket_notifier.send_tool_executing(
                sensitive_context,
                tool_name="confidential_competitive_analyzer",
                tool_purpose=f"Confidential analysis of {user.company} competitive advantages and sensitive project data"
            )
            
            await self.websocket_notifier.send_tool_completed(
                sensitive_context,
                tool_name="confidential_competitive_analyzer",
                result={
                    "company_confidential_analysis": f"TOP SECRET: {user.company} competitive analysis",
                    "sensitive_projects_analysis": {
                        "projects": sensitive_projects,
                        "strategic_value": f"Confidential strategic analysis for {user.company}"
                    },
                    "confidential_financial_metrics": confidential_metrics,
                    "competitive_positioning": f"CONFIDENTIAL: {user.company} market position analysis",
                    "security_classification": "COMPANY_CONFIDENTIAL"
                }
            )
            
            await self.websocket_notifier.send_agent_completed(
                sensitive_context,
                result={
                    "confidential_summary": f"Confidential competitive analysis for {user.company} completed",
                    "sensitive_insights": f"Company-specific strategic recommendations for {user.company}",
                    "data_classification": "CONFIDENTIAL",
                    "access_restricted_to": user.user_id
                }
            )
            
            return {
                "user_id": user.user_id,
                "company": user.company,
                "sensitive_data_processed": True,
                "confidential_projects": sensitive_projects,
                "connection": connection
            }
        
        # Execute confidential analysis for all companies concurrently
        confidential_results = await asyncio.gather(*[
            execute_confidential_analysis(i) for i in range(len(competing_companies))
        ])
        
        # Phase 1: Cross-contamination validation
        data_isolation_violations = []
        
        for i, result in enumerate(confidential_results):
            user = competing_companies[i]
            connection = authenticated_connections[i]
            user_events = connection.get_business_events()
            
            # Check that user only received their own confidential data
            for event in user_events:
                event_content = json.dumps(event).lower()
                
                # Should contain own company's data
                own_company = user.company.lower()
                own_projects = [project.lower() for project in user.business_context.get("sensitive_projects", [])]
                
                # Validate own data presence
                has_own_company_data = own_company.replace(" ", "").replace("-", "") in event_content.replace(" ", "").replace("-", "")
                if "confidential" in event_content or "sensitive" in event_content:
                    assert has_own_company_data, f"User {user.user_id} confidential event should contain own company data"
                
                # Check for competing companies' data (should NOT be present)
                for j, competitor in enumerate(competing_companies):
                    if i != j:  # Different company
                        competitor_company = competitor.company.lower()
                        competitor_projects = [project.lower() for project in competitor.business_context.get("sensitive_projects", [])]
                        competitor_metrics = str(competitor.business_context.get("confidential_metrics", {})).lower()
                        
                        # Check for competitor company name
                        competitor_clean = competitor_company.replace(" ", "").replace("-", "")
                        if competitor_clean in event_content.replace(" ", "").replace("-", ""):
                            data_isolation_violations.append({
                                "user": user.user_id,
                                "leaked_company": competitor.company,
                                "event_type": event.get("type"),
                                "violation_content": event_content[:200]
                            })
                        
                        # Check for competitor project names
                        for project in competitor_projects:
                            if project in event_content:
                                data_isolation_violations.append({
                                    "user": user.user_id,
                                    "leaked_project": project,
                                    "from_company": competitor.company,
                                    "violation_type": "sensitive_project_leak"
                                })
                        
                        # Check for competitor financial metrics
                        if "quarterly_revenue" in event_content and competitor_metrics:
                            competitor_revenue = str(competitor.business_context["confidential_metrics"].get("quarterly_revenue", "")).lower()
                            if competitor_revenue and competitor_revenue in event_content:
                                data_isolation_violations.append({
                                    "user": user.user_id,
                                    "leaked_financial_data": competitor_revenue,
                                    "from_company": competitor.company,
                                    "violation_type": "financial_data_leak"
                                })
        
        # Phase 2: Security validation
        assert len(data_isolation_violations) == 0, \
            f"CRITICAL SECURITY VIOLATION: Cross-company data contamination detected: {data_isolation_violations}"
        
        # Phase 3: Validate each company received only their data
        for i, result in enumerate(confidential_results):
            user = competing_companies[i]
            connection = authenticated_connections[i]
            user_events = connection.get_business_events()
            
            # Count confidential events for this user
            confidential_events = [event for event in user_events if "confidential" in json.dumps(event).lower()]
            assert len(confidential_events) >= 2, f"User {user.user_id} should receive their confidential analysis"
            
            # Validate data classification
            classified_events = [event for event in user_events if "classification" in json.dumps(event).lower()]
            for event in classified_events:
                event_content = json.dumps(event)
                assert user.user_id in event_content or user.company.lower() in event_content.lower(), \
                    "Classified data should be restricted to correct user"
        
        # Phase 4: Authentication context isolation validation
        for i, connection in enumerate(authenticated_connections):
            user = competing_companies[i]
            auth_result = connection.authentication_result.auth_result
            
            # Each user should have isolated authentication context
            business_metadata = auth_result.metadata.get("business_context", {})
            assert business_metadata.get("sensitive_projects") is None or \
                   set(business_metadata.get("sensitive_projects", [])) == set(user.business_context.get("sensitive_projects", [])), \
                   "Authentication context should not leak between companies"
        
        self.record_metric("cross_company_isolation_validated", True)
        self.record_metric("data_isolation_violations_detected", len(data_isolation_violations))
        self.record_metric("competing_companies_tested", len(competing_companies))
        self.record_metric("confidential_analysis_operations", len(confidential_results))
        self.record_metric("security_compliance_validated", len(data_isolation_violations) == 0)
        self.record_metric("sensitive_data_protection_confirmed", True)
    
    async def async_test_summary(self):
        """Generate comprehensive test summary for multi-user business scenarios."""
        # Calculate comprehensive metrics
        total_metrics = len(self.recorded_metrics)
        
        # Authentication performance summary
        auth_metrics = [metric for metric in self.recorded_metrics if "auth" in metric]
        concurrent_metrics = [metric for metric in self.recorded_metrics if "concurrent" in metric]
        isolation_metrics = [metric for metric in self.recorded_metrics if "isolation" in metric]
        business_metrics = [metric for metric in self.recorded_metrics if "business" in metric]
        
        summary = {
            "test_suite": "Multi-User WebSocket Authentication Business Scenarios",
            "total_metrics_recorded": total_metrics,
            "authentication_metrics": len(auth_metrics),
            "concurrent_execution_metrics": len(concurrent_metrics),
            "isolation_security_metrics": len(isolation_metrics),
            "business_value_metrics": len(business_metrics),
            "multi_user_scenarios_validated": len(self.business_user_profiles),
            "authenticated_connections_tested": len(self.authenticated_connections),
            "business_companies_tested": len(set(profile.company for profile in self.business_user_profiles.values())),
            "subscription_tiers_validated": len(set(profile.subscription_tier for profile in self.business_user_profiles.values()))
        }
        
        # Record final summary
        for key, value in summary.items():
            self.record_metric(f"test_summary_{key}", value)
        
        return summary<|MERGE_RESOLUTION|>--- conflicted
+++ resolved
@@ -153,11 +153,7 @@
         
         # Initialize mock WebSocket manager for testing transport
         self.mock_websocket_manager = UnifiedWebSocketManager()
-<<<<<<< HEAD
-        self.websocket_notifier = AgentWebSocketBridge(self.mock_websocket_manager)
-=======
         self.websocket_notifier = WebSocketNotifier.create_for_user(self.mock_websocket_manager)
->>>>>>> 3902fd31
         
         # Track authenticated connections
         self.authenticated_connections: Dict[str, MockAuthenticatedWebSocketConnection] = {}
