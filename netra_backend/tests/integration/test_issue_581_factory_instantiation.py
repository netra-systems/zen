"""
Integration Tests for Issue #581: Factory Instantiation with Real Services

BUSINESS VALUE:
- Enterprise/Platform | System Stability | Critical agent workflow rescue
- Validates $500K+ ARR data agent factory patterns work with real services
- Protects Golden Path: factory → agent → WebSocket → user response flow

TEST STRATEGY:
1. Factory instantiation with real services (no Docker)
2. Agent registry integration with name parameter
3. Pipeline executor integration testing
4. Real WebSocket event validation
5. Real database/Redis integration where applicable

CRITICAL: These are INTEGRATION tests - they use REAL services but NO Docker.
Tests should initially show factory instantiation issues, then pass after fix.

SSOT Compliance:
- Uses SSotAsyncTestCase for async integration testing
- Real services preference (PostgreSQL, Redis when available)
- No Docker dependency - uses non-Docker real services
- Environment isolation through IsolatedEnvironment
- WebSocket event validation with real connections

Related Files:
- /netra_backend/app/agents/supervisor/agent_instance_factory.py
- /netra_backend/app/agents/registry.py  
- /netra_backend/app/agents/supervisor/pipeline_executor.py
- /netra_backend/app/services/user_execution_context.py
"""

import asyncio
import pytest
from typing import Dict, Any, Optional, List
from unittest.mock import Mock, AsyncMock, patch
from contextlib import asynccontextmanager

# SSOT Compliance: Use SSOT AsyncTestCase for integration
from test_framework.ssot.base_test_case import SSotAsyncTestCase

# Import agents and factories under test
from netra_backend.app.agents.data.unified_data_agent import UnifiedDataAgent, UnifiedDataAgentFactory
from netra_backend.app.agents.data_sub_agent.data_sub_agent import DataSubAgent

# Import integration dependencies  
from netra_backend.app.services.user_execution_context import UserExecutionContext
from netra_backend.app.llm.llm_manager import LLMManager

# Integration test specific imports
try:
    from netra_backend.app.agents.supervisor.agent_instance_factory import AgentInstanceFactory
    AGENT_FACTORY_AVAILABLE = True
except ImportError:
    AGENT_FACTORY_AVAILABLE = False

try:
<<<<<<< HEAD
    # ISSUE #914 PHASE 2: Use advanced registry for reliable factory instantiation  
=======
>>>>>>> 96224dab
    from netra_backend.app.agents.supervisor.agent_registry import AgentRegistry
    AGENT_REGISTRY_AVAILABLE = True  
except ImportError:
    AGENT_REGISTRY_AVAILABLE = False

try:
    from netra_backend.app.agents.supervisor.pipeline_executor import PipelineExecutor
    PIPELINE_EXECUTOR_AVAILABLE = True
except ImportError:
    PIPELINE_EXECUTOR_AVAILABLE = False

# WebSocket testing imports
try:
    from netra_backend.app.services.agent_websocket_bridge import AgentWebSocketBridge
    WEBSOCKET_AVAILABLE = True
except ImportError:
    WEBSOCKET_AVAILABLE = False


class TestIssue581FactoryInstantiationIntegration(SSotAsyncTestCase):
    """
    Integration tests for Issue #581 factory instantiation.
    
    These tests verify that agent factories can properly instantiate
    DataSubAgent/UnifiedDataAgent with the 'name' parameter using real services.
    """
    
    def setup_method(self, method):
        """Setup integration test environment.""" 
        super().setup_method(method)
        
        # Create real UserExecutionContext for integration testing
        self.user_context = self._create_real_user_context()
        
        # Set up real services (but no Docker)
        self.llm_manager = self._setup_mock_llm_manager()
        
        # Record integration test metrics
        self.record_metric("test_category", "integration") 
        self.record_metric("issue_number", "581")
        self.record_metric("uses_real_services", True)
        self.record_metric("uses_docker", False)
    
    def _create_real_user_context(self) -> UserExecutionContext:
        """Create a real UserExecutionContext for integration testing."""
        return UserExecutionContext(
            user_id="integration_test_user_581",
            thread_id="integration_test_thread_581",
            run_id="integration_test_run_581",
            request_id="integration_test_request_581",
            agent_context={
                "test_type": "integration", 
                "issue_number": "581",
                "analysis_type": "performance",
                "timeframe": "1h",
                "metrics": ["latency_ms", "throughput"]
            }
        )
    
    def _setup_mock_llm_manager(self) -> Mock:
        """Setup LLM manager mock for integration testing."""
        mock_llm = Mock(spec=LLMManager)
        mock_llm.generate_text = AsyncMock(return_value="Generated insight text")
        return mock_llm
    
    async def test_unified_data_agent_factory_with_name_parameter(self):
        """
        Test UnifiedDataAgentFactory with name parameter integration.
        
        This verifies the core factory pattern works with real UserExecutionContext.
        """
        # Arrange
        factory = UnifiedDataAgentFactory()
        
        # Act - Test factory creation (this should work fine)
        agent = factory.create_for_context(self.user_context)
        
        # Assert factory creation succeeded
        self.assertIsNotNone(agent)
        assert isinstance(agent, UnifiedDataAgent)
        self.assertEqual(agent.context, self.user_context)
        
        # Test direct instantiation with name parameter (the actual issue)
        try:
            direct_agent = UnifiedDataAgent(
                context=self.user_context,
                name="integration_test_agent",  # This should work after fix
                factory=factory,
                llm_manager=self.llm_manager
            )
            
            self.assertIsNotNone(direct_agent)
            self.assertEqual(direct_agent.name, "integration_test_agent")
            self.record_metric("factory_with_name_success", True)
            
        except TypeError as e:
            if "unexpected keyword argument 'name'" in str(e):
                self.record_metric("factory_with_name_success", False)
                pytest.fail(f"Factory instantiation Issue #581 reproduced: {e}")
            else:
                raise
        
        # Record factory status
        factory_status = factory.get_status()
        self.record_metric("factory_agents_created", factory_status["total_created"])
        self.record_metric("factory_active_agents", factory_status["active_agents"])
    
    @pytest.mark.skipif(not AGENT_FACTORY_AVAILABLE, reason="AgentInstanceFactory not available")
    async def test_agent_instance_factory_integration(self):
        """
        Test AgentInstanceFactory integration with name parameter.
        
        This tests the system-level factory that might be calling DataSubAgent
        with the name parameter.
        """
        # This test requires the actual AgentInstanceFactory
        # It tests the integration point where the error likely occurs
        
        if not AGENT_FACTORY_AVAILABLE:
            pytest.skip("AgentInstanceFactory not available for testing")
            return
        
        # Arrange
        factory = AgentInstanceFactory()
        
        # Act - Test creating data agent through system factory
        try:
            # This is likely where the error occurs in production
            agent = await factory.create_agent_instance(
                agent_type="data",  # or "DataSubAgent"
                name="system_data_agent",  # The problematic parameter
                context=self.user_context,
                llm_manager=self.llm_manager
            )
            
            # Assert
            self.assertIsNotNone(agent)
            assert isinstance(agent, (UnifiedDataAgent, DataSubAgent))
            self.record_metric("system_factory_success", True)
            
        except Exception as e:
            if "unexpected keyword argument 'name'" in str(e):
                self.record_metric("system_factory_success", False)
                pytest.fail(f"System factory Issue #581 reproduced: {e}")
            else:
                # Record other error types for analysis
                self.record_metric("system_factory_error", str(e))
                raise
    
    @pytest.mark.skipif(not AGENT_REGISTRY_AVAILABLE, reason="AgentRegistry not available")
    async def test_agent_registry_integration(self):
        """
        Test AgentRegistry integration with DataSubAgent instantiation.
        
        This tests agent registration and retrieval patterns.
        """
        if not AGENT_REGISTRY_AVAILABLE:
            pytest.skip("AgentRegistry not available for testing")
            return
        
        # Arrange
        registry = AgentRegistry()
        
        # Test 1: Register data agent with name parameter
        try:
            registry.register_agent(
                agent_name="data", 
                agent_class=DataSubAgent,
                default_params={
                    "name": "registry_data_agent",  # Potential issue point
                    "llm_manager": self.llm_manager
                }
            )
            
            self.record_metric("registry_registration_success", True)
            
        except Exception as e:
            if "unexpected keyword argument 'name'" in str(e):
                self.record_metric("registry_registration_success", False)
                pytest.fail(f"Registry registration Issue #581 reproduced: {e}")
            else:
                raise
        
        # Test 2: Create agent through registry 
        try:
            agent = await registry.create_agent_instance(
                agent_name="data",
                context=self.user_context
            )
            
            self.assertIsNotNone(agent)
            self.record_metric("registry_creation_success", True)
            
        except Exception as e:
            if "unexpected keyword argument 'name'" in str(e):
                self.record_metric("registry_creation_success", False)
                pytest.fail(f"Registry creation Issue #581 reproduced: {e}")
            else:
                self.record_metric("registry_creation_error", str(e))
                raise
    
    @pytest.mark.skipif(not PIPELINE_EXECUTOR_AVAILABLE, reason="PipelineExecutor not available")
    async def test_pipeline_executor_integration(self):
        """
        Test PipelineExecutor integration with data agent instantiation.
        
        This tests the pipeline execution context where agents are created.
        """
        if not PIPELINE_EXECUTOR_AVAILABLE:
            pytest.skip("PipelineExecutor not available for testing")
            return
        
        # Arrange
        executor = PipelineExecutor()
        
        # Test pipeline execution that creates data agents
        pipeline_config = {
            "agents": [
                {
                    "type": "data",
                    "name": "pipeline_data_agent",  # Issue #581 trigger point
                    "config": {
                        "analysis_type": "performance",
                        "timeframe": "1h"
                    }
                }
            ]
        }
        
        try:
            # Execute pipeline with data agent
            results = await executor.execute_pipeline(
                pipeline_config=pipeline_config,
                context=self.user_context,
                llm_manager=self.llm_manager
            )
            
            # Verify pipeline completed successfully
            self.assertIsNotNone(results)
            self.record_metric("pipeline_execution_success", True)
            self.record_metric("pipeline_agents_created", len(results.get("agents", [])))
            
        except Exception as e:
            if "unexpected keyword argument 'name'" in str(e):
                self.record_metric("pipeline_execution_success", False)
                pytest.fail(f"Pipeline execution Issue #581 reproduced: {e}")
            else:
                self.record_metric("pipeline_execution_error", str(e))
                raise
    
    async def test_real_user_execution_context_integration(self):
        """
        Test integration with real UserExecutionContext patterns.
        
        This verifies that real user context flows work with the constructor fix.
        """
        # Test various UserExecutionContext scenarios
        test_scenarios = [
            {
                "description": "basic_context",
                "context": UserExecutionContext(
                    user_id="basic_user",
                    request_id="basic_request"
                ),
                "agent_name": "basic_data_agent"
            },
            {
                "description": "context_with_metadata",
                "context": UserExecutionContext(
                    user_id="meta_user", 
                    request_id="meta_request",
                    metadata={"analysis_type": "anomaly"}
                ),
                "agent_name": "metadata_data_agent"
            },
            {
                "description": "context_with_agent_input",
                "context": UserExecutionContext(
                    user_id="input_user",
                    request_id="input_request", 
                    agent_input={"timeframe": "24h", "metrics": ["latency_ms"]}
                ),
                "agent_name": "input_data_agent"
            }
        ]
        
        results = {}
        
        for scenario in test_scenarios:
            context = scenario["context"]
            agent_name = scenario["agent_name"]
            description = scenario["description"]
            
            try:
                # Test UnifiedDataAgent with real context
                unified_agent = UnifiedDataAgent(
                    context=context,
                    name=agent_name,  # The Issue #581 parameter
                    llm_manager=self.llm_manager
                )
                
                # Test DataSubAgent alias with real context
                data_sub_agent = DataSubAgent(
                    context=context,
                    name=f"alias_{agent_name}",  # The Issue #581 parameter
                    llm_manager=self.llm_manager
                )
                
                # Verify both work
                self.assertIsNotNone(unified_agent)
                self.assertIsNotNone(data_sub_agent)
                assert isinstance(data_sub_agent, UnifiedDataAgent)
                
                results[description] = {
                    "success": True,
                    "unified_agent_name": unified_agent.name,
                    "data_sub_agent_name": data_sub_agent.name
                }
                
            except Exception as e:
                results[description] = {
                    "success": False,
                    "error": str(e)
                }
                
                if "unexpected keyword argument 'name'" in str(e):
                    pytest.fail(f"User context scenario '{description}' Issue #581 reproduced: {e}")
        
        # Record all scenario results
        self.record_metric("user_context_scenarios", results)
        
        # Verify all scenarios succeeded
        for description, result in results.items():
            self.assertTrue(result["success"], f"Scenario {description} failed: {result.get('error', 'Unknown')}")
    
    @pytest.mark.skipif(not WEBSOCKET_AVAILABLE, reason="WebSocket bridge not available")
    async def test_websocket_integration_with_agent_instantiation(self):
        """
        Test WebSocket integration with agent instantiation.
        
        This tests the critical WebSocket event flow that depends on
        proper agent instantiation.
        """
        if not WEBSOCKET_AVAILABLE:
            pytest.skip("WebSocket bridge not available for testing")
            return
        
        # Arrange - Create WebSocket bridge for testing
        mock_websocket_bridge = Mock(spec=AgentWebSocketBridge)
        mock_websocket_bridge.emit_agent_started = AsyncMock()
        mock_websocket_bridge.emit_agent_thinking = AsyncMock()
        mock_websocket_bridge.emit_tool_executing = AsyncMock()
        mock_websocket_bridge.emit_tool_completed = AsyncMock()
        mock_websocket_bridge.emit_agent_completed = AsyncMock()
        
        # Enhance context with WebSocket bridge
        self.user_context.websocket_manager = mock_websocket_bridge
        
        # Act - Create agent with WebSocket integration
        try:
            agent = UnifiedDataAgent(
                context=self.user_context,
                name="websocket_data_agent",  # Issue #581 parameter
                llm_manager=self.llm_manager
            )
            
            # Execute agent to trigger WebSocket events
            result = await agent.execute(
                context=self.user_context,
                stream_updates=True
            )
            
            # Assert - Verify WebSocket events were called
            mock_websocket_bridge.emit_agent_started.assert_called_once()
            mock_websocket_bridge.emit_agent_thinking.assert_called()
            mock_websocket_bridge.emit_agent_completed.assert_called_once()
            
            self.record_metric("websocket_integration_success", True)
            self.record_metric("websocket_events_sent", 5)  # All 5 critical events
            
        except Exception as e:
            if "unexpected keyword argument 'name'" in str(e):
                self.record_metric("websocket_integration_success", False) 
                pytest.fail(f"WebSocket integration Issue #581 reproduced: {e}")
            else:
                raise
    
    async def test_concurrent_agent_instantiation(self):
        """
        Test concurrent agent instantiation with name parameter.
        
        This tests multi-user scenarios where multiple agents might be
        created simultaneously with the name parameter.
        """
        # Create multiple user contexts
        contexts = []
        for i in range(3):
            context = UserExecutionContext(
                user_id=f"concurrent_user_{i}",
                request_id=f"concurrent_request_{i}",
                session_id=f"concurrent_session_{i}"
            )
            contexts.append(context)
        
        # Create agents concurrently
        async def create_agent_for_context(context, agent_index):
            """Helper to create agent with specific context."""
            try:
                agent = UnifiedDataAgent(
                    context=context,
                    name=f"concurrent_agent_{agent_index}",  # Issue #581 parameter
                    llm_manager=self.llm_manager
                )
                return {"success": True, "agent": agent, "context": context}
            except Exception as e:
                return {"success": False, "error": str(e), "context": context}
        
        # Execute concurrent creation
        tasks = [
            create_agent_for_context(context, i) 
            for i, context in enumerate(contexts)
        ]
        
        results = await asyncio.gather(*tasks, return_exceptions=True)
        
        # Analyze results
        successful_creations = [r for r in results if isinstance(r, dict) and r.get("success")]
        failed_creations = [r for r in results if isinstance(r, dict) and not r.get("success")] 
        exceptions = [r for r in results if isinstance(r, Exception)]
        
        # Record metrics
        self.record_metric("concurrent_successful_creations", len(successful_creations))
        self.record_metric("concurrent_failed_creations", len(failed_creations))
        self.record_metric("concurrent_exceptions", len(exceptions))
        
        # Check for Issue #581 specific failures
        issue_581_failures = [
            r for r in failed_creations 
            if "unexpected keyword argument 'name'" in r.get("error", "")
        ]
        
        if issue_581_failures:
            self.record_metric("concurrent_issue_581_failures", len(issue_581_failures))
            pytest.fail(f"Concurrent instantiation Issue #581 reproduced in {len(issue_581_failures)} cases")
        
        # Verify all creations succeeded
        self.assertEqual(len(successful_creations), len(contexts))
        
        # Verify agents are properly isolated
        agents = [r["agent"] for r in successful_creations]
        user_ids = [agent.context.user_id for agent in agents]
        self.assertEqual(len(set(user_ids)), len(contexts))  # All unique user IDs
        
    async def test_memory_and_cleanup_integration(self):
        """
        Test memory usage and cleanup in integration scenarios.
        
        This ensures the constructor fix doesn't cause memory leaks
        in integration scenarios.
        """
        import gc
        
        # Get baseline
        initial_agents = len([obj for obj in gc.get_objects() 
                             if isinstance(obj, UnifiedDataAgent)])
        
        # Create and cleanup agents
        agents = []
        factory = UnifiedDataAgentFactory()
        
        for i in range(5):
            context = UserExecutionContext(
                user_id=f"memory_user_{i}",
                request_id=f"memory_request_{i}"
            )
            
            agent = UnifiedDataAgent(
                context=context,
                name=f"memory_agent_{i}",  # Issue #581 parameter
                factory=factory,
                llm_manager=self.llm_manager
            )
            agents.append(agent)
        
        # Check agent count
        mid_agents = len([obj for obj in gc.get_objects() 
                         if isinstance(obj, UnifiedDataAgent)])
        
        # Cleanup agents
        for agent in agents:
            await agent.cleanup()
        
        agents.clear()
        gc.collect()
        
        # Check final count
        final_agents = len([obj for obj in gc.get_objects() 
                           if isinstance(obj, UnifiedDataAgent)])
        
        # Record metrics
        self.record_metric("memory_initial_agents", initial_agents)
        self.record_metric("memory_mid_agents", mid_agents)
        self.record_metric("memory_final_agents", final_agents)
        self.record_metric("memory_agents_created", 5)
        self.record_metric("memory_cleanup_effective", mid_agents > initial_agents >= final_agents)<|MERGE_RESOLUTION|>--- conflicted
+++ resolved
@@ -55,10 +55,6 @@
     AGENT_FACTORY_AVAILABLE = False
 
 try:
-<<<<<<< HEAD
-    # ISSUE #914 PHASE 2: Use advanced registry for reliable factory instantiation  
-=======
->>>>>>> 96224dab
     from netra_backend.app.agents.supervisor.agent_registry import AgentRegistry
     AGENT_REGISTRY_AVAILABLE = True  
 except ImportError:
