--- conflicted
+++ resolved
@@ -437,11 +437,7 @@
         mock_websocket.send_json = AsyncMock(side_effect=mock_send_json)
         
         # Create WebSocketNotifier
-<<<<<<< HEAD
-        notifier = AgentWebSocketBridge(websocket_manager=None)
-=======
         notifier = WebSocketNotifier.create_for_user(websocket_manager=None)
->>>>>>> 3902fd31
         
         # CRITICAL: Set up race condition scenario
         start_time = time.time()
