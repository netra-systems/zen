"""Unit tests for cost limit enforcement in LLM manager."""

import pytest

<<<<<<< HEAD
# Cost limit enforcement test - all dependencies verified working
=======
# All required dependencies are now available - no skip needed
>>>>>>> dece5869

from decimal import Decimal
from datetime import datetime
from enum import Enum
from netra_backend.app.llm.llm_defaults import LLMModel, LLMConfig


from netra_backend.app.llm.llm_manager import LLMManager
from netra_backend.app.services.cost_calculator import TokenUsage
from netra_backend.app.schemas.llm_types import LLMProvider
import asyncio


class RequestStatus(Enum):
    """Status of an LLM request."""
    PENDING = "pending"
    PROCESSING = "processing"
    COMPLETED = "completed"
    FAILED = "failed"


class TestCostLimitEnforcement:
    """Test suite for cost limit enforcement functionality."""

    @pytest.fixture
    def llm_manager(self):
        """Create LLM manager with small budget for testing."""
        # TODO: Initialize real service
        return LLMManager(daily_budget=Decimal("1.00"))  # $1 daily budget

    @pytest.mark.asyncio
    async def test_cost_limit_blocks_expensive_request(self, llm_manager):
        """Test that requests exceeding cost limit are blocked."""
        # Initialize the manager
        await llm_manager.initialize()
        
        # Create an expensive request (simulate large prompt)
        # With gpt-4, this will be 10000 * 3 = 30000 estimated tokens
        large_prompt = "test " * 10000  # Very large prompt
        request_id = await llm_manager.create_request(
            prompt=large_prompt,
            model=LLMModel.GEMINI_2_5_FLASH.value
        )
        
        # Process the request - should be blocked
        result = await llm_manager.process_request(request_id)

        assert result is not None
        assert result.status == RequestStatus.FAILED
        assert "Cost limit exceeded" in result.error
        assert ("unbounded API costs" in result.error or "estimated tokens" in result.error)

    @pytest.mark.asyncio
    async def test_cost_limit_allows_cheap_request(self, llm_manager):
        """Test that requests within cost limit are allowed."""
        # Initialize the manager
        await llm_manager.initialize()
        
        # Create a cheap request
                small_prompt = "Hello, world!"
                request_id = await llm_manager.create_request(
                prompt=small_prompt,
                model=LLMModel.GEMINI_2_5_FLASH.value
                )
        
        # Process the request - should succeed
                result = await llm_manager.process_request(request_id)
        
                assert result is not None
                assert result.status == RequestStatus.COMPLETED
                assert result.error is None
                assert result.response is not None
    
                @pytest.mark.asyncio
                async def test_cost_limit_can_be_disabled(self, llm_manager):
                    """Test that cost limit enforcement can be disabled."""
        # Initialize the manager
                    await llm_manager.initialize()
        
        # Disable cost limit enforcement
                    llm_manager.cost_limit_enforced = False
        
        # Create an expensive request
                    large_prompt = "test " * 10000
                    request_id = await llm_manager.create_request(
                    prompt=large_prompt,
                    model=LLMModel.GEMINI_2_5_FLASH.value
                    )
        
        # Process the request - should succeed even though it's expensive
                    result = await llm_manager.process_request(request_id)
        
                    assert result is not None
                    assert result.status == RequestStatus.COMPLETED
                    assert result.error is None
    
                    @pytest.mark.asyncio
                    async def test_budget_tracking_across_requests(self, llm_manager):
                        """Test that budget is tracked across multiple requests."""
        # Initialize the manager
                        await llm_manager.initialize()
        
                        initial_budget = llm_manager.budget_manager.get_remaining_budget()
                        assert initial_budget == Decimal("1.00")
        
        # Process several small requests
                        for i in range(3):
                            request_id = await llm_manager.create_request(
                            prompt=f"Request {i}",
                            model=LLMModel.GEMINI_2_5_FLASH.value
                            )
                            await llm_manager.process_request(request_id)
        
        # Check that budget tracking is working (may be minimal cost)
                            remaining_budget = llm_manager.budget_manager.get_remaining_budget()
                            assert remaining_budget <= initial_budget  # Should be less than or equal
                            assert remaining_budget >= Decimal("0")
    
                            @pytest.mark.asyncio
                            async def test_health_check_includes_budget_info(self, llm_manager):
                                """Test that health check includes budget information."""
        # Initialize the manager
                                await llm_manager.initialize()
        
        # Get health check
                                health = await llm_manager.health_check()
        
                                assert "cost_limit_enforced" in health
                                assert health["cost_limit_enforced"] is True
                                assert "remaining_budget" in health
                                assert health["remaining_budget"] == 1.0
                                assert "daily_budget" in health
                                assert health["daily_budget"] == 1.0
    
                                def test_check_cost_limit_method(self, llm_manager):
                                    """Test the internal cost limit checking method."""
        # Test that the method exists and returns a boolean
                                    result = llm_manager._check_cost_limit(LLMModel.GEMINI_2_5_FLASH.value, 100)
                                    assert isinstance(result, bool)
        
        # Test with different token count - should also await asyncio.sleep(0)
                                    return boolean
                                result = llm_manager._check_cost_limit(LLMModel.GEMINI_2_5_FLASH.value, 10000000)
                                assert isinstance(result, bool)
    
                                def test_record_usage_method(self, llm_manager):
                                    """Test the internal usage recording method."""
                                    initial_spending = llm_manager.budget_manager.current_spending
        
        # Record some usage
                                    llm_manager._record_usage(LLMModel.GEMINI_2_5_FLASH.value, 1000)
        
        # Check that spending tracking is working (may be minimal cost)
                                    assert llm_manager.budget_manager.current_spending >= initial_spending
    
                                    @pytest.mark.asyncio
                                    async def test_budget_reset(self, llm_manager):
                                        """Test that budget can be reset."""
        # Initialize and use some budget
                                        await llm_manager.initialize()
        
                                        request_id = await llm_manager.create_request(
                                        prompt="Test request",
                                        model=LLMModel.GEMINI_2_5_FLASH.value
                                        )
                                        await llm_manager.process_request(request_id)
        
        # Check budget tracking is working (may be minimal cost)
                                        assert llm_manager.budget_manager.current_spending >= Decimal("0")
        
        # Reset budget
                                        llm_manager.budget_manager.reset_daily_spending()
        
        # Check budget is reset
                                        assert llm_manager.budget_manager.current_spending == Decimal("0")
                                        assert llm_manager.budget_manager.get_remaining_budget() == Decimal("1.00")<|MERGE_RESOLUTION|>--- conflicted
+++ resolved
@@ -2,11 +2,7 @@
 
 import pytest
 
-<<<<<<< HEAD
-# Cost limit enforcement test - all dependencies verified working
-=======
 # All required dependencies are now available - no skip needed
->>>>>>> dece5869
 
 from decimal import Decimal
 from datetime import datetime
@@ -66,120 +62,119 @@
         await llm_manager.initialize()
         
         # Create a cheap request
-                small_prompt = "Hello, world!"
-                request_id = await llm_manager.create_request(
-                prompt=small_prompt,
-                model=LLMModel.GEMINI_2_5_FLASH.value
-                )
+        small_prompt = "Hello, world!"
+        request_id = await llm_manager.create_request(
+            prompt=small_prompt,
+            model=LLMModel.GEMINI_2_5_FLASH.value
+        )
         
         # Process the request - should succeed
-                result = await llm_manager.process_request(request_id)
+        result = await llm_manager.process_request(request_id)
         
-                assert result is not None
-                assert result.status == RequestStatus.COMPLETED
-                assert result.error is None
-                assert result.response is not None
+        assert result is not None
+        assert result.status == RequestStatus.COMPLETED
+        assert result.error is None
+        assert result.response is not None
     
-                @pytest.mark.asyncio
-                async def test_cost_limit_can_be_disabled(self, llm_manager):
-                    """Test that cost limit enforcement can be disabled."""
+    @pytest.mark.asyncio
+    async def test_cost_limit_can_be_disabled(self, llm_manager):
+        """Test that cost limit enforcement can be disabled."""
         # Initialize the manager
-                    await llm_manager.initialize()
+        await llm_manager.initialize()
         
         # Disable cost limit enforcement
-                    llm_manager.cost_limit_enforced = False
+        llm_manager.cost_limit_enforced = False
         
         # Create an expensive request
-                    large_prompt = "test " * 10000
-                    request_id = await llm_manager.create_request(
-                    prompt=large_prompt,
-                    model=LLMModel.GEMINI_2_5_FLASH.value
-                    )
+        large_prompt = "test " * 10000
+        request_id = await llm_manager.create_request(
+            prompt=large_prompt,
+            model=LLMModel.GEMINI_2_5_FLASH.value
+        )
         
         # Process the request - should succeed even though it's expensive
-                    result = await llm_manager.process_request(request_id)
+        result = await llm_manager.process_request(request_id)
         
-                    assert result is not None
-                    assert result.status == RequestStatus.COMPLETED
-                    assert result.error is None
+        assert result is not None
+        assert result.status == RequestStatus.COMPLETED
+        assert result.error is None
     
-                    @pytest.mark.asyncio
-                    async def test_budget_tracking_across_requests(self, llm_manager):
-                        """Test that budget is tracked across multiple requests."""
+    @pytest.mark.asyncio
+    async def test_budget_tracking_across_requests(self, llm_manager):
+        """Test that budget is tracked across multiple requests."""
         # Initialize the manager
-                        await llm_manager.initialize()
+        await llm_manager.initialize()
         
-                        initial_budget = llm_manager.budget_manager.get_remaining_budget()
-                        assert initial_budget == Decimal("1.00")
+        initial_budget = llm_manager.budget_manager.get_remaining_budget()
+        assert initial_budget == Decimal("1.00")
         
         # Process several small requests
-                        for i in range(3):
-                            request_id = await llm_manager.create_request(
-                            prompt=f"Request {i}",
-                            model=LLMModel.GEMINI_2_5_FLASH.value
-                            )
-                            await llm_manager.process_request(request_id)
+        for i in range(3):
+            request_id = await llm_manager.create_request(
+                prompt=f"Request {i}",
+                model=LLMModel.GEMINI_2_5_FLASH.value
+            )
+            await llm_manager.process_request(request_id)
         
-        # Check that budget tracking is working (may be minimal cost)
-                            remaining_budget = llm_manager.budget_manager.get_remaining_budget()
-                            assert remaining_budget <= initial_budget  # Should be less than or equal
-                            assert remaining_budget >= Decimal("0")
+            # Check that budget tracking is working (may be minimal cost)
+            remaining_budget = llm_manager.budget_manager.get_remaining_budget()
+            assert remaining_budget <= initial_budget  # Should be less than or equal
+            assert remaining_budget >= Decimal("0")
     
-                            @pytest.mark.asyncio
-                            async def test_health_check_includes_budget_info(self, llm_manager):
-                                """Test that health check includes budget information."""
+    @pytest.mark.asyncio
+    async def test_health_check_includes_budget_info(self, llm_manager):
+        """Test that health check includes budget information."""
         # Initialize the manager
-                                await llm_manager.initialize()
+        await llm_manager.initialize()
         
         # Get health check
-                                health = await llm_manager.health_check()
+        health = await llm_manager.health_check()
         
-                                assert "cost_limit_enforced" in health
-                                assert health["cost_limit_enforced"] is True
-                                assert "remaining_budget" in health
-                                assert health["remaining_budget"] == 1.0
-                                assert "daily_budget" in health
-                                assert health["daily_budget"] == 1.0
+        assert "cost_limit_enforced" in health
+        assert health["cost_limit_enforced"] is True
+        assert "remaining_budget" in health
+        assert health["remaining_budget"] == 1.0
+        assert "daily_budget" in health
+        assert health["daily_budget"] == 1.0
     
-                                def test_check_cost_limit_method(self, llm_manager):
-                                    """Test the internal cost limit checking method."""
+    def test_check_cost_limit_method(self, llm_manager):
+        """Test the internal cost limit checking method."""
         # Test that the method exists and returns a boolean
-                                    result = llm_manager._check_cost_limit(LLMModel.GEMINI_2_5_FLASH.value, 100)
-                                    assert isinstance(result, bool)
+        result = llm_manager._check_cost_limit(LLMModel.GEMINI_2_5_FLASH.value, 100)
+        assert isinstance(result, bool)
         
-        # Test with different token count - should also await asyncio.sleep(0)
-                                    return boolean
-                                result = llm_manager._check_cost_limit(LLMModel.GEMINI_2_5_FLASH.value, 10000000)
-                                assert isinstance(result, bool)
+        # Test with different token count
+        result = llm_manager._check_cost_limit(LLMModel.GEMINI_2_5_FLASH.value, 10000000)
+        assert isinstance(result, bool)
     
-                                def test_record_usage_method(self, llm_manager):
-                                    """Test the internal usage recording method."""
-                                    initial_spending = llm_manager.budget_manager.current_spending
+    def test_record_usage_method(self, llm_manager):
+        """Test the internal usage recording method."""
+        initial_spending = llm_manager.budget_manager.current_spending
         
         # Record some usage
-                                    llm_manager._record_usage(LLMModel.GEMINI_2_5_FLASH.value, 1000)
+        llm_manager._record_usage(LLMModel.GEMINI_2_5_FLASH.value, 1000)
         
         # Check that spending tracking is working (may be minimal cost)
-                                    assert llm_manager.budget_manager.current_spending >= initial_spending
+        assert llm_manager.budget_manager.current_spending >= initial_spending
     
-                                    @pytest.mark.asyncio
-                                    async def test_budget_reset(self, llm_manager):
-                                        """Test that budget can be reset."""
+    @pytest.mark.asyncio
+    async def test_budget_reset(self, llm_manager):
+        """Test that budget can be reset."""
         # Initialize and use some budget
-                                        await llm_manager.initialize()
+        await llm_manager.initialize()
         
-                                        request_id = await llm_manager.create_request(
-                                        prompt="Test request",
-                                        model=LLMModel.GEMINI_2_5_FLASH.value
-                                        )
-                                        await llm_manager.process_request(request_id)
+        request_id = await llm_manager.create_request(
+            prompt="Test request",
+            model=LLMModel.GEMINI_2_5_FLASH.value
+        )
+        await llm_manager.process_request(request_id)
         
         # Check budget tracking is working (may be minimal cost)
-                                        assert llm_manager.budget_manager.current_spending >= Decimal("0")
+        assert llm_manager.budget_manager.current_spending >= Decimal("0")
         
         # Reset budget
-                                        llm_manager.budget_manager.reset_daily_spending()
+        llm_manager.budget_manager.reset_daily_spending()
         
         # Check budget is reset
-                                        assert llm_manager.budget_manager.current_spending == Decimal("0")
-                                        assert llm_manager.budget_manager.get_remaining_budget() == Decimal("1.00")+        assert llm_manager.budget_manager.current_spending == Decimal("0")
+        assert llm_manager.budget_manager.get_remaining_budget() == Decimal("1.00")