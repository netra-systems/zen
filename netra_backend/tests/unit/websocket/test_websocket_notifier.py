--- conflicted
+++ resolved
@@ -144,11 +144,7 @@
         # Suppress deprecation warning during testing
         with warnings.catch_warnings():
             warnings.simplefilter("ignore", DeprecationWarning)
-<<<<<<< HEAD
-            self.notifier = AgentWebSocketBridge(self.mock_manager)
-=======
             self.notifier = WebSocketNotifier.create_for_user(self.mock_manager)
->>>>>>> 3902fd31
     
     def teardown_method(self, method):
         """Cleanup method for each test."""
@@ -177,11 +173,7 @@
         """Test WebSocketNotifier initialization with deprecation warning."""
         with warnings.catch_warnings(record=True) as warning_list:
             warnings.simplefilter("always")
-<<<<<<< HEAD
-            notifier = AgentWebSocketBridge(self.mock_manager)
-=======
             notifier = WebSocketNotifier.create_for_user(self.mock_manager)
->>>>>>> 3902fd31
             
             # Verify deprecation warning was issued
             self.assertEqual(len(warning_list), 1)
@@ -805,11 +797,7 @@
         # Create notifier with None manager
         with warnings.catch_warnings():
             warnings.simplefilter("ignore", DeprecationWarning)
-<<<<<<< HEAD
-            notifier_with_none = AgentWebSocketBridge(None)
-=======
             notifier_with_none = WebSocketNotifier.create_for_user(None)
->>>>>>> 3902fd31
         
         context = AgentExecutionContext("NoneAgent", "run_none", "thread_none", "user_none")
         
@@ -830,11 +818,7 @@
         
         with warnings.catch_warnings():
             warnings.simplefilter("ignore", DeprecationWarning)
-<<<<<<< HEAD
-            failing_notifier = AgentWebSocketBridge(failing_manager)
-=======
             failing_notifier = WebSocketNotifier.create_for_user(failing_manager)
->>>>>>> 3902fd31
         
         context = AgentExecutionContext("FailAgent", "run_fail", "thread_fail", "user_fail")
         
