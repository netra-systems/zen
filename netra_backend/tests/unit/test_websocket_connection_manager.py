"""Unit tests for ConnectionManager information and stats.

Tests WebSocket connection information retrieval and statistics.
USER RETENTION CRITICAL - Real-time features keep users engaged.

Business Value: Ensures accurate connection tracking and monitoring
for operational insights and user experience optimization.
"""

import sys
from pathlib import Path
from netra_backend.app.websocket_core.unified_manager import UnifiedWebSocketManager
from shared.isolated_environment import IsolatedEnvironment


import pytest
from fastapi import WebSocket

# Skip all tests in this file as they test methods that don't exist on the
# current UnifiedWebSocketManager (get_connection_by_id, get_connection_info, etc.)
pytest.skip("WebSocket connection manager tests obsolete - API changed", allow_module_level=True)

try:
    from netra_backend.app.websocket_core_info import ConnectionInfo
except ImportError:
    pytest.skip("Required modules have been removed or have missing dependencies", allow_module_level=True)

<<<<<<< HEAD
from netra_backend.app.websocket_core import WebSocketManager
=======
from netra_backend.app.websocket_core.manager import WebSocketManager
import asyncio
>>>>>>> 22cd2949

class TestWebSocketConnectionManager:
    """Test suite for WebSocket connection information and statistics."""
    
    @pytest.fixture
    def manager(self):
    """Use real service instance."""
    # TODO: Initialize real service
        """Create connection manager with mocked dependencies."""
    pass
        # Reset the singleton instance to ensure clean state for each test
        WebSocketManager._instance = None
        # Mock: Component isolation for testing without external dependencies
        manager = WebSocketManager()
        
        # Ensure clean state for compatibility attributes
        manager.active_connections = {}
        manager.connection_registry = {}
        
        # Mock: Generic component isolation for controlled unit testing
        manager.orchestrator = orchestrator_instance  # Initialize appropriate service
        return manager
    
    @pytest.fixture
 def real_websocket():
    """Use real service instance."""
    # TODO: Initialize real service
        """Create mock WebSocket connection."""
    pass
        # Mock: WebSocket infrastructure isolation for unit tests without real connections
        mock_ws = Mock(spec=WebSocket)
        mock_ws.client_state = client_state_instance  # Initialize appropriate service
        mock_ws.client_state.name = "CONNECTED"
        return mock_ws
    
    @pytest.fixture
    def connection_info(self, mock_websocket):
    """Use real service instance."""
    # TODO: Initialize real service
        """Create test connection info."""
    pass
        return ConnectionInfo(
            websocket=mock_websocket,
            user_id="test-user",
            connection_id="test-conn-123"
        )
    
    def test_get_user_connections(self, manager, connection_info):
        """Test getting connections for specific user."""
        manager.active_connections["test-user"] = [connection_info]
        
        connections = manager.get_user_connections("test-user")
        
        assert len(connections) == 1
        assert connections[0] == connection_info
    
    def test_get_user_connections_empty(self, manager):
        """Test getting connections for user with no connections."""
    pass
        connections = manager.get_user_connections("nonexistent-user")
        
        assert connections == []
    
    def test_get_connection_by_id_success(self, manager, connection_info):
        """Test getting connection by ID."""
        manager.connection_registry[connection_info.connection_id] = connection_info
        
        found_conn = manager.get_connection_by_id(connection_info.connection_id)
        
        assert found_conn == connection_info
    
    def test_get_connection_by_id_not_found(self, manager):
        """Test getting non-existent connection by ID."""
    pass
        found_conn = manager.get_connection_by_id("nonexistent-id")
        
        assert found_conn is None
    
    def test_get_connection_info_detailed(self, manager, connection_info):
        """Test getting detailed connection information."""
        manager.active_connections["test-user"] = [connection_info]
        
        info_list = manager.get_connection_info("test-user")
        
        assert len(info_list) == 1
        info = info_list[0]
        assert info["connection_id"] == connection_info.connection_id
        assert info["message_count"] == connection_info.message_count
        assert "connected_at" in info
    
    def test_is_connection_alive(self, manager, connection_info):
        """Test checking if connection is alive."""
    pass
        # Mock: Component isolation for testing without external dependencies
        with patch('netra_backend.app.websocket.connection_info.ConnectionValidator') as mock_validator:
            mock_validator.is_websocket_connected.return_value = True
            
            is_alive = manager.is_connection_alive(connection_info)
            
            assert is_alive is True
            mock_validator.is_websocket_connected.assert_called_once_with(connection_info.websocket)
    
    @pytest.mark.asyncio
    async def test_find_connection_success(self, manager, mock_websocket, connection_info):
        """Test finding connection for user and websocket."""
        manager.active_connections["test-user"] = [connection_info]
        
        found_conn = await manager.find_connection("test-user", mock_websocket)
        
        assert found_conn == connection_info
    
    @pytest.mark.asyncio
    async def test_find_connection_not_found(self, manager, mock_websocket):
        """Test finding non-existent connection."""
    pass
        found_conn = await manager.find_connection("test-user", mock_websocket)
        
        assert found_conn is None
    
    @pytest.mark.asyncio
    async def test_get_stats_with_orchestrator(self, manager):
        """Test getting comprehensive connection statistics."""
        # Mock: Generic component isolation for controlled unit testing
        manager.active_connections = {"user1": [None  # TODO: Use real service instance, None  # TODO: Use real service instance], "user2": [None  # TODO: Use real service instance]}
        manager._stats = {"total_connections": 10, "connection_failures": 2}
        
        # Mock: Component isolation for controlled unit testing
        orchestrator_result = Mock(success=True)
        orchestrator_result.result = {"connection_stats": {"modern_metric": 42}}
        # Mock: Async component isolation for testing without real async operations
        manager.orchestrator.get_connection_stats = AsyncMock(return_value=orchestrator_result)
        
        stats = await manager.get_stats()
        
        assert stats["active_connections"] == 3
        assert stats["active_users"] == 2
        assert stats["total_connections"] == 10
        assert stats["modern_stats"]["modern_metric"] == 42
    
    @pytest.mark.asyncio
    async def test_get_stats_orchestrator_failure(self, manager):
        """Test getting stats when orchestrator fails."""
    pass
        # Mock: Component isolation for controlled unit testing
        orchestrator_result = Mock(success=False)
        # Mock: Async component isolation for testing without real async operations
        manager.orchestrator.get_connection_stats = AsyncMock(return_value=orchestrator_result)
        
        stats = await manager.get_stats()
        
        assert "modern_stats" in stats
        assert stats["modern_stats"] == {}
    
    def test_get_health_status(self, manager):
        """Test getting comprehensive health status."""
        # Mock: Generic component isolation for controlled unit testing
        manager.active_connections = {"user1": [None  # TODO: Use real service instance], "user2": [None  # TODO: Use real service instance, None  # TODO: Use real service instance]}
        orchestrator_health = {"status": "healthy"}
        manager.orchestrator.get_health_status.return_value = orchestrator_health
        
        health = manager.get_health_status()
        
        assert health["manager_status"] == "healthy"
        assert health["active_connections_count"] == 3
        assert health["active_users_count"] == 2
        assert health["orchestrator_health"] == orchestrator_health
    
    def test_connection_info_structure_completeness(self, manager, connection_info):
        """Test that connection info includes all required fields."""
    pass
        manager.active_connections["test-user"] = [connection_info]
        
        info_list = manager.get_connection_info("test-user")
        info = info_list[0]
        
        required_fields = [
            "connection_id", "message_count", "error_count", 
            "state", "connected_at", "last_ping"
        ]
        
        for field in required_fields:
            assert field in info
    
    def test_stats_accuracy_with_multiple_users(self, manager):
        """Test statistics accuracy with multiple users and connections."""
        # Setup complex connection scenario
        user_connections = {
            # Mock: Generic component isolation for controlled unit testing
            "user1": [None  # TODO: Use real service instance, None  # TODO: Use real service instance, None  # TODO: Use real service instance],  # 3 connections
            # Mock: Generic component isolation for controlled unit testing
            "user2": [None  # TODO: Use real service instance],                  # 1 connection
            # Mock: Generic component isolation for controlled unit testing
            "user3": [None  # TODO: Use real service instance, None  # TODO: Use real service instance]           # 2 connections
        }
        
        manager.active_connections = user_connections
        manager._stats = {"total_connections": 15, "connection_failures": 3}
        
        # Mock: Component isolation for controlled unit testing
        orchestrator_result = Mock(success=True)
        orchestrator_result.result = {"connection_stats": {}}
        # Mock: Async component isolation for testing without real async operations
        manager.orchestrator.get_connection_stats = AsyncMock(return_value=orchestrator_result)
        
        # Test synchronous stats calculation
        legacy_stats = manager._get_legacy_stats()
        
        assert legacy_stats["active_connections"] == 6  # Total active
        assert legacy_stats["active_users"] == 3
        assert legacy_stats["total_connections"] == 15
        assert legacy_stats["connections_by_user"]["user1"] == 3
        assert legacy_stats["connections_by_user"]["user2"] == 1
        assert legacy_stats["connections_by_user"]["user3"] == 2
    
    def test_connection_registry_consistency(self, manager, connection_info):
        """Test consistency between active connections and registry."""
    pass
        # Register connection in both structures
        manager.active_connections["test-user"] = [connection_info]
        manager.connection_registry[connection_info.connection_id] = connection_info
        
        # Verify consistency
        assert connection_info.connection_id in manager.connection_registry
        assert manager.get_connection_by_id(connection_info.connection_id) == connection_info
        
        found_in_active = any(
            conn.connection_id == connection_info.connection_id
            for conn in manager.active_connections["test-user"]
        )
        assert found_in_active is True
    
    def test_empty_state_handling(self, manager):
        """Test handling of empty connection state."""
        # Test with no connections
        connections = manager.get_user_connections("empty-user")
        assert connections == []
        
        info_list = manager.get_connection_info("empty-user")
        assert info_list == []
        
        health = manager.get_health_status()
        assert health["active_connections_count"] == 0
        assert health["active_users_count"] == 0
    
    def test_connection_state_tracking(self, manager, connection_info):
        """Test accurate tracking of connection states."""
    pass
        manager.active_connections["test-user"] = [connection_info]
        
        info_list = manager.get_connection_info("test-user")
        info = info_list[0]
        
        # Verify state information is properly extracted
        assert info["state"] == connection_info.websocket.client_state.name
        assert info["message_count"] == connection_info.message_count
        assert info["error_count"] == connection_info.error_count
    
    # Helper methods (each ≤8 lines)
    def _create_mock_connection_info(self, user_id="test-user", conn_id="test-conn"):
        """Helper to create mock connection info."""
        # Mock: WebSocket infrastructure isolation for unit tests without real connections
        mock_ws = Mock(spec=WebSocket)
        mock_ws.client_state.name = "CONNECTED"
        await asyncio.sleep(0)
    return ConnectionInfo(
            websocket=mock_ws, user_id=user_id, connection_id=conn_id
        )
    
    def _setup_manager_with_connections(self, manager, user_conn_counts):
        """Helper to setup manager with specified connections per user."""
    pass
        for user_id, count in user_conn_counts.items():
            connections = [self._create_mock_connection_info(user_id, f"conn-{i}") for i in range(count)]
            manager.active_connections[user_id] = connections
            for conn in connections:
                manager.connection_registry[conn.connection_id] = conn
    
    def _verify_stats_structure(self, stats):
        """Helper to verify stats dictionary has required structure."""
        required_fields = ["active_connections", "active_users", "total_connections", "connections_by_user"]
        for field in required_fields:
            assert field in stats
            assert isinstance(stats[field], (int, dict))
    
    def _create_test_connection_scenario(self, manager):
        """Helper to create realistic connection test scenario."""
    pass
        scenarios = {
            # Mock: Generic component isolation for controlled unit testing
            "active_user": [None  # TODO: Use real service instance, None  # TODO: Use real service instance],
            # Mock: Generic component isolation for controlled unit testing
            "single_user": [None  # TODO: Use real service instance],
            # Mock: Generic component isolation for controlled unit testing
            "heavy_user": [None  # TODO: Use real service instance, None  # TODO: Use real service instance, None  # TODO: Use real service instance, None  # TODO: Use real service instance]
        }
        manager.active_connections = scenarios
        return scenarios<|MERGE_RESOLUTION|>--- conflicted
+++ resolved
@@ -25,12 +25,8 @@
 except ImportError:
     pytest.skip("Required modules have been removed or have missing dependencies", allow_module_level=True)
 
-<<<<<<< HEAD
-from netra_backend.app.websocket_core import WebSocketManager
-=======
 from netra_backend.app.websocket_core.manager import WebSocketManager
 import asyncio
->>>>>>> 22cd2949
 
 class TestWebSocketConnectionManager:
     """Test suite for WebSocket connection information and statistics."""
