"""
Unit Tests for WebSocket Event Validation and Serialization - Cycle 2

Business Value Justification (BVJ):
- Segment: All (Free, Early, Mid, Enterprise)
- Business Goal: Ensure WebSocket events are properly validated and serialized
- Value Impact: Users receive well-formed, actionable event data
- Strategic Impact: Data quality is essential for user trust and platform reliability

CRITICAL: Malformed events break the user experience and make AI progress invisible.
"""

import pytest
import json
import uuid
from datetime import datetime, timezone
from unittest.mock import Mock, patch
from typing import Dict, Any

from netra_backend.app.services.agent_websocket_bridge import WebSocketNotifier
from netra_backend.app.agents.supervisor.execution_context import AgentExecutionContext
from shared.types import UserID, ThreadID, RunID

class TestWebSocketEventValidationSerialization:
    """Test WebSocket event validation and serialization for data quality."""
    
    @pytest.fixture
    def mock_websocket_manager(self):
        """Mock WebSocket manager that captures serialized data."""
        manager = Mock()
        manager.sent_events = []
        
        async def capture_send_to_user(user_id, event_data):
            # Simulate serialization by converting to JSON and back
            serialized = json.dumps(event_data, default=str)
            deserialized = json.loads(serialized)
            manager.sent_events.append({
                "user_id": user_id,
                "event": deserialized,
                "raw_event": event_data
            })
        
        manager.send_to_user.side_effect = capture_send_to_user
        return manager
    
    @pytest.fixture
    def websocket_notifier(self, mock_websocket_manager):
        """Create WebSocket notifier with serialization capture."""
<<<<<<< HEAD
        return AgentWebSocketBridge(websocket_manager=mock_websocket_manager)
=======
        return WebSocketNotifier.create_for_user(websocket_manager=mock_websocket_manager)
>>>>>>> 3902fd31
    
    @pytest.fixture
    def mock_execution_context(self):
        """Mock execution context with various data types."""
        context = Mock(spec=AgentExecutionContext)
        context.user_id = UserID("validation_test_user")
        context.thread_id = ThreadID("validation_thread_123")
        context.run_id = RunID("validation_run_456")
        context.agent_name = "validation_agent"
        return context

    @pytest.mark.unit
    async def test_agent_started_event_validation(self, websocket_notifier, mock_websocket_manager, mock_execution_context):
        """
        Test agent_started event has required fields and valid structure.
        
        Business Value: Users must receive complete information about agent startup.
        Missing fields prevent users from understanding what's happening.
        """
        # Act: Generate agent_started event
        await websocket_notifier.notify_agent_started(mock_execution_context)
        
        # Assert: Validate event structure
        assert len(mock_websocket_manager.sent_events) == 1
        captured_event = mock_websocket_manager.sent_events[0]["event"]
        
        # Business requirement: All critical fields present
        required_fields = ["type", "timestamp", "thread_id", "run_id", "agent_name"]
        for field in required_fields:
            assert field in captured_event, f"Missing required field: {field}"
        
        # Validate field types and values
        assert captured_event["type"] == "agent_started"
        assert captured_event["thread_id"] == "validation_thread_123"
        assert captured_event["run_id"] == "validation_run_456"
        assert captured_event["agent_name"] == "validation_agent"
        
        # Validate timestamp format (ISO 8601)
        timestamp = captured_event["timestamp"]
        assert isinstance(timestamp, str), "Timestamp should be serialized as string"
        
        # Should be parseable as datetime
        try:
            parsed_time = datetime.fromisoformat(timestamp.replace('Z', '+00:00'))
            assert parsed_time is not None
        except ValueError:
            pytest.fail(f"Timestamp {timestamp} is not valid ISO format")

    @pytest.mark.unit
    async def test_agent_thinking_event_content_validation(self, websocket_notifier, mock_websocket_manager, mock_execution_context):
        """
        Test agent_thinking event properly validates and serializes content.
        
        Business Value: Thinking content must be readable and actionable for users.
        Malformed thinking content provides no transparency value.
        """
        # Test various content types
        test_contents = [
            "Simple thinking message",
            "Complex thinking with special chars: áéíóú, 中文, 🤖",
            "Multi-line thinking\nwith embedded\nnewlines",
            "JSON-like content: {\"analysis\": \"cost optimization\", \"confidence\": 0.85}",
            ""  # Empty content edge case
        ]
        
        for content in test_contents:
            # Clear previous events
            mock_websocket_manager.sent_events.clear()
            
            # Act: Send thinking event with test content
            await websocket_notifier.notify_agent_thinking(mock_execution_context, content)
            
            # Assert: Content properly serialized and validated
            assert len(mock_websocket_manager.sent_events) == 1
            event = mock_websocket_manager.sent_events[0]["event"]
            
            assert event["type"] == "agent_thinking"
            assert "content" in event
            assert event["content"] == content, f"Content not preserved for: {repr(content)}"
            
            # Business requirement: Content should be meaningful (except empty edge case)
            if content.strip():  # Non-empty content
                assert len(event["content"]) > 0, "Non-empty thinking content should be preserved"

    @pytest.mark.unit
    async def test_tool_events_complex_data_serialization(self, websocket_notifier, mock_websocket_manager, mock_execution_context):
        """
        Test tool events properly serialize complex data structures.
        
        Business Value: Tool parameters and results must preserve data fidelity.
        Data corruption makes tool outputs unreliable for business decisions.
        """
        # Test complex tool parameters
        complex_params = {
            "timeframe": "30_days",
            "filters": {
                "service_types": ["ec2", "s3", "rds"],
                "regions": ["us-east-1", "us-west-2"],
                "cost_threshold": 1000.50
            },
            "options": {
                "include_recommendations": True,
                "detail_level": "high",
                "confidence_minimum": 0.75,
                "tags": ["production", "development"]
            },
            "metadata": {
                "request_id": str(uuid.uuid4()),
                "timestamp": datetime.now(timezone.utc).isoformat(),
                "version": "2.1.0"
            }
        }
        
        # Test complex tool results
        complex_results = {
            "analysis_summary": {
                "current_monthly_cost": 15420.75,
                "potential_savings": 2341.50,
                "savings_percentage": 15.2,
                "confidence_score": 0.87
            },
            "recommendations": [
                {
                    "id": "rec_001",
                    "type": "instance_resize",
                    "description": "Resize oversized EC2 instances",
                    "potential_savings": 850.25,
                    "impact": "medium",
                    "implementation_effort": "low"
                },
                {
                    "id": "rec_002", 
                    "type": "storage_optimization",
                    "description": "Enable S3 Intelligent Tiering",
                    "potential_savings": 1491.25,
                    "impact": "high",
                    "implementation_effort": "minimal"
                }
            ],
            "metadata": {
                "analysis_duration_ms": 1247,
                "data_points_analyzed": 15840,
                "last_updated": datetime.now(timezone.utc).isoformat()
            }
        }
        
        # Act: Send tool events with complex data
        await websocket_notifier.notify_tool_executing(mock_execution_context, "cloud_cost_analyzer", complex_params)
        await websocket_notifier.notify_tool_completed(mock_execution_context, "cloud_cost_analyzer", complex_results)
        
        # Assert: Complex data properly serialized
        assert len(mock_websocket_manager.sent_events) == 2
        
        executing_event = mock_websocket_manager.sent_events[0]["event"]
        completed_event = mock_websocket_manager.sent_events[1]["event"]
        
        # Validate tool_executing event
        assert executing_event["type"] == "tool_executing"
        assert executing_event["tool_name"] == "cloud_cost_analyzer"
        assert executing_event["tool_params"] == complex_params
        
        # Validate nested structure preservation
        assert executing_event["tool_params"]["filters"]["cost_threshold"] == 1000.50
        assert "production" in executing_event["tool_params"]["options"]["tags"]
        
        # Validate tool_completed event
        assert completed_event["type"] == "tool_completed"
        assert completed_event["tool_result"] == complex_results
        
        # Business requirement: Numeric values preserved with precision
        assert completed_event["tool_result"]["analysis_summary"]["potential_savings"] == 2341.50
        assert completed_event["tool_result"]["analysis_summary"]["confidence_score"] == 0.87
        
        # Validate array structure preservation
        recommendations = completed_event["tool_result"]["recommendations"]
        assert len(recommendations) == 2
        assert recommendations[0]["id"] == "rec_001"
        assert recommendations[1]["potential_savings"] == 1491.25

    @pytest.mark.unit
    async def test_event_serialization_edge_cases(self, websocket_notifier, mock_websocket_manager, mock_execution_context):
        """
        Test event serialization handles edge cases and invalid data gracefully.
        
        Business Value: System remains stable even with unexpected data.
        Robustness prevents crashes that would lose customer progress.
        """
        # Test edge cases that could break serialization
        edge_case_data = [
            None,  # None value
            {"nested_none": None},  # Nested None
            {"infinity": float('inf')},  # Infinity (not JSON serializable)
            {"nan": float('nan')},  # NaN (not JSON serializable)
            {"datetime_obj": datetime.now()},  # Raw datetime object
            {"uuid_obj": uuid.uuid4()},  # Raw UUID object
            {"circular_ref": {}},  # Will create circular reference
        ]
        
        # Create circular reference
        edge_case_data[-1]["circular_ref"]["self"] = edge_case_data[-1]
        
        for i, test_data in enumerate(edge_case_data):
            # Clear previous events
            mock_websocket_manager.sent_events.clear()
            
            try:
                # Act: Send event with edge case data
                await websocket_notifier.notify_tool_completed(
                    mock_execution_context, 
                    f"edge_case_tool_{i}", 
                    test_data
                )
                
                # Assert: Event was processed (may have been cleaned/converted)
                assert len(mock_websocket_manager.sent_events) == 1
                event = mock_websocket_manager.sent_events[0]["event"]
                
                assert event["type"] == "tool_completed"
                assert event["tool_name"] == f"edge_case_tool_{i}"
                
                # Business requirement: System handles edge cases gracefully
                # (May convert to string representation or clean data)
                assert "tool_result" in event  # Some result should be present
                
            except Exception as e:
                # If serialization fails, it should be handled gracefully
                # The test passes if no unhandled exception bubbles up
                print(f"Edge case {i} handled with exception (acceptable): {e}")

    @pytest.mark.unit
    async def test_event_field_type_validation(self, websocket_notifier, mock_websocket_manager, mock_execution_context):
        """
        Test that event fields have correct types after serialization.
        
        Business Value: Type consistency enables reliable frontend processing.
        Wrong types cause UI failures and poor user experience.
        """
        # Act: Generate all event types
        await websocket_notifier.notify_agent_started(mock_execution_context)
        await websocket_notifier.notify_agent_thinking(mock_execution_context, "Type validation test")
        await websocket_notifier.notify_tool_executing(mock_execution_context, "type_tool", {"param": "value"})
        await websocket_notifier.notify_tool_completed(mock_execution_context, "type_tool", {"result": 42})
        await websocket_notifier.notify_agent_completed(mock_execution_context, {"status": "completed"})
        
        # Assert: Field types are correct across all events
        assert len(mock_websocket_manager.sent_events) == 5
        
        for event_data in mock_websocket_manager.sent_events:
            event = event_data["event"]
            
            # Universal field type validations
            assert isinstance(event["type"], str), "Event type must be string"
            assert isinstance(event["timestamp"], str), "Timestamp must be string"
            assert isinstance(event["thread_id"], str), "Thread ID must be string"
            assert isinstance(event["run_id"], str), "Run ID must be string"
            
            # Event-specific validations
            event_type = event["type"]
            
            if event_type == "agent_started":
                assert isinstance(event["agent_name"], str), "Agent name must be string"
                
            elif event_type == "agent_thinking":
                assert isinstance(event["content"], str), "Thinking content must be string"
                
            elif event_type == "tool_executing":
                assert isinstance(event["tool_name"], str), "Tool name must be string"
                assert isinstance(event["tool_params"], dict), "Tool params must be dict"
                
            elif event_type == "tool_completed":
                assert isinstance(event["tool_name"], str), "Tool name must be string"
                # tool_result can be various types, but should be serializable
                result = event["tool_result"]
                assert result is not None, "Tool result should not be None"
                
            elif event_type == "agent_completed":
                assert isinstance(event["result"], dict), "Agent result must be dict"
                assert isinstance(event["status"], str), "Agent status must be string"

    @pytest.mark.unit
    async def test_event_size_validation(self, websocket_notifier, mock_websocket_manager, mock_execution_context):
        """
        Test that events don't exceed reasonable size limits.
        
        Business Value: Reasonably sized events ensure fast delivery and good performance.
        Oversized events slow down the user experience and consume bandwidth.
        """
        # Test with various sized content
        small_content = "Small thinking message"
        medium_content = "Medium thinking content. " * 50  # ~1.3KB
        large_content = "Large thinking content. " * 1000   # ~26KB
        
        contents = [
            ("small", small_content),
            ("medium", medium_content), 
            ("large", large_content)
        ]
        
        for size_label, content in contents:
            # Clear previous events
            mock_websocket_manager.sent_events.clear()
            
            # Act: Send thinking event with different sizes
            await websocket_notifier.notify_agent_thinking(mock_execution_context, content)
            
            # Assert: Event size is reasonable
            assert len(mock_websocket_manager.sent_events) == 1
            event = mock_websocket_manager.sent_events[0]["event"]
            
            # Serialize to measure actual size
            serialized = json.dumps(event)
            event_size_kb = len(serialized) / 1024
            
            # Business requirement: Events should be reasonably sized
            if size_label == "small":
                assert event_size_kb < 1, f"Small event should be under 1KB, got {event_size_kb:.1f}KB"
            elif size_label == "medium":
                assert event_size_kb < 5, f"Medium event should be under 5KB, got {event_size_kb:.1f}KB"
            elif size_label == "large":
                # Large events acceptable but should have reasonable upper bound
                assert event_size_kb < 50, f"Large event should be under 50KB, got {event_size_kb:.1f}KB"
            
            # Content should be preserved regardless of size
            assert event["content"] == content, f"Content should be preserved for {size_label} event"<|MERGE_RESOLUTION|>--- conflicted
+++ resolved
@@ -46,11 +46,7 @@
     @pytest.fixture
     def websocket_notifier(self, mock_websocket_manager):
         """Create WebSocket notifier with serialization capture."""
-<<<<<<< HEAD
-        return AgentWebSocketBridge(websocket_manager=mock_websocket_manager)
-=======
         return WebSocketNotifier.create_for_user(websocket_manager=mock_websocket_manager)
->>>>>>> 3902fd31
     
     @pytest.fixture
     def mock_execution_context(self):
