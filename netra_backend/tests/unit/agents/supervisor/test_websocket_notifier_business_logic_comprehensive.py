"""
Unit Tests for WebSocketNotifier Business Logic - Comprehensive Coverage

Business Value Justification (BVJ):
- Segment: All (Free, Early, Mid, Enterprise)
- Business Goal: User Experience - Real-time feedback during AI operations
- Value Impact: WebSocket events provide transparency and progress updates that prevent user abandonment
- Strategic Impact: Real-time communication is core to modern AI UX expectations

CRITICAL: Although WebSocketNotifier is deprecated in favor of AgentWebSocketBridge,
it remains BUSINESS-CRITICAL as it handles guaranteed event delivery and concurrency optimization
that directly impact user experience and platform reliability.

This test suite validates:
- Guaranteed delivery of critical events (agent_started, tool_executing, agent_completed)
- Event queuing and backlog management for high-load scenarios
- User feedback mechanisms during long-running operations  
- Error recovery and fallback notification systems
- Concurrent user support with proper event ordering
"""

import asyncio
import pytest
import time
import uuid
from collections import deque
from unittest.mock import Mock, AsyncMock, patch, MagicMock
from uuid import uuid4
from typing import Dict, Any, Optional

from netra_backend.app.services.agent_websocket_bridge import WebSocketNotifier
from netra_backend.app.agents.supervisor.execution_context import AgentExecutionContext
from netra_backend.app.schemas.websocket_models import WebSocketMessage
from test_framework.ssot.base_test_case import SSotBaseTestCase, SsotTestMetrics
from shared.isolated_environment import get_env


class TestWebSocketNotifierBusinessLogic(SSotBaseTestCase):
    """Comprehensive unit tests for WebSocketNotifier business-critical functionality."""

    def setup_method(self, method):
        """Set up test environment with isolated configuration."""
        super().setup_method(method)
        self.env = get_env()
        self.env.set("LOG_LEVEL", "INFO", source="test")
        
        self.test_context = self.get_test_context()
        
        self.metrics = SsotTestMetrics()
        self.metrics.start_timing()

    def teardown_method(self, method):
        """Clean up after each test."""
        self.metrics.end_timing()
        super().teardown_method(method)

    @pytest.fixture
    def mock_websocket_manager(self):
        """Create mock WebSocket manager with business-appropriate behavior."""
        manager = AsyncMock()
        manager.send_to_thread = AsyncMock(return_value=True)
        manager.broadcast = AsyncMock(return_value=True)
        return manager

    @pytest.fixture
    async def websocket_notifier(self, mock_websocket_manager):
        """Create WebSocketNotifier with mocked dependencies - suppress deprecation warning for testing."""
        with patch('warnings.warn'):  # Suppress deprecation warning during testing
            # Use test_mode=True to prevent background task hanging
<<<<<<< HEAD
            notifier = AgentWebSocketBridge(mock_websocket_manager, test_mode=True)
=======
            notifier = WebSocketNotifier.create_for_user(mock_websocket_manager, test_mode=True)
>>>>>>> 3902fd31
        
        yield notifier
        
        # CRITICAL: Ensure proper cleanup to prevent hanging tests
        await notifier.shutdown()

    @pytest.fixture
    def business_context(self):
        """Create realistic execution context for business operations."""
        return AgentExecutionContext(
            agent_name="cost_optimization_agent",
            run_id=uuid4(),
            thread_id="enterprise-session-12345",
            user_id="enterprise-customer-789",
            correlation_id="optimization-job-456",
            retry_count=0
        )

    @pytest.fixture
    def high_value_context(self):
        """Create context for high-value enterprise customer."""
        return AgentExecutionContext(
            agent_name="enterprise_analytics_agent", 
            run_id=uuid4(),
            thread_id="vip-session-99999",
            user_id="enterprise-vip-001",
            correlation_id="quarterly-analysis-2024"
        )

    async def test_agent_started_notification_provides_immediate_user_feedback(
        self, websocket_notifier, business_context, mock_websocket_manager
    ):
        """Test that agent started notifications provide immediate user feedback."""
        # BUSINESS VALUE: Users need immediate confirmation their request is being processed
        
        # Send agent started notification
        await websocket_notifier.send_agent_started(business_context)
        
        # Verify immediate WebSocket notification was sent
        mock_websocket_manager.send_to_thread.assert_called_once()
        call_args = mock_websocket_manager.send_to_thread.call_args
        
        # Verify message contains business-relevant information
        thread_id = call_args[0][0]
        message_data = call_args[0][1]
        
        assert thread_id == business_context.thread_id
        assert message_data['type'] == 'agent_started'
        assert message_data['payload']['agent_name'] == 'cost_optimization_agent'
        assert 'timestamp' in message_data['payload']
        
        # Verify operation was marked as active for backlog handling
        assert business_context.thread_id in websocket_notifier.active_operations
        operation = websocket_notifier.active_operations[business_context.thread_id]
        assert operation['processing'] is True
        assert operation['agent_name'] == business_context.agent_name
        
        # Record user experience metrics
        self.metrics.record_custom("immediate_feedback_provided", 1)
        self.metrics.record_custom("user_abandonment_prevented", True)

    async def test_critical_event_delivery_with_guaranteed_retry(
        self, websocket_notifier, business_context, mock_websocket_manager
    ):
        """Test that critical events have guaranteed delivery with retry logic."""
        # BUSINESS VALUE: Critical events must reach users to prevent confusion and support tickets
        
        # Simulate initial delivery failure
        mock_websocket_manager.send_to_thread.side_effect = [False, True]  # Fail first, succeed second
        
        # Send critical agent started event
        await websocket_notifier.send_agent_started(business_context)
        
        # Verify event was queued for retry after initial failure
        assert len(websocket_notifier.event_queue) > 0
        
        # Wait for queue processing
        await asyncio.sleep(0.2)  # Allow queue processor to run
        
        # Verify retry attempts were made
        assert mock_websocket_manager.send_to_thread.call_count >= 1
        
        # Record reliability metrics
        self.metrics.record_custom("critical_events_guaranteed", 1)
        self.metrics.record_custom("delivery_reliability_maintained", True)

    async def test_tool_execution_notifications_provide_transparency(
        self, websocket_notifier, business_context, mock_websocket_manager
    ):
        """Test that tool execution notifications provide process transparency."""
        # BUSINESS VALUE: Users need visibility into AI tool usage for trust and understanding
        
        # Send enhanced tool executing notification
        await websocket_notifier.send_tool_executing(
            business_context,
            tool_name="aws_cost_analyzer",
            tool_purpose="Analyzing AWS billing data for optimization opportunities",
            estimated_duration_ms=15000,  # 15 seconds
            parameters_summary="Analyzing 12 months of billing data across 15 services"
        )
        
        # Verify detailed notification was sent
        mock_websocket_manager.send_to_thread.assert_called_once()
        call_args = mock_websocket_manager.send_to_thread.call_args
        message_data = call_args[0][1]
        
        assert message_data['type'] == 'tool_executing'
        payload = message_data['payload']
        assert payload['tool_name'] == 'aws_cost_analyzer'
        assert payload['tool_purpose'] == 'Analyzing AWS billing data for optimization opportunities'
        assert payload['estimated_duration_ms'] == 15000
        assert payload['parameters_summary'] == 'Analyzing 12 months of billing data across 15 services'
        assert payload['execution_phase'] == 'starting'
        
        # Record transparency metrics
        self.metrics.record_custom("tool_transparency_provided", 1)
        self.metrics.record_custom("user_trust_maintained", True)

    async def test_agent_thinking_with_progress_provides_reassurance(
        self, websocket_notifier, business_context, mock_websocket_manager
    ):
        """Test that agent thinking notifications with progress provide user reassurance."""
        # BUSINESS VALUE: Progress updates prevent user anxiety during long AI operations
        
        # Send enhanced thinking notification with progress
        await websocket_notifier.send_agent_thinking(
            business_context,
            thought="Analyzing cost patterns across your infrastructure...",
            step_number=3,
            progress_percentage=35.5,
            estimated_remaining_ms=25000,  # 25 seconds remaining
            current_operation="Pattern recognition in billing data"
        )
        
        # Verify comprehensive progress notification was sent
        call_args = mock_websocket_manager.send_to_thread.call_args
        message_data = call_args[0][1]
        
        assert message_data['type'] == 'agent_thinking'
        payload = message_data['payload']
        assert payload['thought'] == 'Analyzing cost patterns across your infrastructure...'
        assert payload['step_number'] == 3
        assert payload['progress_percentage'] == 35.5
        assert payload['estimated_remaining_ms'] == 25000
        assert payload['current_operation'] == 'Pattern recognition in billing data'
        assert payload['urgency'] == 'low_priority'  # >10 seconds remaining
        
        # Record user reassurance metrics
        self.metrics.record_custom("progress_updates_sent", 1)
        self.metrics.record_custom("user_anxiety_reduced", True)

    async def test_agent_completed_notification_delivers_closure(
        self, websocket_notifier, business_context, mock_websocket_manager
    ):
        """Test that agent completed notifications provide proper closure."""
        # BUSINESS VALUE: Users need clear indication when AI operations complete
        
        # Simulate completing operation
        business_result = {
            "potential_monthly_savings": 8500,
            "optimization_confidence": 0.92,
            "recommendations_count": 12,
            "implementation_priority": "high"
        }
        
        await websocket_notifier.send_agent_completed(
            business_context,
            result=business_result,
            duration_ms=45000  # 45 seconds
        )
        
        # Verify completion notification includes business value
        call_args = mock_websocket_manager.send_to_thread.call_args
        message_data = call_args[0][1]
        
        assert message_data['type'] == 'agent_completed'
        payload = message_data['payload']
        assert payload['agent_name'] == 'cost_optimization_agent'
        assert payload['duration_ms'] == 45000
        assert payload['result'] == business_result
        
        # Verify operation was marked as complete
        operation = websocket_notifier.active_operations.get(business_context.thread_id)
        if operation:
            assert operation['processing'] is False
        
        # Record completion metrics
        self.metrics.record_custom("successful_completions", 1)
        self.metrics.record_custom("user_closure_provided", True)

    async def test_error_notifications_provide_recovery_guidance(
        self, websocket_notifier, business_context, mock_websocket_manager
    ):
        """Test that error notifications provide helpful recovery guidance."""
        # BUSINESS VALUE: Good error messages reduce support load and improve user experience
        
        # Send enhanced error notification
        await websocket_notifier.send_agent_error(
            business_context,
            error_message="AWS API rate limit exceeded",
            error_type="rate_limit",
            error_details={"api_endpoint": "billing", "reset_time": 3600},
            recovery_suggestions=[
                "The operation will automatically retry in 1 hour",
                "You can try again with a smaller date range",
                "Consider upgrading to a higher API tier for faster processing"
            ],
            is_recoverable=True,
            estimated_retry_delay_ms=3600000  # 1 hour
        )
        
        # Verify comprehensive error guidance was provided
        call_args = mock_websocket_manager.send_to_thread.call_args
        message_data = call_args[0][1]
        
        payload = message_data['payload']
        assert payload['error_message'] == 'AWS API rate limit exceeded'
        assert payload['error_type'] == 'rate_limit' 
        assert payload['is_recoverable'] is True
        assert payload['estimated_retry_delay_ms'] == 3600000
        assert len(payload['recovery_suggestions']) == 3
        assert 'user_friendly_message' in payload
        
        # Record error handling metrics
        self.metrics.record_custom("helpful_errors_provided", 1)
        self.metrics.record_custom("support_load_reduced", True)

    async def test_backlog_notification_manages_user_expectations(
        self, websocket_notifier, business_context, mock_websocket_manager
    ):
        """Test that backlog notifications manage user expectations during high load."""
        # BUSINESS VALUE: Setting expectations prevents user abandonment during peak usage
        
        # Simulate high load by filling event queue
        websocket_notifier.event_queue = deque([{'test': 'event'}] * 100)
        
        # Trigger backlog notification
        await websocket_notifier._notify_user_of_backlog(business_context.thread_id)
        
        # Verify backlog notification was sent
        call_args = mock_websocket_manager.send_to_thread.call_args
        message_data = call_args[0][1]
        
        assert message_data['type'] == 'agent_update'
        payload = message_data['payload']
        assert 'high system load' in payload['message'].lower()
        assert payload['current_task'] == 'backlog_processing'
        assert payload['metadata']['queue_size'] == 100
        
        # Verify notification timestamp was recorded
        assert business_context.thread_id in websocket_notifier.backlog_notifications
        
        # Record expectation management metrics
        self.metrics.record_custom("backlog_notifications_sent", 1)
        self.metrics.record_custom("user_expectations_managed", True)

    async def test_concurrent_operations_maintain_event_ordering(
        self, websocket_notifier, mock_websocket_manager
    ):
        """Test that concurrent operations maintain proper event ordering."""
        # BUSINESS VALUE: Multiple users must receive events in correct order
        
        # Create multiple concurrent operations
        contexts = [
            AgentExecutionContext(
                agent_name=f"agent_{i}",
                run_id=uuid4(),
                thread_id=f"thread_{i}",
                user_id=f"user_{i}"
            )
            for i in range(5)
        ]
        
        # Send events concurrently
        tasks = []
        for context in contexts:
            tasks.append(websocket_notifier.send_agent_started(context))
            tasks.append(websocket_notifier.send_agent_thinking(context, f"Processing for user {context.user_id}"))
            
        await asyncio.gather(*tasks)
        
        # Verify all operations were tracked
        assert len(websocket_notifier.active_operations) >= 5
        
        # Verify each user's context is properly isolated
        for context in contexts:
            if context.thread_id in websocket_notifier.active_operations:
                operation = websocket_notifier.active_operations[context.thread_id]
                assert operation['agent_name'] == context.agent_name
        
        # Record concurrency metrics
        self.metrics.record_custom("concurrent_operations_handled", 5)
        self.metrics.record_custom("event_ordering_maintained", True)

    async def test_delivery_statistics_enable_monitoring(
        self, websocket_notifier, business_context, mock_websocket_manager
    ):
        """Test that delivery statistics enable business monitoring."""
        # BUSINESS VALUE: Metrics enable performance monitoring and capacity planning
        
        # Generate some activity
        await websocket_notifier.send_agent_started(business_context)
        await websocket_notifier.send_agent_thinking(business_context, "Processing...")
        
        # Get delivery statistics
        stats = await websocket_notifier.get_delivery_stats()
        
        # Verify business-relevant statistics are available
        assert 'queued_events' in stats
        assert 'active_operations' in stats
        assert 'delivery_confirmations' in stats
        assert 'backlog_notifications_sent' in stats
        
        # Verify statistics reflect actual activity
        assert stats['active_operations'] >= 1
        assert isinstance(stats['queued_events'], int)
        
        # Record monitoring metrics
        self.metrics.record_custom("monitoring_statistics_available", True)
        self.metrics.record_custom("capacity_planning_enabled", True)

    def test_critical_events_configuration_supports_business_requirements(
        self, websocket_notifier
    ):
        """Test that critical events configuration meets business needs."""
        # BUSINESS VALUE: Proper event prioritization ensures business-critical notifications
        
        # Verify critical events are properly identified
        critical_events = websocket_notifier.critical_events
        required_critical_events = {
            'agent_started',
            'tool_executing', 
            'tool_completed',
            'agent_completed'
        }
        
        # Verify all business-critical events are marked as critical
        for event in required_critical_events:
            assert event in critical_events, f"Business-critical event {event} must be marked critical"
        
        # Verify performance settings meet business requirements
        assert websocket_notifier.max_queue_size >= 1000  # Handle reasonable load
        assert websocket_notifier.retry_delay <= 0.5  # Quick retry for good UX
        assert websocket_notifier.backlog_notification_interval <= 10.0  # Reasonable update frequency
        
        # Record configuration validation metrics
        self.metrics.record_custom("critical_events_properly_configured", True)
        self.metrics.record_custom("performance_settings_validated", True)

    async def test_emergency_notification_prevents_silent_failures(
        self, websocket_notifier, business_context, mock_websocket_manager
    ):
        """Test that emergency notification system prevents silent business failures."""
        # BUSINESS VALUE: Silent failures are worse than visible errors for business reliability
        
        # Simulate critical event delivery failure
        mock_websocket_manager.send_to_thread.return_value = False
        
        with patch('netra_backend.app.agents.supervisor.websocket_notifier.logger') as mock_logger:
            # Send critical event that will fail
            await websocket_notifier.send_agent_started(business_context)
            
            # Allow time for emergency notification processing
            await asyncio.sleep(0.1)
            
            # Verify emergency notification was triggered
            mock_logger.critical.assert_called()
            critical_call_args = mock_logger.critical.call_args[0][0]
            assert 'EMERGENCY' in critical_call_args
            assert 'agent_started' in critical_call_args
            assert business_context.thread_id in critical_call_args
        
        # Record emergency response metrics  
        self.metrics.record_custom("emergency_notifications_triggered", 1)
        self.metrics.record_custom("silent_failures_prevented", True)


class TestWebSocketNotifierBusinessScenarios(SSotBaseTestCase):
    """Business scenario tests for WebSocket notification edge cases."""

    async def test_high_value_customer_event_prioritization(self):
        """Test that high-value customer events receive priority treatment."""
        # BUSINESS VALUE: Enterprise customers should receive premium service quality
        
        with patch('warnings.warn'):  # Suppress deprecation warning
            manager = AsyncMock() 
<<<<<<< HEAD
            notifier = AgentWebSocketBridge(manager, test_mode=True)
=======
            notifier = WebSocketNotifier.create_for_user(manager, test_mode=True)
>>>>>>> 3902fd31
        
        # Create high-value customer context
        vip_context = AgentExecutionContext(
            agent_name="enterprise_analytics_agent",
            run_id=str(uuid4()),
            thread_id="enterprise-vip-session",
            user_id="enterprise-customer-premium"
        )
        
        # Verify VIP customer can send notifications
        await notifier.send_agent_started(vip_context)
        
        # Verify operation is tracked (same treatment as all users - business fairness)
        assert vip_context.thread_id in notifier.active_operations
        
        # Record business fairness metrics
        metrics = SsotTestMetrics()
        metrics.record_custom("enterprise_customer_service_quality", True)
        
        # Cleanup
        await notifier.shutdown()

    async def test_free_tier_user_service_parity(self):
        """Test that free tier users receive equivalent notification service."""
        # BUSINESS VALUE: Service quality parity maintains brand reputation
        
        with patch('warnings.warn'):
            manager = AsyncMock()
<<<<<<< HEAD
            notifier = AgentWebSocketBridge(manager, test_mode=True)
=======
            notifier = WebSocketNotifier.create_for_user(manager, test_mode=True)
>>>>>>> 3902fd31
        
        # Create free tier context
        free_context = AgentExecutionContext(
            agent_name="basic_optimizer_agent",
            run_id=str(uuid4()), 
            thread_id="free-user-session",
            user_id="free-tier-user"
        )
        
        # Verify free user receives same notification quality
        await notifier.send_agent_started(free_context)
        await notifier.send_agent_thinking(free_context, "Processing your request...")
        await notifier.send_agent_completed(free_context, {"result": "basic_optimization"})
        
        # Verify all events were processed equally
        assert free_context.thread_id in notifier.active_operations
        
        # Record business equity metrics
        metrics = SsotTestMetrics()
        metrics.record_custom("service_parity_maintained", True)
        metrics.record_custom("brand_reputation_protected", True)
        
        # Cleanup
        await notifier.shutdown()<|MERGE_RESOLUTION|>--- conflicted
+++ resolved
@@ -67,11 +67,7 @@
         """Create WebSocketNotifier with mocked dependencies - suppress deprecation warning for testing."""
         with patch('warnings.warn'):  # Suppress deprecation warning during testing
             # Use test_mode=True to prevent background task hanging
-<<<<<<< HEAD
-            notifier = AgentWebSocketBridge(mock_websocket_manager, test_mode=True)
-=======
             notifier = WebSocketNotifier.create_for_user(mock_websocket_manager, test_mode=True)
->>>>>>> 3902fd31
         
         yield notifier
         
@@ -458,11 +454,7 @@
         
         with patch('warnings.warn'):  # Suppress deprecation warning
             manager = AsyncMock() 
-<<<<<<< HEAD
-            notifier = AgentWebSocketBridge(manager, test_mode=True)
-=======
             notifier = WebSocketNotifier.create_for_user(manager, test_mode=True)
->>>>>>> 3902fd31
         
         # Create high-value customer context
         vip_context = AgentExecutionContext(
@@ -491,11 +483,7 @@
         
         with patch('warnings.warn'):
             manager = AsyncMock()
-<<<<<<< HEAD
-            notifier = AgentWebSocketBridge(manager, test_mode=True)
-=======
             notifier = WebSocketNotifier.create_for_user(manager, test_mode=True)
->>>>>>> 3902fd31
         
         # Create free tier context
         free_context = AgentExecutionContext(
