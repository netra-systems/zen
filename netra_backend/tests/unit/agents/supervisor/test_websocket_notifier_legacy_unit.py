"""Unit tests for WebSocketNotifier legacy patterns and edge cases.

Business Value Justification (BVJ):
- Segment: All (Free, Early, Mid, Enterprise)
- Business Goal: Ensure legacy WebSocket patterns handle edge cases gracefully
- Value Impact: Prevent WebSocket failures during agent execution
- Strategic Impact: Robust error handling maintains user experience during migration

These unit tests validate edge cases, error conditions, and legacy compatibility.
"""

import pytest
import asyncio
import uuid
import time
from unittest.mock import Mock, AsyncMock, patch
from collections import deque
from datetime import datetime, timezone

from netra_backend.app.services.agent_websocket_bridge import WebSocketNotifier
from netra_backend.app.agents.supervisor.execution_context import AgentExecutionContext


class TestWebSocketNotifierLegacyUnit:
    """Unit tests for WebSocketNotifier edge cases and legacy patterns."""
    
    @pytest.fixture
    def mock_failing_websocket_manager(self):
        """Mock WebSocket manager that fails sporadically."""
        manager = AsyncMock()
        
        # Track call count for failure simulation
        call_count = 0
        
        async def sporadic_failure(*args, **kwargs):
            nonlocal call_count
            call_count += 1
            # Fail every 3rd call
            if call_count % 3 == 0:
                raise Exception("Simulated WebSocket failure")
            return call_count % 2 == 1  # Return True/False alternately
        
        manager.send_to_thread.side_effect = sporadic_failure
        manager.broadcast.side_effect = sporadic_failure
        return manager
    
    @pytest.fixture
    def context_with_unicode(self):
        """Test context with unicode characters."""
        return AgentExecutionContext(
            agent_name="测试代理",  # Chinese characters
            run_id=str(uuid.uuid4()),
            thread_id="thread-🚀-测试",  # Mixed unicode
            user_id="user-ñame",  # Spanish characters
            correlation_id="corr-🔗-id"  # Emoji
        )
    
    @pytest.fixture
    def context_with_long_strings(self):
        """Test context with very long strings."""
        return AgentExecutionContext(
            agent_name="a" * 1000,  # Very long agent name
            run_id=str(uuid.uuid4()),
            thread_id="thread-" + "x" * 500,  # Long thread ID
            user_id="user-" + "y" * 200,  # Long user ID
            correlation_id="z" * 300  # Long correlation ID
        )
    
    async def test_websocket_notifier_with_none_manager(self):
        """Test WebSocketNotifier handles None manager gracefully."""
        import warnings
        with warnings.catch_warnings():
            warnings.simplefilter("ignore", DeprecationWarning)
<<<<<<< HEAD
            notifier = AgentWebSocketBridge(None, test_mode=True)
=======
            notifier = WebSocketNotifier.create_for_user(None, test_mode=True)
>>>>>>> 3902fd31
        
        try:
            # Verify initialization with None manager
            assert notifier.websocket_manager is None
            assert isinstance(notifier.event_queue, deque)
            assert isinstance(notifier.delivery_confirmations, dict)
            assert isinstance(notifier.active_operations, dict)
        finally:
            # Cleanup
            await notifier.shutdown()
    
    @pytest.mark.asyncio
    async def test_send_operations_with_none_manager(self, context_with_unicode):
        """Test all send operations handle None manager gracefully."""
        import warnings
        with warnings.catch_warnings():
            warnings.simplefilter("ignore", DeprecationWarning)
<<<<<<< HEAD
            notifier = AgentWebSocketBridge(None, test_mode=True)
=======
            notifier = WebSocketNotifier.create_for_user(None, test_mode=True)
>>>>>>> 3902fd31
        
        try:
            # All operations should complete without error
            await notifier.send_agent_started(context_with_unicode)
            await notifier.send_agent_thinking(
                context_with_unicode, 
                "Unicode思考: Processing 🎯 data"
            )
            await notifier.send_tool_executing(
                context_with_unicode, 
                "unicode_tool_🔧"
            )
            await notifier.send_agent_completed(
                context_with_unicode, 
                {"result": "Unicode成功 ✅"}
            )
            await notifier.send_agent_failed(
                context_with_unicode,
                error_message="Unicode错误 ❌"
            )
            
            # Operations tracking should still work
            assert context_with_unicode.thread_id in notifier.active_operations
        finally:
            # Cleanup
            await notifier.shutdown()
    
    @pytest.mark.asyncio
    async def test_unicode_message_handling(self, context_with_unicode):
        """Test handling of unicode characters in messages."""
        import warnings
        mock_manager = AsyncMock()
        mock_manager.send_to_thread.return_value = True
        
        with warnings.catch_warnings():
            warnings.simplefilter("ignore", DeprecationWarning)
<<<<<<< HEAD
            notifier = AgentWebSocketBridge(mock_manager, test_mode=True)
=======
            notifier = WebSocketNotifier.create_for_user(mock_manager, test_mode=True)
>>>>>>> 3902fd31
        
        # Send unicode message
        await notifier.send_agent_thinking(
            context_with_unicode,
            thought="正在分析数据 📊 using AI 🤖",
            current_operation="unicode_processing_🌍"
        )
        
        # Verify call was made
        mock_manager.send_to_thread.assert_called_once()
        call_args = mock_manager.send_to_thread.call_args[0]
        
        # Verify unicode is preserved in payload
        message_data = call_args[1]
        payload = message_data['payload']
        assert payload['thought'] == "正在分析数据 📊 using AI 🤖"
        assert payload['current_operation'] == "unicode_processing_🌍"
        
        # Cleanup
        await notifier.shutdown()
    
    @pytest.mark.asyncio
    async def test_large_message_handling(self, context_with_long_strings):
        """Test handling of very large messages."""
        import warnings
        mock_manager = AsyncMock()
        mock_manager.send_to_thread.return_value = True
        
        with warnings.catch_warnings():
            warnings.simplefilter("ignore", DeprecationWarning)
<<<<<<< HEAD
            notifier = AgentWebSocketBridge(mock_manager)
=======
            notifier = WebSocketNotifier.create_for_user(mock_manager)
>>>>>>> 3902fd31
        
        # Send large message
        large_thought = "This is a very large thought: " + "x" * 5000
        large_result = {"data": "y" * 10000, "analysis": "z" * 3000}
        
        await notifier.send_agent_thinking(context_with_long_strings, large_thought)
        await notifier.send_agent_completed(context_with_long_strings, large_result)
        
        # Verify calls were made despite large payloads
        assert mock_manager.send_to_thread.call_count == 2
    
    @pytest.mark.asyncio
    async def test_concurrent_operations_on_same_thread(self, mock_failing_websocket_manager):
        """Test concurrent operations on the same thread ID."""
        import warnings
        with warnings.catch_warnings():
            warnings.simplefilter("ignore", DeprecationWarning)
<<<<<<< HEAD
            notifier = AgentWebSocketBridge(mock_failing_websocket_manager)
=======
            notifier = WebSocketNotifier.create_for_user(mock_failing_websocket_manager)
>>>>>>> 3902fd31
        
        # Create multiple contexts with same thread ID
        thread_id = "shared-thread-123"
        contexts = [
            AgentExecutionContext(
                agent_name=f"agent_{i}", run_id=str(uuid.uuid4()),
                thread_id=thread_id,
                user_id=f"user_{i}"
            )
            for i in range(5)
        ]
        
        # Send concurrent notifications
        tasks = []
        for i, context in enumerate(contexts):
            tasks.append(notifier.send_agent_started(context))
            tasks.append(notifier.send_agent_thinking(context, f"Thought {i}"))
            tasks.append(notifier.send_agent_completed(context, f"Result {i}"))
        
        # Execute concurrently
        await asyncio.gather(*tasks, return_exceptions=True)
        
        # Verify thread tracking handles concurrent updates
        assert thread_id in notifier.active_operations
        operation = notifier.active_operations[thread_id]
        assert operation['event_count'] > 0
    
    def test_error_severity_edge_cases(self, mock_failing_websocket_manager):
        """Test error severity determination with edge cases."""
        import warnings
        with warnings.catch_warnings():
            warnings.simplefilter("ignore", DeprecationWarning)
<<<<<<< HEAD
            notifier = AgentWebSocketBridge(mock_failing_websocket_manager)
=======
            notifier = WebSocketNotifier.create_for_user(mock_failing_websocket_manager)
>>>>>>> 3902fd31
        
        # Test with None values
        assert notifier._determine_error_severity(None, None) == "medium"
        assert notifier._determine_error_severity("", "") == "medium"
        
        # Test with empty strings
        assert notifier._determine_error_severity("", "error message") == "medium"
        assert notifier._determine_error_severity("error_type", "") == "medium"
        
        # Test case insensitive matching
        assert notifier._determine_error_severity("DATABASE", "CONNECTION FAILED") == "critical"
        assert notifier._determine_error_severity("Authentication", "Invalid Token") == "critical"
        
        # Test partial matching
        assert notifier._determine_error_severity("connection_timeout", "timeout occurred") == "high"
        assert notifier._determine_error_severity("rate_limited", "limit exceeded") == "high"
    
    def test_recovery_suggestions_edge_cases(self, mock_failing_websocket_manager):
        """Test recovery suggestion generation with edge cases."""
        import warnings
        with warnings.catch_warnings():
            warnings.simplefilter("ignore", DeprecationWarning)
<<<<<<< HEAD
            notifier = AgentWebSocketBridge(mock_failing_websocket_manager)
=======
            notifier = WebSocketNotifier.create_for_user(mock_failing_websocket_manager)
>>>>>>> 3902fd31
        
        # Test with None/empty inputs
        suggestions = notifier._generate_default_recovery_suggestions(None, None)
        assert isinstance(suggestions, list)
        assert len(suggestions) > 0
        
        suggestions = notifier._generate_default_recovery_suggestions("", "")
        assert isinstance(suggestions, list)
        assert len(suggestions) > 0
        
        # Test with unknown error types
        suggestions = notifier._generate_default_recovery_suggestions("unknown_error", "mysterious failure")
        assert isinstance(suggestions, list)
        assert any("try again" in s.lower() for s in suggestions)
    
    def test_user_friendly_message_edge_cases(self, mock_failing_websocket_manager):
        """Test user-friendly message generation with edge cases."""
        import warnings
        with warnings.catch_warnings():
            warnings.simplefilter("ignore", DeprecationWarning)
<<<<<<< HEAD
            notifier = AgentWebSocketBridge(mock_failing_websocket_manager)
=======
            notifier = WebSocketNotifier.create_for_user(mock_failing_websocket_manager)
>>>>>>> 3902fd31
        
        # Test with None agent name
        message = notifier._generate_user_friendly_error_message("timeout", "timeout", None)
        assert "agent" in message.lower()  # Should still mention agent generically
        
        # Test with empty strings
        message = notifier._generate_user_friendly_error_message("", "", "")
        assert isinstance(message, str)
        assert len(message) > 0
        
        # Test with very long agent name
        long_agent_name = "very_long_agent_name_" + "x" * 100
        message = notifier._generate_user_friendly_error_message("timeout", "timeout", long_agent_name)
        assert isinstance(message, str)
        assert len(message) > 0
    
    def test_tool_context_hints_edge_cases(self, mock_failing_websocket_manager):
        """Test tool context hints with edge cases."""
        import warnings
        with warnings.catch_warnings():
            warnings.simplefilter("ignore", DeprecationWarning)
<<<<<<< HEAD
            notifier = AgentWebSocketBridge(mock_failing_websocket_manager)
=======
            notifier = WebSocketNotifier.create_for_user(mock_failing_websocket_manager)
>>>>>>> 3902fd31
        
        # Test with None tool name
        hints = notifier._get_tool_context_hints(None)
        assert hints['category'] == 'general'
        assert hints['expected_duration'] == 'medium'
        
        # Test with empty tool name
        hints = notifier._get_tool_context_hints("")
        assert hints['category'] == 'general'
        
        # Test with numeric tool name
        hints = notifier._get_tool_context_hints("12345")
        assert hints['category'] == 'general'
        
        # Test with special characters
        hints = notifier._get_tool_context_hints("tool_$#@!")
        assert hints['category'] == 'general'
    
    @pytest.mark.asyncio
    async def test_queue_overflow_handling(self, mock_failing_websocket_manager):
        """Test handling of event queue overflow."""
        import warnings
        with warnings.catch_warnings():
            warnings.simplefilter("ignore", DeprecationWarning)
<<<<<<< HEAD
            notifier = AgentWebSocketBridge(mock_failing_websocket_manager)
=======
            notifier = WebSocketNotifier.create_for_user(mock_failing_websocket_manager)
>>>>>>> 3902fd31
        
        # Set small queue size for testing
        notifier.max_queue_size = 5
        
        # Fill queue beyond capacity
        for i in range(10):
            event = {
                'type': f'test_event_{i}', 'data': f'test_data_{i}',
                'timestamp': time.time()
            }
            notifier.event_queue.append(event)
        
        # Queue should be limited to max size
        assert len(notifier.event_queue) <= notifier.max_queue_size
    
    @pytest.mark.asyncio
    async def test_delivery_confirmation_cleanup(self, mock_failing_websocket_manager):
        """Test cleanup of old delivery confirmations."""
        import warnings
        with warnings.catch_warnings():
            warnings.simplefilter("ignore", DeprecationWarning)
<<<<<<< HEAD
            notifier = AgentWebSocketBridge(mock_failing_websocket_manager)
=======
            notifier = WebSocketNotifier.create_for_user(mock_failing_websocket_manager)
>>>>>>> 3902fd31
        
        # Add old delivery confirmations
        old_timestamp = time.time() - 3600  # 1 hour ago
        recent_timestamp = time.time()
        
        notifier.delivery_confirmations['old_msg'] = old_timestamp
        notifier.delivery_confirmations['recent_msg'] = recent_timestamp
        
        # Trigger cleanup (would normally happen during stats collection)
        stats = await notifier.get_delivery_stats()
        
        # Old confirmations should still exist (cleanup is conservative)
        # This tests that the stats collection doesn't crash with old data
        assert isinstance(stats, dict)
        assert 'delivery_confirmations' in stats
    
    @pytest.mark.asyncio
    async def test_backlog_notification_frequency(self, mock_failing_websocket_manager):
        """Test backlog notification frequency limits."""
        import warnings
        with warnings.catch_warnings():
            warnings.simplefilter("ignore", DeprecationWarning)
<<<<<<< HEAD
            notifier = AgentWebSocketBridge(mock_failing_websocket_manager)
=======
            notifier = WebSocketNotifier.create_for_user(mock_failing_websocket_manager)
>>>>>>> 3902fd31
        
        # Set short backlog interval for testing
        notifier.backlog_notification_interval = 0.1
        
        context = AgentExecutionContext(
            agent_name="test_agent", run_id=str(uuid.uuid4()),
            thread_id="test-thread",
            user_id="test-user"
        )
        
        # Send multiple events rapidly
        for i in range(5):
            await notifier.send_agent_thinking(context, f"Thought {i}")
            await asyncio.sleep(0.02)  # Short delay
        
        # Backlog notifications should be rate limited
        backlog_count = len(notifier.backlog_notifications)
        assert backlog_count <= 2  # Should not exceed reasonable limit
    
    def test_timestamp_consistency(self, mock_failing_websocket_manager):
        """Test timestamp consistency across operations."""
        import warnings
        with warnings.catch_warnings():
            warnings.simplefilter("ignore", DeprecationWarning)
<<<<<<< HEAD
            notifier = AgentWebSocketBridge(mock_failing_websocket_manager)
=======
            notifier = WebSocketNotifier.create_for_user(mock_failing_websocket_manager)
>>>>>>> 3902fd31
        
        # Generate multiple timestamps
        timestamps = []
        for i in range(10):
            timestamp = notifier._get_timestamp()
            timestamps.append(timestamp)
            time.sleep(0.001)  # Small delay
        
        # Verify timestamps are increasing
        for i in range(1, len(timestamps)):
            assert timestamps[i] >= timestamps[i-1]
        
        # Verify timestamps are reasonable (within 1 second of now)
        current_time = datetime.now(timezone.utc).timestamp()
        for timestamp in timestamps:
            assert abs(timestamp - current_time) < 1.0
    
    @pytest.mark.asyncio
    async def test_operation_state_transitions(self, mock_failing_websocket_manager):
        """Test operation state transitions under various conditions."""
        import warnings
        with warnings.catch_warnings():
            warnings.simplefilter("ignore", DeprecationWarning)
<<<<<<< HEAD
            notifier = AgentWebSocketBridge(mock_failing_websocket_manager)
=======
            notifier = WebSocketNotifier.create_for_user(mock_failing_websocket_manager)
>>>>>>> 3902fd31
        
        context = AgentExecutionContext(
            agent_name="state_test_agent", run_id=str(uuid.uuid4()),
            thread_id="state-test-thread",
            user_id="state-test-user"
        )
        
        # Initial state: no operation
        assert context.thread_id not in notifier.active_operations
        
        # Start operation
        await notifier.send_agent_started(context)
        assert context.thread_id in notifier.active_operations
        assert notifier.active_operations[context.thread_id]['processing'] is True
        
        # Update operation (thinking events)
        initial_count = notifier.active_operations[context.thread_id]['event_count']
        await notifier.send_agent_thinking(context, "Testing state")
        assert notifier.active_operations[context.thread_id]['event_count'] > initial_count
        
        # Complete operation
        await notifier.send_agent_completed(context, {"test": "result"})
        assert notifier.active_operations[context.thread_id]['processing'] is False
        
        # Error operation (should also mark as not processing)
        await notifier.send_agent_started(context)  # Restart
        assert notifier.active_operations[context.thread_id]['processing'] is True
        
        await notifier.send_agent_failed(context, error_message="Test error")
        # After error, operation should be marked complete
        assert context.thread_id in notifier.active_operations
    
    @pytest.mark.asyncio 
    async def test_memory_usage_under_load(self, mock_failing_websocket_manager):
        """Test memory usage doesn't grow excessively under load."""
        import warnings
        with warnings.catch_warnings():
            warnings.simplefilter("ignore", DeprecationWarning)
<<<<<<< HEAD
            notifier = AgentWebSocketBridge(mock_failing_websocket_manager)
=======
            notifier = WebSocketNotifier.create_for_user(mock_failing_websocket_manager)
>>>>>>> 3902fd31
        
        # Create many operations
        contexts = []
        for i in range(100):
            context = AgentExecutionContext(
                agent_name=f"load_agent_{i}", run_id=str(uuid.uuid4()),
                thread_id=f"load-thread-{i}",
                user_id=f"load-user-{i}"
            )
            contexts.append(context)
        
        # Send many events
        for context in contexts:
            await notifier.send_agent_started(context)
            await notifier.send_agent_thinking(context, "Load test thinking")
            await notifier.send_agent_completed(context, {"load": "test"})
        
        # Verify memory structures don't grow excessively
        assert len(notifier.active_operations) <= 100
        assert len(notifier.event_queue) <= notifier.max_queue_size
        
        # Cleanup should work
        await notifier.shutdown()
        assert len(notifier.active_operations) == 0
        assert len(notifier.event_queue) == 0<|MERGE_RESOLUTION|>--- conflicted
+++ resolved
@@ -71,11 +71,7 @@
         import warnings
         with warnings.catch_warnings():
             warnings.simplefilter("ignore", DeprecationWarning)
-<<<<<<< HEAD
-            notifier = AgentWebSocketBridge(None, test_mode=True)
-=======
             notifier = WebSocketNotifier.create_for_user(None, test_mode=True)
->>>>>>> 3902fd31
         
         try:
             # Verify initialization with None manager
@@ -93,11 +89,7 @@
         import warnings
         with warnings.catch_warnings():
             warnings.simplefilter("ignore", DeprecationWarning)
-<<<<<<< HEAD
-            notifier = AgentWebSocketBridge(None, test_mode=True)
-=======
             notifier = WebSocketNotifier.create_for_user(None, test_mode=True)
->>>>>>> 3902fd31
         
         try:
             # All operations should complete without error
@@ -134,11 +126,7 @@
         
         with warnings.catch_warnings():
             warnings.simplefilter("ignore", DeprecationWarning)
-<<<<<<< HEAD
-            notifier = AgentWebSocketBridge(mock_manager, test_mode=True)
-=======
             notifier = WebSocketNotifier.create_for_user(mock_manager, test_mode=True)
->>>>>>> 3902fd31
         
         # Send unicode message
         await notifier.send_agent_thinking(
@@ -169,11 +157,7 @@
         
         with warnings.catch_warnings():
             warnings.simplefilter("ignore", DeprecationWarning)
-<<<<<<< HEAD
-            notifier = AgentWebSocketBridge(mock_manager)
-=======
             notifier = WebSocketNotifier.create_for_user(mock_manager)
->>>>>>> 3902fd31
         
         # Send large message
         large_thought = "This is a very large thought: " + "x" * 5000
@@ -191,11 +175,7 @@
         import warnings
         with warnings.catch_warnings():
             warnings.simplefilter("ignore", DeprecationWarning)
-<<<<<<< HEAD
-            notifier = AgentWebSocketBridge(mock_failing_websocket_manager)
-=======
-            notifier = WebSocketNotifier.create_for_user(mock_failing_websocket_manager)
->>>>>>> 3902fd31
+            notifier = WebSocketNotifier.create_for_user(mock_failing_websocket_manager)
         
         # Create multiple contexts with same thread ID
         thread_id = "shared-thread-123"
@@ -228,11 +208,7 @@
         import warnings
         with warnings.catch_warnings():
             warnings.simplefilter("ignore", DeprecationWarning)
-<<<<<<< HEAD
-            notifier = AgentWebSocketBridge(mock_failing_websocket_manager)
-=======
-            notifier = WebSocketNotifier.create_for_user(mock_failing_websocket_manager)
->>>>>>> 3902fd31
+            notifier = WebSocketNotifier.create_for_user(mock_failing_websocket_manager)
         
         # Test with None values
         assert notifier._determine_error_severity(None, None) == "medium"
@@ -255,11 +231,7 @@
         import warnings
         with warnings.catch_warnings():
             warnings.simplefilter("ignore", DeprecationWarning)
-<<<<<<< HEAD
-            notifier = AgentWebSocketBridge(mock_failing_websocket_manager)
-=======
-            notifier = WebSocketNotifier.create_for_user(mock_failing_websocket_manager)
->>>>>>> 3902fd31
+            notifier = WebSocketNotifier.create_for_user(mock_failing_websocket_manager)
         
         # Test with None/empty inputs
         suggestions = notifier._generate_default_recovery_suggestions(None, None)
@@ -280,11 +252,7 @@
         import warnings
         with warnings.catch_warnings():
             warnings.simplefilter("ignore", DeprecationWarning)
-<<<<<<< HEAD
-            notifier = AgentWebSocketBridge(mock_failing_websocket_manager)
-=======
-            notifier = WebSocketNotifier.create_for_user(mock_failing_websocket_manager)
->>>>>>> 3902fd31
+            notifier = WebSocketNotifier.create_for_user(mock_failing_websocket_manager)
         
         # Test with None agent name
         message = notifier._generate_user_friendly_error_message("timeout", "timeout", None)
@@ -306,11 +274,7 @@
         import warnings
         with warnings.catch_warnings():
             warnings.simplefilter("ignore", DeprecationWarning)
-<<<<<<< HEAD
-            notifier = AgentWebSocketBridge(mock_failing_websocket_manager)
-=======
-            notifier = WebSocketNotifier.create_for_user(mock_failing_websocket_manager)
->>>>>>> 3902fd31
+            notifier = WebSocketNotifier.create_for_user(mock_failing_websocket_manager)
         
         # Test with None tool name
         hints = notifier._get_tool_context_hints(None)
@@ -335,11 +299,7 @@
         import warnings
         with warnings.catch_warnings():
             warnings.simplefilter("ignore", DeprecationWarning)
-<<<<<<< HEAD
-            notifier = AgentWebSocketBridge(mock_failing_websocket_manager)
-=======
-            notifier = WebSocketNotifier.create_for_user(mock_failing_websocket_manager)
->>>>>>> 3902fd31
+            notifier = WebSocketNotifier.create_for_user(mock_failing_websocket_manager)
         
         # Set small queue size for testing
         notifier.max_queue_size = 5
@@ -361,11 +321,7 @@
         import warnings
         with warnings.catch_warnings():
             warnings.simplefilter("ignore", DeprecationWarning)
-<<<<<<< HEAD
-            notifier = AgentWebSocketBridge(mock_failing_websocket_manager)
-=======
-            notifier = WebSocketNotifier.create_for_user(mock_failing_websocket_manager)
->>>>>>> 3902fd31
+            notifier = WebSocketNotifier.create_for_user(mock_failing_websocket_manager)
         
         # Add old delivery confirmations
         old_timestamp = time.time() - 3600  # 1 hour ago
@@ -388,11 +344,7 @@
         import warnings
         with warnings.catch_warnings():
             warnings.simplefilter("ignore", DeprecationWarning)
-<<<<<<< HEAD
-            notifier = AgentWebSocketBridge(mock_failing_websocket_manager)
-=======
-            notifier = WebSocketNotifier.create_for_user(mock_failing_websocket_manager)
->>>>>>> 3902fd31
+            notifier = WebSocketNotifier.create_for_user(mock_failing_websocket_manager)
         
         # Set short backlog interval for testing
         notifier.backlog_notification_interval = 0.1
@@ -417,11 +369,7 @@
         import warnings
         with warnings.catch_warnings():
             warnings.simplefilter("ignore", DeprecationWarning)
-<<<<<<< HEAD
-            notifier = AgentWebSocketBridge(mock_failing_websocket_manager)
-=======
-            notifier = WebSocketNotifier.create_for_user(mock_failing_websocket_manager)
->>>>>>> 3902fd31
+            notifier = WebSocketNotifier.create_for_user(mock_failing_websocket_manager)
         
         # Generate multiple timestamps
         timestamps = []
@@ -445,11 +393,7 @@
         import warnings
         with warnings.catch_warnings():
             warnings.simplefilter("ignore", DeprecationWarning)
-<<<<<<< HEAD
-            notifier = AgentWebSocketBridge(mock_failing_websocket_manager)
-=======
-            notifier = WebSocketNotifier.create_for_user(mock_failing_websocket_manager)
->>>>>>> 3902fd31
+            notifier = WebSocketNotifier.create_for_user(mock_failing_websocket_manager)
         
         context = AgentExecutionContext(
             agent_name="state_test_agent", run_id=str(uuid.uuid4()),
@@ -488,11 +432,7 @@
         import warnings
         with warnings.catch_warnings():
             warnings.simplefilter("ignore", DeprecationWarning)
-<<<<<<< HEAD
-            notifier = AgentWebSocketBridge(mock_failing_websocket_manager)
-=======
-            notifier = WebSocketNotifier.create_for_user(mock_failing_websocket_manager)
->>>>>>> 3902fd31
+            notifier = WebSocketNotifier.create_for_user(mock_failing_websocket_manager)
         
         # Create many operations
         contexts = []
