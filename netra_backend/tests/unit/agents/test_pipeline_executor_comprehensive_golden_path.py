--- conflicted
+++ resolved
@@ -132,11 +132,8 @@
                 metadata={"step_number": 1, "description": "Initial request triage"}
             ),
             PipelineStepConfig(
-<<<<<<< HEAD
-                agent_name="data_helper_agent",
-=======
                 agent_name="data_helper_agent", 
->>>>>>> e1e380d3
+
                 metadata={"step_number": 2, "description": "Data collection"}
             ),
             PipelineStepConfig(
@@ -738,11 +735,8 @@
         task_2 = pipeline_executor_2.execute_pipeline(
             pipeline=self.test_pipeline_steps,
             user_context=user_context_2,
-<<<<<<< HEAD
-            run_id="concurrent_run_002",
-=======
             run_id="concurrent_run_002", 
->>>>>>> e1e380d3
+
             context={"user_id": "concurrent_user_002", "thread_id": "concurrent_thread_002"},
             db_session=self.mock_db_session
         )
