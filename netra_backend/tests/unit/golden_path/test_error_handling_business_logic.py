--- conflicted
+++ resolved
@@ -102,11 +102,7 @@
         
         # Create WebSocketNotifier with correct SSOT constructor
         with patch('warnings.warn'):  # Suppress deprecation warning for test
-<<<<<<< HEAD
-            notifier = AgentWebSocketBridge(mock_websocket_manager, test_mode=True)
-=======
             notifier = WebSocketNotifier.create_for_user(mock_websocket_manager, test_mode=True)
->>>>>>> 3902fd31
         
         # Create a test execution context for the notification
         from netra_backend.app.agents.supervisor.execution_context import AgentExecutionContext
