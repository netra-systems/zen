--- conflicted
+++ resolved
@@ -73,11 +73,7 @@
         Users must see that agent began processing their problem.
         """
         # Arrange
-<<<<<<< HEAD
-        notifier = AgentWebSocketBridge(mock_websocket_manager)
-=======
         notifier = WebSocketNotifier.create_for_user(mock_websocket_manager)
->>>>>>> 3902fd31
         agent_name = "triage"
         
         # Act
@@ -110,11 +106,7 @@
         Shows AI is working on valuable solutions for users.
         """
         # Arrange
-<<<<<<< HEAD
-        notifier = AgentWebSocketBridge(mock_websocket_manager)
-=======
         notifier = WebSocketNotifier.create_for_user(mock_websocket_manager)
->>>>>>> 3902fd31
         agent_name = "data_researcher"
         progress_message = "Analyzing user requirements and searching for relevant data"
         
@@ -147,11 +139,7 @@
         Demonstrates problem-solving approach to users.
         """
         # Arrange
-<<<<<<< HEAD
-        notifier = AgentWebSocketBridge(mock_websocket_manager)
-=======
         notifier = WebSocketNotifier.create_for_user(mock_websocket_manager)
->>>>>>> 3902fd31
         tool_name = "data_query"
         tool_args = {"query": "SELECT * FROM optimization_data", "limit": 100}
         
@@ -186,11 +174,7 @@
         Delivers actionable insights to users.
         """
         # Arrange
-<<<<<<< HEAD
-        notifier = AgentWebSocketBridge(mock_websocket_manager)
-=======
         notifier = WebSocketNotifier.create_for_user(mock_websocket_manager)
->>>>>>> 3902fd31
         tool_name = "optimization_analyzer"
         tool_result = {
             "analysis": "Found 3 optimization opportunities", "savings": "$15,000/month",
@@ -228,11 +212,7 @@
         Final step in delivering AI value through chat.
         """
         # Arrange
-<<<<<<< HEAD
-        notifier = AgentWebSocketBridge(mock_websocket_manager)
-=======
         notifier = WebSocketNotifier.create_for_user(mock_websocket_manager)
->>>>>>> 3902fd31
         agent_name = "optimization_agent"
         agent_result = {
             "summary": "Optimization analysis complete", "potential_savings": "$15,000/month",
