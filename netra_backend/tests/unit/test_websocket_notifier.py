--- conflicted
+++ resolved
@@ -32,14 +32,8 @@
         self.mock_websocket_manager = AsyncMock()
         
         # Initialize notifier in test mode to prevent hanging background tasks
-<<<<<<< HEAD
-        self.notifier = AgentWebSocketBridge(
-            websocket_manager=self.mock_websocket_manager,
-            test_mode=True
-=======
         self.notifier = WebSocketNotifier(
             websocket_manager=self.mock_websocket_manager, test_mode=True
->>>>>>> 3902fd31
         )
 
     @pytest.mark.unit 
