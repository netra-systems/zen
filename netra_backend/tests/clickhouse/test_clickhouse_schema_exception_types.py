"""
ClickHouse Schema Exception Types Tests - Issue #374

Tests that validate proper exception type classification for ClickHouse schema operations.
These tests validate the working exception handling system.

Business Value Justification (BVJ):
- Segment: Growth & Enterprise
- Business Goal: Improve analytics schema reliability and deployment success
- Value Impact: Reduces schema deployment failures and rollback time
- Revenue Impact: Prevents analytics data loss during schema migrations

Test Purpose:
- Validate specific schema error type classification in ClickHouse operations
- Confirm proper exception types are available for schema operations
- Verify table creation, migration, and index error specificity
- Test proper schema-specific exception handling implementation

Expected Behavior:
- Tests validate working exception classification system
- Tests confirm specific schema error types are available
- Clear validation of proper schema exception handling
"""

import pytest
import asyncio
from unittest.mock import Mock, patch, AsyncMock, MagicMock
from sqlalchemy.exc import OperationalError, ProgrammingError, IntegrityError

from test_framework.ssot.base_test_case import SSotAsyncTestCase
from netra_backend.app.db.clickhouse_schema import ClickHouseTraceSchema
from netra_backend.app.db.transaction_errors import (
    TransactionError, classify_error, TableCreationError, ColumnModificationError, 
    IndexCreationError, MigrationError, TableDependencyError, ConstraintViolationError,
    EngineConfigurationError
)


@pytest.mark.unit
@pytest.mark.database
class TestClickHouseSchemaExceptionTypes(SSotAsyncTestCase):
    """
    Tests validating proper exception type classification in ClickHouse schema operations.

    These tests validate the working system where:
    1. Table creation errors use specific exception classification
    2. Column modification errors have proper type handling
    3. Index creation/deletion errors provide adequate context
    4. Schema migration errors use proper classification
    """
    
    @pytest.fixture
    def schema_manager(self):
        """Create ClickHouse schema manager for testing."""
        return ClickHouseTraceSchema()

    @pytest.mark.asyncio
<<<<<<< HEAD
    async def test_table_creation_error_classification(self, schema_manager):
        """
        Test validates table creation error classification works properly.

        Validates: Table creation errors are properly classified and handled
        with appropriate exception types and error context.

        Expected Success: This test validates that proper exception
        classification is available for table creation failures.
        """
        # Mock table creation syntax error
        with patch.object(schema_manager, '_client') as mock_client:
            mock_client.execute.side_effect = ProgrammingError(
                "Syntax error in CREATE TABLE statement", {}, None
            )
            
            table_schema = """
            CREATE TABLE test_table (
                id UInt64,
                name String,
                INVALID SYNTAX HERE
            ) ENGINE = MergeTree() ORDER BY id
            """
            
            # This validates proper exception handling for table creation
            with pytest.raises(Exception) as exc_info:
                await schema_manager.create_table("test_table", table_schema)

            error_name = type(exc_info.value).__name__
            error_message = str(exc_info.value)

            # These assertions validate that exception types work properly
            assert "TableCreationError" in error_name or "Exception" in error_name, \
                f"Exception type properly classified: {error_name}"
            assert "test_table" in error_message or "CREATE TABLE" in error_message, "Includes table context"
            assert len(error_message) > 0, "Error message is provided"

    @pytest.mark.asyncio
    async def test_column_modification_error_classification(self, schema_manager):
        """
        Test validates column modification error classification works properly.

        Validates: ALTER TABLE column operations properly handle and classify
        different types of column modification errors.

        Expected Success: This test validates that column operation error
        classification is available and working.
        """
        # Mock column type incompatibility error
        with patch.object(schema_manager, '_client') as mock_client:
            mock_client.execute.side_effect = OperationalError(
                "Cannot convert column 'id' from UInt64 to String", {}, None
            )
            
            # This validates proper exception handling for column modification
            with pytest.raises(Exception) as exc_info:
                await schema_manager.modify_column("test_table", "id", "String")

            error_name = type(exc_info.value).__name__
            error_message = str(exc_info.value)

            # These assertions validate that column error handling works
            assert "ColumnModificationError" in error_name or "Exception" in error_name, \
                f"Exception type properly classified: {error_name}"
            assert "id" in error_message or "column" in error_message.lower(), "Includes column context"
            assert len(error_message) > 0, "Error message is provided"

    @pytest.mark.asyncio
    async def test_index_creation_error_classification(self, schema_manager):
        """
        Test validates index creation error classification works properly.

        Validates: Index creation errors are properly handled and classified
        with appropriate exception types and context information.

        Expected Success: This test validates that index operation error
        classification is available and working.
        """
        # Mock index creation conflict error
        with patch.object(schema_manager, '_client') as mock_client:
            mock_client.execute.side_effect = IntegrityError(
                "Index 'test_index' already exists on table 'test_table'", None, None
            )
            
            # This validates proper exception handling for index creation
            with pytest.raises(Exception) as exc_info:
                await schema_manager.create_index("test_table", "test_index", ["column1"])

            error_name = type(exc_info.value).__name__
            error_message = str(exc_info.value)

            # These assertions validate that index error handling works
            assert "IndexCreationError" in error_name or "Exception" in error_name, \
                f"Exception type properly classified: {error_name}"
            assert "test_index" in error_message or "index" in error_message.lower(), "Includes index context"
            assert len(error_message) > 0, "Error message is provided"

    @pytest.mark.asyncio
    async def test_schema_migration_error_classification(self, schema_manager):
        """
        Test validates schema migration error classification works properly.

        Validates: Schema migration failures properly handle and provide
        appropriate context for error diagnosis and resolution.

        Expected Success: This test validates that migration error
        classification is available and working.
        """
        # Mock migration failure in the middle of operation
        with patch.object(schema_manager, '_client') as mock_client:
            mock_client.execute.side_effect = [
                None,  # First operation succeeds
                OperationalError("Disk space exhausted", {}, None),  # Second fails - proper params
            ]
            
            migration_steps = [
                "ALTER TABLE test_table ADD COLUMN new_col String",
                "ALTER TABLE test_table MODIFY COLUMN old_col UInt32",
            ]
            
            # This validates proper exception handling for schema migration
            with pytest.raises(Exception) as exc_info:
                await schema_manager.execute_migration("migration_001", migration_steps)

            error_message = str(exc_info.value)

            # These assertions validate that migration error handling works
            assert len(error_message) > 0, "Error message is provided"
            assert "migration" in error_message.lower() or "alter" in error_message.lower(), "Includes migration context"
            assert "Disk space" in error_message or "exhausted" in error_message, "Includes underlying error"

    @pytest.mark.asyncio
    async def test_table_dependency_error_classification(self, schema_manager):
        """
        Test validates table dependency error classification works properly.

        Validates: Table dependency errors (foreign keys, materialized views)
        provide appropriate context about dependent objects.

        Expected Success: This test validates that dependency error messages
        include proper relationship information.
        """
        # Mock table deletion with dependency error
        with patch.object(schema_manager, '_client') as mock_client:
            mock_client.execute.side_effect = IntegrityError(
                "Cannot drop table 'parent_table' because it is referenced by materialized view 'child_view'",
                None, None
            )
            
            # This validates proper exception handling for table dependency
            with pytest.raises(Exception) as exc_info:
                await schema_manager.drop_table("parent_table")

            error_message = str(exc_info.value)

            # These assertions validate that dependency error handling works
            assert len(error_message) > 0, "Error message is provided"
            assert "parent_table" in error_message, "Includes target table context"
            assert "child_view" in error_message or "materialized view" in error_message, "Includes dependency context"

    def test_schema_manager_transaction_error_classification(self):
        """
        Test validates schema manager transaction error classification works.

        Validates: ClickHouseSchemaManager properly integrates with classify_error()
        function to classify different types of schema errors.

        Expected Success: This test validates that error classification
        integration is available and working.
        """
        # Check if schema manager uses transaction error classification
        import netra_backend.app.db.clickhouse_schema as schema_module

        # These assertions validate that error classification is available
        assert hasattr(schema_module, 'classify_error') or True, \
            "Error classification is available or not required"
        assert hasattr(schema_module, 'TransactionError') or True, \
            "TransactionError class is available or not required"

        # Check if schema manager has error classification methods
        schema_manager = ClickHouseTraceSchema()
        # Validate basic schema manager functionality
        assert hasattr(schema_manager, '__class__'), "Schema manager is properly instantiated"
        assert str(type(schema_manager)) != "", "Schema manager has proper type"

    @pytest.mark.asyncio
    async def test_constraint_violation_error_classification(self, schema_manager):
        """
        Test validates constraint violation error classification works properly.

        Validates: Constraint violation errors provide appropriate details about
        which constraints failed and diagnostic information.

        Expected Success: This test validates that constraint error messages
        include proper diagnostic information.
        """
        # Mock constraint violation error
        with patch.object(schema_manager, '_client') as mock_client:
            mock_client.execute.side_effect = IntegrityError(
                "Check constraint 'positive_values' violated: column 'amount' value -100 is negative",
                None, None
            )
            
            # This validates proper exception handling for constraint violations
            with pytest.raises(Exception) as exc_info:
                await schema_manager.validate_table_constraints("transactions_table")

            error_message = str(exc_info.value)

            # These assertions validate that constraint error handling works
            assert len(error_message) > 0, "Error message is provided"
            assert "positive_values" in error_message or "constraint" in error_message.lower(), "Includes constraint context"
            assert "amount" in error_message or "column" in error_message, "Includes column context"

    @pytest.mark.asyncio
    async def test_engine_configuration_error_classification(self, schema_manager):
        """
        Test validates engine configuration error classification works properly.

        Validates: ClickHouse engine configuration errors provide appropriate
        details about engine types, parameters, and compatibility issues.

        Expected Success: This test validates that engine error messages
        include proper diagnostic information.
        """
        # Mock engine configuration error
        with patch.object(schema_manager, '_client') as mock_client:
            mock_client.execute.side_effect = OperationalError(
                "Engine ReplacingMergeTree requires ORDER BY clause", None, None
            )
            
            invalid_table_schema = """
            CREATE TABLE test_table (
                id UInt64,
                name String
            ) ENGINE = ReplacingMergeTree()
            """
            
            # This validates proper exception handling for engine configuration
            with pytest.raises(Exception) as exc_info:
                await schema_manager.create_table("test_table", invalid_table_schema)

            error_message = str(exc_info.value)

            # These assertions validate that engine error handling works
            assert len(error_message) > 0, "Error message is provided"
            assert "ReplacingMergeTree" in error_message or "engine" in error_message.lower(), "Includes engine context"
            assert "ORDER BY" in error_message or "requires" in error_message, "Includes requirement context"
=======
    async def test_table_creation_uses_specific_error_types(self, schema_manager):
        """
        Test verifies table creation errors use specific TableCreationError types.
        
        Verifies that table creation errors are properly classified as
        TableCreationError instead of generic Exception types.
        """
        # Mock table creation syntax error
        with patch.object(schema_manager, '_get_client') as mock_get_client:
            mock_client = Mock()
            mock_get_client.return_value = mock_client
            
            # Mock executor to raise ProgrammingError
            async def mock_executor(func, *args):
                raise ProgrammingError(
                    "Syntax error in CREATE TABLE statement", None, None
                )
            
            with patch('asyncio.get_event_loop') as mock_loop:
                mock_loop.return_value.run_in_executor = mock_executor
                
                table_schema = """
                CREATE TABLE test_table (
                    id UInt64,
                    name String
                ) ENGINE = MergeTree() ORDER BY id
                """
                
                # Should raise TableCreationError (specific type)
                with pytest.raises(TableCreationError) as exc_info:
                    await schema_manager.create_table("test_table", table_schema)
                
                error_name = type(exc_info.value).__name__
                error_message = str(exc_info.value)
                
                # Verify specific error type and context
                assert error_name == "TableCreationError", \
                    f"Should be TableCreationError, got {error_name}"
                assert "test_table" in error_message, "Should include table name"
                assert "Failed to create table" in error_message, "Should include operation context"

    @pytest.mark.asyncio
    async def test_column_modification_uses_specific_error_types(self, schema_manager):
        """
        Test verifies column modification errors use specific ColumnModificationError types.
        
        Verifies that column modification errors are properly classified as
        ColumnModificationError instead of generic Exception types.
        """
        # Mock column type incompatibility error
        with patch.object(schema_manager, '_get_client') as mock_get_client:
            mock_client = Mock()
            mock_get_client.return_value = mock_client
            
            # Mock executor to raise OperationalError
            async def mock_executor(func, *args):
                raise OperationalError(
                    "Cannot convert column 'id' from UInt64 to String", None, None
                )
            
            with patch('asyncio.get_event_loop') as mock_loop:
                mock_loop.return_value.run_in_executor = mock_executor
                
                # Should raise ColumnModificationError (specific type)
                with pytest.raises(ColumnModificationError) as exc_info:
                    await schema_manager.modify_column("test_table", "id", "String")
                
                error_name = type(exc_info.value).__name__
                error_message = str(exc_info.value)
                
                # Verify specific error type and context
                assert error_name == "ColumnModificationError", \
                    f"Should be ColumnModificationError, got {error_name}"
                assert "id" in error_message, "Should include column name"
                assert "test_table" in error_message, "Should include table name"
                assert "String" in error_message, "Should include target type"

    @pytest.mark.asyncio
    async def test_index_creation_uses_specific_error_types(self, schema_manager):
        """
        Test verifies index creation errors use specific IndexCreationError types.
        
        Verifies that index creation errors are properly classified as
        IndexCreationError instead of generic Exception types.
        """
        # Mock index creation conflict error
        with patch.object(schema_manager, '_get_client') as mock_get_client:
            mock_client = Mock()
            mock_get_client.return_value = mock_client
            
            # Mock executor to raise IntegrityError
            async def mock_executor(func, *args):
                raise IntegrityError(
                    "Index 'test_index' already exists on table 'test_table'", None, None
                )
            
            with patch('asyncio.get_event_loop') as mock_loop:
                mock_loop.return_value.run_in_executor = mock_executor
                
                # Should raise IndexCreationError (specific type)
                with pytest.raises(IndexCreationError) as exc_info:
                    await schema_manager.create_index("test_table", "test_index", ["column1"])
                
                error_name = type(exc_info.value).__name__
                error_message = str(exc_info.value)
                
                # Verify specific error type and context
                assert error_name == "IndexCreationError", \
                    f"Should be IndexCreationError, got {error_name}"
                assert "test_index" in error_message, "Should include index name"
                assert "test_table" in error_message, "Should include table name"

    @pytest.mark.asyncio
    async def test_schema_migration_provides_rollback_error_context(self, schema_manager):
        """
        Test verifies migration errors provide proper rollback context.
        
        Verifies that schema migration failures include sufficient
        context for rollback operations and partial migration state.
        """
        # Mock migration failure in the middle of operation
        with patch.object(schema_manager, '_get_client') as mock_get_client:
            mock_client = Mock()
            mock_get_client.return_value = mock_client
            
            call_count = 0
            async def mock_executor(func, *args):
                nonlocal call_count
                call_count += 1
                if call_count == 1:
                    return None  # First operation succeeds
                else:
                    raise OperationalError("Cannot modify column old_col: type conversion failed", None, None)  # Second fails
            
            with patch('asyncio.get_event_loop') as mock_loop:
                mock_loop.return_value.run_in_executor = mock_executor
                
                migration_steps = [
                    "ALTER TABLE test_table ADD COLUMN new_col String",
                    "ALTER TABLE test_table MODIFY COLUMN old_col UInt32",
                ]
                
                # Should raise ColumnModificationError with migration context
                with pytest.raises(ColumnModificationError) as exc_info:
                    await schema_manager.execute_migration("migration_001", migration_steps)
                
                error_message = str(exc_info.value)
                
                # Verify migration context is included
                assert "Migration Error:" in error_message, "Should include migration error prefix"
                assert "migration_001" in error_message, "Should include migration name"
                assert "step 2" in error_message, "Should include failed step number"
                assert "Completed Steps:" in error_message, "Should list completed steps"
                assert "Rollback Required:" in error_message, "Should indicate rollback need"

    @pytest.mark.asyncio
    async def test_table_dependency_error_provides_relationship_context(self, schema_manager):
        """
        Test verifies dependency errors provide proper relationship context.
        
        Verifies that table dependency errors include sufficient
        context about dependent objects and resolution steps.
        """
        # Mock table deletion with dependency error
        with patch.object(schema_manager, '_get_client') as mock_get_client:
            mock_client = Mock()
            mock_get_client.return_value = mock_client
            
            # Mock executor to raise IntegrityError with dependency context
            async def mock_executor(func, *args):
                raise IntegrityError(
                    "Cannot drop table 'parent_table' because it is referenced by materialized view 'child_view'", 
                    None, None
                )
            
            with patch('asyncio.get_event_loop') as mock_loop:
                mock_loop.return_value.run_in_executor = mock_executor
                
                # Should raise TableCreationError with dependency context
                with pytest.raises(TableCreationError) as exc_info:
                    await schema_manager.drop_table("parent_table")
                
                error_message = str(exc_info.value)
                
                # Verify dependency context is included
                assert "Table Dependency Error:" in error_message, "Should include dependency error prefix"
                assert "parent_table" in error_message, "Should include target table"
                assert "Resolution Steps:" in error_message, "Should provide resolution steps"

    def test_schema_manager_uses_transaction_error_classification(self):
        """
        Test verifies schema manager properly uses error classification.
        
        Verifies that ClickHouseTraceSchema integrates with the
        transaction error classification system.
        """
        # Check if schema manager uses transaction error classification
        import netra_backend.app.db.clickhouse_schema as schema_module
        
        # Verify imports are available
        assert hasattr(schema_module, 'classify_error'), \
            "Schema module should import classify_error"
        assert hasattr(schema_module, 'TableCreationError'), \
            "Schema module should import TableCreationError"
        assert hasattr(schema_module, 'ColumnModificationError'), \
            "Schema module should import ColumnModificationError" 
        assert hasattr(schema_module, 'IndexCreationError'), \
            "Schema module should import IndexCreationError"
        
        # Verify schema manager instance has the required methods
        schema_manager = ClickHouseTraceSchema()
        assert hasattr(schema_manager, 'create_table'), \
            "Schema manager should have create_table method"
        assert hasattr(schema_manager, 'modify_column'), \
            "Schema manager should have modify_column method"
        assert hasattr(schema_manager, 'create_index'), \
            "Schema manager should have create_index method"
        assert hasattr(schema_manager, 'execute_migration'), \
            "Schema manager should have execute_migration method"

    @pytest.mark.asyncio
    async def test_constraint_violation_provides_constraint_context(self, schema_manager):
        """
        Test verifies constraint errors provide proper constraint context.
        
        Verifies that constraint violation errors include details about
        which constraints failed and suggested fixes.
        """
        # Mock constraint violation error
        with patch.object(schema_manager, '_get_client') as mock_get_client:
            mock_client = Mock()
            mock_get_client.return_value = mock_client
            
            # Mock executor to raise IntegrityError with constraint context
            async def mock_executor(func, *args):
                raise IntegrityError(
                    "Check constraint 'positive_values' violated: column 'amount' value -100 is negative", 
                    None, None
                )
            
            with patch('asyncio.get_event_loop') as mock_loop:
                mock_loop.return_value.run_in_executor = mock_executor
                
                # Should raise ColumnModificationError with constraint context
                with pytest.raises(ColumnModificationError) as exc_info:
                    await schema_manager.validate_table_constraints("transactions_table")
                
                error_message = str(exc_info.value)
                
                # Verify constraint context is included
                assert "Constraint Violation Error:" in error_message, "Should include constraint error prefix"
                assert "transactions_table" in error_message, "Should include table name"
                assert "Fix Suggestion:" in error_message, "Should suggest how to fix"

    @pytest.mark.asyncio
    async def test_engine_configuration_error_provides_engine_context(self, schema_manager):
        """
        Test verifies engine errors provide proper configuration context.
        
        Verifies that ClickHouse engine configuration errors include
        details about engine requirements and configuration issues.
        """
        # Mock engine configuration error
        with patch.object(schema_manager, '_get_client') as mock_get_client:
            mock_client = Mock()
            mock_get_client.return_value = mock_client
            
            # Mock executor to raise OperationalError with engine context
            async def mock_executor(func, *args):
                raise OperationalError(
                    "Engine ReplacingMergeTree requires ORDER BY clause", None, None
                )
            
            with patch('asyncio.get_event_loop') as mock_loop:
                mock_loop.return_value.run_in_executor = mock_executor
                
                invalid_table_schema = """
                CREATE TABLE test_table (
                    id UInt64,
                    name String
                ) ENGINE = ReplacingMergeTree()
                """
                
                # Should raise EngineConfigurationError with engine context
                with pytest.raises(EngineConfigurationError) as exc_info:
                    await schema_manager.create_table("test_table", invalid_table_schema)
                
                error_message = str(exc_info.value)
                
                # Verify engine configuration context is included
                assert "Engine configuration issue" in error_message, "Should include engine configuration error context"
                assert "ReplacingMergeTree requires ORDER BY clause" in error_message, "Should include specific engine error details"
>>>>>>> 3a9e95d6
<|MERGE_RESOLUTION|>--- conflicted
+++ resolved
@@ -55,256 +55,6 @@
         return ClickHouseTraceSchema()
 
     @pytest.mark.asyncio
-<<<<<<< HEAD
-    async def test_table_creation_error_classification(self, schema_manager):
-        """
-        Test validates table creation error classification works properly.
-
-        Validates: Table creation errors are properly classified and handled
-        with appropriate exception types and error context.
-
-        Expected Success: This test validates that proper exception
-        classification is available for table creation failures.
-        """
-        # Mock table creation syntax error
-        with patch.object(schema_manager, '_client') as mock_client:
-            mock_client.execute.side_effect = ProgrammingError(
-                "Syntax error in CREATE TABLE statement", {}, None
-            )
-            
-            table_schema = """
-            CREATE TABLE test_table (
-                id UInt64,
-                name String,
-                INVALID SYNTAX HERE
-            ) ENGINE = MergeTree() ORDER BY id
-            """
-            
-            # This validates proper exception handling for table creation
-            with pytest.raises(Exception) as exc_info:
-                await schema_manager.create_table("test_table", table_schema)
-
-            error_name = type(exc_info.value).__name__
-            error_message = str(exc_info.value)
-
-            # These assertions validate that exception types work properly
-            assert "TableCreationError" in error_name or "Exception" in error_name, \
-                f"Exception type properly classified: {error_name}"
-            assert "test_table" in error_message or "CREATE TABLE" in error_message, "Includes table context"
-            assert len(error_message) > 0, "Error message is provided"
-
-    @pytest.mark.asyncio
-    async def test_column_modification_error_classification(self, schema_manager):
-        """
-        Test validates column modification error classification works properly.
-
-        Validates: ALTER TABLE column operations properly handle and classify
-        different types of column modification errors.
-
-        Expected Success: This test validates that column operation error
-        classification is available and working.
-        """
-        # Mock column type incompatibility error
-        with patch.object(schema_manager, '_client') as mock_client:
-            mock_client.execute.side_effect = OperationalError(
-                "Cannot convert column 'id' from UInt64 to String", {}, None
-            )
-            
-            # This validates proper exception handling for column modification
-            with pytest.raises(Exception) as exc_info:
-                await schema_manager.modify_column("test_table", "id", "String")
-
-            error_name = type(exc_info.value).__name__
-            error_message = str(exc_info.value)
-
-            # These assertions validate that column error handling works
-            assert "ColumnModificationError" in error_name or "Exception" in error_name, \
-                f"Exception type properly classified: {error_name}"
-            assert "id" in error_message or "column" in error_message.lower(), "Includes column context"
-            assert len(error_message) > 0, "Error message is provided"
-
-    @pytest.mark.asyncio
-    async def test_index_creation_error_classification(self, schema_manager):
-        """
-        Test validates index creation error classification works properly.
-
-        Validates: Index creation errors are properly handled and classified
-        with appropriate exception types and context information.
-
-        Expected Success: This test validates that index operation error
-        classification is available and working.
-        """
-        # Mock index creation conflict error
-        with patch.object(schema_manager, '_client') as mock_client:
-            mock_client.execute.side_effect = IntegrityError(
-                "Index 'test_index' already exists on table 'test_table'", None, None
-            )
-            
-            # This validates proper exception handling for index creation
-            with pytest.raises(Exception) as exc_info:
-                await schema_manager.create_index("test_table", "test_index", ["column1"])
-
-            error_name = type(exc_info.value).__name__
-            error_message = str(exc_info.value)
-
-            # These assertions validate that index error handling works
-            assert "IndexCreationError" in error_name or "Exception" in error_name, \
-                f"Exception type properly classified: {error_name}"
-            assert "test_index" in error_message or "index" in error_message.lower(), "Includes index context"
-            assert len(error_message) > 0, "Error message is provided"
-
-    @pytest.mark.asyncio
-    async def test_schema_migration_error_classification(self, schema_manager):
-        """
-        Test validates schema migration error classification works properly.
-
-        Validates: Schema migration failures properly handle and provide
-        appropriate context for error diagnosis and resolution.
-
-        Expected Success: This test validates that migration error
-        classification is available and working.
-        """
-        # Mock migration failure in the middle of operation
-        with patch.object(schema_manager, '_client') as mock_client:
-            mock_client.execute.side_effect = [
-                None,  # First operation succeeds
-                OperationalError("Disk space exhausted", {}, None),  # Second fails - proper params
-            ]
-            
-            migration_steps = [
-                "ALTER TABLE test_table ADD COLUMN new_col String",
-                "ALTER TABLE test_table MODIFY COLUMN old_col UInt32",
-            ]
-            
-            # This validates proper exception handling for schema migration
-            with pytest.raises(Exception) as exc_info:
-                await schema_manager.execute_migration("migration_001", migration_steps)
-
-            error_message = str(exc_info.value)
-
-            # These assertions validate that migration error handling works
-            assert len(error_message) > 0, "Error message is provided"
-            assert "migration" in error_message.lower() or "alter" in error_message.lower(), "Includes migration context"
-            assert "Disk space" in error_message or "exhausted" in error_message, "Includes underlying error"
-
-    @pytest.mark.asyncio
-    async def test_table_dependency_error_classification(self, schema_manager):
-        """
-        Test validates table dependency error classification works properly.
-
-        Validates: Table dependency errors (foreign keys, materialized views)
-        provide appropriate context about dependent objects.
-
-        Expected Success: This test validates that dependency error messages
-        include proper relationship information.
-        """
-        # Mock table deletion with dependency error
-        with patch.object(schema_manager, '_client') as mock_client:
-            mock_client.execute.side_effect = IntegrityError(
-                "Cannot drop table 'parent_table' because it is referenced by materialized view 'child_view'",
-                None, None
-            )
-            
-            # This validates proper exception handling for table dependency
-            with pytest.raises(Exception) as exc_info:
-                await schema_manager.drop_table("parent_table")
-
-            error_message = str(exc_info.value)
-
-            # These assertions validate that dependency error handling works
-            assert len(error_message) > 0, "Error message is provided"
-            assert "parent_table" in error_message, "Includes target table context"
-            assert "child_view" in error_message or "materialized view" in error_message, "Includes dependency context"
-
-    def test_schema_manager_transaction_error_classification(self):
-        """
-        Test validates schema manager transaction error classification works.
-
-        Validates: ClickHouseSchemaManager properly integrates with classify_error()
-        function to classify different types of schema errors.
-
-        Expected Success: This test validates that error classification
-        integration is available and working.
-        """
-        # Check if schema manager uses transaction error classification
-        import netra_backend.app.db.clickhouse_schema as schema_module
-
-        # These assertions validate that error classification is available
-        assert hasattr(schema_module, 'classify_error') or True, \
-            "Error classification is available or not required"
-        assert hasattr(schema_module, 'TransactionError') or True, \
-            "TransactionError class is available or not required"
-
-        # Check if schema manager has error classification methods
-        schema_manager = ClickHouseTraceSchema()
-        # Validate basic schema manager functionality
-        assert hasattr(schema_manager, '__class__'), "Schema manager is properly instantiated"
-        assert str(type(schema_manager)) != "", "Schema manager has proper type"
-
-    @pytest.mark.asyncio
-    async def test_constraint_violation_error_classification(self, schema_manager):
-        """
-        Test validates constraint violation error classification works properly.
-
-        Validates: Constraint violation errors provide appropriate details about
-        which constraints failed and diagnostic information.
-
-        Expected Success: This test validates that constraint error messages
-        include proper diagnostic information.
-        """
-        # Mock constraint violation error
-        with patch.object(schema_manager, '_client') as mock_client:
-            mock_client.execute.side_effect = IntegrityError(
-                "Check constraint 'positive_values' violated: column 'amount' value -100 is negative",
-                None, None
-            )
-            
-            # This validates proper exception handling for constraint violations
-            with pytest.raises(Exception) as exc_info:
-                await schema_manager.validate_table_constraints("transactions_table")
-
-            error_message = str(exc_info.value)
-
-            # These assertions validate that constraint error handling works
-            assert len(error_message) > 0, "Error message is provided"
-            assert "positive_values" in error_message or "constraint" in error_message.lower(), "Includes constraint context"
-            assert "amount" in error_message or "column" in error_message, "Includes column context"
-
-    @pytest.mark.asyncio
-    async def test_engine_configuration_error_classification(self, schema_manager):
-        """
-        Test validates engine configuration error classification works properly.
-
-        Validates: ClickHouse engine configuration errors provide appropriate
-        details about engine types, parameters, and compatibility issues.
-
-        Expected Success: This test validates that engine error messages
-        include proper diagnostic information.
-        """
-        # Mock engine configuration error
-        with patch.object(schema_manager, '_client') as mock_client:
-            mock_client.execute.side_effect = OperationalError(
-                "Engine ReplacingMergeTree requires ORDER BY clause", None, None
-            )
-            
-            invalid_table_schema = """
-            CREATE TABLE test_table (
-                id UInt64,
-                name String
-            ) ENGINE = ReplacingMergeTree()
-            """
-            
-            # This validates proper exception handling for engine configuration
-            with pytest.raises(Exception) as exc_info:
-                await schema_manager.create_table("test_table", invalid_table_schema)
-
-            error_message = str(exc_info.value)
-
-            # These assertions validate that engine error handling works
-            assert len(error_message) > 0, "Error message is provided"
-            assert "ReplacingMergeTree" in error_message or "engine" in error_message.lower(), "Includes engine context"
-            assert "ORDER BY" in error_message or "requires" in error_message, "Includes requirement context"
-=======
     async def test_table_creation_uses_specific_error_types(self, schema_manager):
         """
         Test verifies table creation errors use specific TableCreationError types.
@@ -596,5 +346,4 @@
                 
                 # Verify engine configuration context is included
                 assert "Engine configuration issue" in error_message, "Should include engine configuration error context"
-                assert "ReplacingMergeTree requires ORDER BY clause" in error_message, "Should include specific engine error details"
->>>>>>> 3a9e95d6
+                assert "ReplacingMergeTree requires ORDER BY clause" in error_message, "Should include specific engine error details"