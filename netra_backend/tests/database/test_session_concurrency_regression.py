--- conflicted
+++ resolved
@@ -18,7 +18,7 @@
 from auth_service.core.auth_manager import AuthManager
 from shared.isolated_environment import IsolatedEnvironment
 
-from netra_backend.app.database import get_db, DatabaseManager
+from netra_backend.app.database import get_db, UnifiedDatabaseManager
 from netra_backend.app.db.database_manager import DatabaseManager
 
 
@@ -128,12 +128,8 @@
     @pytest.mark.asyncio
     async def test_session_state_checks(self):
         """Test that session state is properly checked before operations."""
-<<<<<<< HEAD
-        db_manager = DatabaseManager()
-=======
     pass
         db_manager = UnifiedDatabaseManager()
->>>>>>> 22cd2949
         
         async for session in db_manager.postgres_session():
             # Session should be active
@@ -170,7 +166,7 @@
     @pytest.mark.asyncio  
     async def test_database_manager_session_handling(self):
         """Test DatabaseManager's get_async_session handles cancellation."""
-        async with DatabaseManager.get_db() as session:
+        async with DatabaseManager.get_async_session() as session:
             result = await session.execute(text("SELECT 1"))
             assert result.scalar() == 1
     
