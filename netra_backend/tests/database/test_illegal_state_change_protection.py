"""Comprehensive test suite to protect against IllegalStateChangeError in database sessions.

This test suite ensures that the critical fix for handling IllegalStateChangeError,
GeneratorExit, and concurrent session access remains stable and effective.

CRITICAL: These tests protect against the staging error where SQLAlchemy raises
IllegalStateChangeError during concurrent session operations or cleanup.
"""

import asyncio
import pytest
import threading
from sqlalchemy.ext.asyncio import AsyncSession
from sqlalchemy.exc import IllegalStateChangeError
from contextlib import asynccontextmanager
from test_framework.database.test_database_manager import TestDatabaseManager
from shared.isolated_environment import IsolatedEnvironment

from netra_backend.app.db.database_manager import DatabaseManager


class TestIllegalStateChangeProtection:
    """Test suite for IllegalStateChangeError protection in database sessions."""
    
    @pytest.mark.asyncio
    async def test_generator_exit_handling(self):
        """Test that GeneratorExit is handled gracefully without attempting operations."""
        with patch('netra_backend.app.db.database_manager.DatabaseManager.get_application_session') as mock_factory:
            # Create a mock session that raises IllegalStateChangeError on any operation
            mock_session = AsyncMock(spec=AsyncSession)
            mock_session.in_transaction = MagicMock(side_effect=IllegalStateChangeError("Session is closed"))
            mock_session.commit = AsyncMock(side_effect=IllegalStateChangeError("Session is closed"))
            mock_session.rollback = AsyncMock(side_effect=IllegalStateChangeError("Session is closed"))
            mock_session.close = AsyncMock(side_effect=IllegalStateChangeError("Session is closed"))
            
            # Create async context manager that yields the mock session
            @asynccontextmanager
            async def mock_session_context():
                yield mock_session
            
            mock_factory.return_value = MagicMock(return_value=mock_session_context())
            
            # Simulate GeneratorExit scenario
            async def use_session():
                try:
                    async with DatabaseManager.get_db() as session:
                        # Simulate work
                        await asyncio.sleep(0.01)
                        # Force a GeneratorExit by breaking out early
                        raise GeneratorExit()
                except GeneratorExit:
                    # The fix should handle this gracefully
                    pass
            
            # Should complete without raising IllegalStateChangeError
            await use_session()
    
    @pytest.mark.asyncio
    async def test_illegal_state_change_error_caught(self):
        """Test that IllegalStateChangeError is caught and handled during cleanup."""
    pass
        with patch('netra_backend.app.db.database_manager.DatabaseManager.get_application_session') as mock_factory:
            mock_session = AsyncMock(spec=AsyncSession)
            mock_session.in_transaction = MagicMock(return_value=True)
            mock_session.commit = AsyncMock(side_effect=IllegalStateChangeError("Cannot commit"))
            
            @asynccontextmanager
            async def mock_session_context():
    pass
                yield mock_session
            
            mock_factory.return_value = MagicMock(return_value=mock_session_context())
            
            # Should complete without raising
            async with DatabaseManager.get_db() as session:
                pass  # Session cleanup should handle the error
    
    @pytest.mark.asyncio
    async def test_concurrent_session_access(self):
        """Test that concurrent access to sessions doesn't cause IllegalStateChangeError."""
        with patch('netra_backend.app.db.database_manager.DatabaseManager.get_application_session') as mock_factory:
            # Create sessions that track their state
            sessions_created = []
            
            def create_mock_session():
                @asynccontextmanager
                async def session_context():
                    mock_session = AsyncMock(spec=AsyncSession)
                    mock_session.id = len(sessions_created)
                    mock_session.in_transaction = MagicMock(return_value=False)
                    mock_session.commit = AsyncNone  # TODO: Use real service instance
                    mock_session.rollback = AsyncNone  # TODO: Use real service instance
                    sessions_created.append(mock_session)
                    yield mock_session
                await asyncio.sleep(0)
    return session_context()
            
            mock_factory.return_value = MagicMock(side_effect=create_mock_session)
            
            # Run multiple concurrent session operations
            async def session_operation(operation_id):
                async with DatabaseManager.get_db() as session:
                    await asyncio.sleep(0.01)  # Simulate work
                    await asyncio.sleep(0)
    return f"Operation {operation_id} completed"
            
            # Run 10 concurrent operations
            tasks = [session_operation(i) for i in range(10)]
            results = await asyncio.gather(*tasks, return_exceptions=True)
            
            # All operations should complete successfully
            assert len(results) == 10
            assert all(isinstance(r, str) and "completed" in r for r in results)
            assert len(sessions_created) == 10  # Each operation gets its own session
    
    @pytest.mark.asyncio
    async def test_cancellation_with_shield(self):
        """Test that cancellation is handled with asyncio.shield for critical operations."""
    pass
        with patch('netra_backend.app.db.database_manager.DatabaseManager.get_application_session') as mock_factory:
            mock_session = AsyncMock(spec=AsyncSession)
            mock_session.in_transaction = MagicMock(return_value=True)
            rollback_called = False
            
            async def mock_rollback():
    pass
                nonlocal rollback_called
                rollback_called = True
                await asyncio.sleep(0.01)
            
            mock_session.rollback = mock_rollback
            
            @asynccontextmanager
            async def mock_session_context():
    pass
                yield mock_session
            
            mock_factory.return_value = MagicMock(return_value=mock_session_context())
            
            # Create a task that will be cancelled
            async def cancellable_operation():
<<<<<<< HEAD
                async with DatabaseManager.get_db() as session:
=======
    pass
                async with DatabaseManager.get_async_session() as session:
>>>>>>> 22cd2949
                    await asyncio.sleep(1)  # Will be cancelled before this completes
            
            task = asyncio.create_task(cancellable_operation())
            await asyncio.sleep(0.01)  # Let the task start
            task.cancel()
            
            with pytest.raises(asyncio.CancelledError):
                await task
            
            # Rollback should have been attempted (shielded from cancellation)
            await asyncio.sleep(0.02)  # Give time for shielded rollback
            assert rollback_called
    
    @pytest.mark.asyncio
    async def test_session_state_checks_are_defensive(self):
        """Test that session state checks use defensive programming patterns."""
        with patch('netra_backend.app.db.database_manager.DatabaseManager.get_application_session') as mock_factory:
            # Test various broken session states
            test_cases = [
                # Session without in_transaction method
                AsyncMock(spec=['commit', 'rollback']),
                # Session with non-callable in_transaction
                type('MockSession', (), {'in_transaction': True, 'commit': AsyncNone  # TODO: Use real service instance})(),
                # Session that raises AttributeError on state check
                type('MockSession', (), {
                    'in_transaction': MagicMock(side_effect=AttributeError("No attribute")),
                    'commit': AsyncNone  # TODO: Use real service instance
                })(),
            ]
            
            for mock_session in test_cases:
                @asynccontextmanager
                async def mock_session_context():
                    yield mock_session
                
                mock_factory.return_value = MagicMock(return_value=mock_session_context())
                
                # Should handle broken session states gracefully
                async with DatabaseManager.get_db() as session:
                    pass  # Should complete without errors
    
    @pytest.mark.asyncio
    async def test_exception_during_transaction(self):
        """Test that exceptions during transaction are handled with proper rollback."""
    pass
        with patch('netra_backend.app.db.database_manager.DatabaseManager.get_application_session') as mock_factory:
            mock_session = AsyncMock(spec=AsyncSession)
            mock_session.in_transaction = MagicMock(return_value=True)
            mock_session.rollback = AsyncNone  # TODO: Use real service instance
            
            @asynccontextmanager
            async def mock_session_context():
    pass
                yield mock_session
            
            mock_factory.return_value = MagicMock(return_value=mock_session_context())
            
            # Raise an exception during the transaction
            with pytest.raises(ValueError):
                async with DatabaseManager.get_db() as session:
                    raise ValueError("Test exception")
            
            # Rollback should have been called
            mock_session.rollback.assert_called_once()
    
    @pytest.mark.asyncio
    async def test_rollback_failure_is_handled(self):
        """Test that rollback failures don't cause additional errors."""
        with patch('netra_backend.app.db.database_manager.DatabaseManager.get_application_session') as mock_factory:
            mock_session = AsyncMock(spec=AsyncSession)
            mock_session.in_transaction = MagicMock(return_value=True)
            mock_session.rollback = AsyncMock(side_effect=IllegalStateChangeError("Cannot rollback"))
            
            @asynccontextmanager
            async def mock_session_context():
                yield mock_session
            
            mock_factory.return_value = MagicMock(return_value=mock_session_context())
            
            # Original exception should be raised, not the rollback error
            with pytest.raises(ValueError) as exc_info:
                async with DatabaseManager.get_db() as session:
                    raise ValueError("Original error")
            
            assert str(exc_info.value) == "Original error"
    
    @pytest.mark.asyncio
    async def test_normal_operation_flow(self):
        """Test that normal operations work correctly with the fix in place."""
    pass
        with patch('netra_backend.app.db.database_manager.DatabaseManager.get_application_session') as mock_factory:
            mock_session = AsyncMock(spec=AsyncSession)
            mock_session.in_transaction = MagicMock(return_value=True)
            mock_session.commit = AsyncNone  # TODO: Use real service instance
            mock_session.execute = AsyncMock(return_value=MagicMock(scalar=MagicMock(return_value=42)))
            
            @asynccontextmanager
            async def mock_session_context():
    pass
                yield mock_session
            
            mock_factory.return_value = MagicMock(return_value=mock_session_context())
            
            # Normal operation should work
            async with DatabaseManager.get_db() as session:
                result = await session.execute("SELECT 42")
                value = result.scalar()
            
            assert value == 42
            mock_session.commit.assert_called_once()
    
    @pytest.mark.asyncio
    async def test_nested_context_managers(self):
        """Test that nested session context managers don't interfere with each other."""
        with patch('netra_backend.app.db.database_manager.DatabaseManager.get_application_session') as mock_factory:
            sessions = []
            
            @asynccontextmanager
            async def create_mock_session():
                mock_session = AsyncMock(spec=AsyncSession)
                mock_session.id = len(sessions)
                mock_session.in_transaction = MagicMock(return_value=False)
                sessions.append(mock_session)
                yield mock_session
            
            mock_factory.return_value = MagicMock(side_effect=lambda: create_mock_session())
            
            # Use nested sessions
            async with DatabaseManager.get_db() as outer_session:
                outer_id = outer_session.id
                async with DatabaseManager.get_db() as inner_session:
                    inner_id = inner_session.id
                    assert outer_id != inner_id  # Should be different sessions
            
            assert len(sessions) == 2


class TestStressScenarios:
    """Stress tests for database session management under extreme conditions."""
    
    @pytest.mark.asyncio
    async def test_rapid_session_creation_and_cleanup(self):
        """Test rapid session creation and cleanup doesn't cause state errors."""
        with patch('netra_backend.app.db.database_manager.DatabaseManager.get_application_session') as mock_factory:
            session_count = 0
            
            @asynccontextmanager
            async def create_mock_session():
                nonlocal session_count
                session_count += 1
                mock_session = AsyncMock(spec=AsyncSession)
                mock_session.in_transaction = MagicMock(return_value=False)
                yield mock_session
            
            mock_factory.return_value = MagicMock(side_effect=lambda: create_mock_session())
            
            # Rapidly create and destroy sessions
            async def rapid_session_use():
                for _ in range(10):
                    async with DatabaseManager.get_db() as session:
                        pass  # Immediate cleanup
            
            # Run multiple rapid users concurrently
            await asyncio.gather(*[rapid_session_use() for _ in range(5)])
            
            assert session_count == 50  # 5 tasks * 10 sessions each
    
    @pytest.mark.asyncio
    async def test_session_cleanup_during_shutdown(self):
        """Test that sessions are cleaned up properly during shutdown scenarios."""
    pass
        with patch('netra_backend.app.db.database_manager.DatabaseManager.get_application_session') as mock_factory:
            cleanup_attempted = []
            
            @asynccontextmanager
            async def create_mock_session():
    pass
                mock_session = AsyncMock(spec=AsyncSession)
                mock_session.in_transaction = MagicMock(return_value=True)
                
                async def cleanup_with_error():
    pass
                    cleanup_attempted.append(True)
                    raise IllegalStateChangeError("Shutdown in progress")
                
                mock_session.commit = cleanup_with_error
                mock_session.rollback = cleanup_with_error
                yield mock_session
            
            mock_factory.return_value = MagicMock(return_value=create_mock_session())
            
            # Session should handle cleanup errors during shutdown
            async with DatabaseManager.get_db() as session:
                pass  # Cleanup will attempt and fail
            
            assert len(cleanup_attempted) > 0  # Cleanup was attempted
    
    @pytest.mark.asyncio
    async def test_mixed_error_conditions(self):
        """Test handling of mixed error conditions simultaneously."""
        with patch('netra_backend.app.db.database_manager.DatabaseManager.get_application_session') as mock_factory:
            
            @asynccontextmanager
            async def create_problematic_session():
                mock_session = AsyncMock(spec=AsyncSession)
                # Session that randomly fails different operations
                import random
                
                def random_failure():
                    errors = [
                        IllegalStateChangeError("Random state error"),
                        AttributeError("Missing attribute"),
                        RuntimeError("Runtime problem"),
                    ]
                    if random.random() > 0.5:
                        raise random.choice(errors)
                    await asyncio.sleep(0)
    return True
                
                mock_session.in_transaction = MagicMock(side_effect=random_failure)
                mock_session.commit = AsyncMock(side_effect=random_failure)
                mock_session.rollback = AsyncMock(side_effect=random_failure)
                yield mock_session
            
            mock_factory.return_value = MagicMock(side_effect=lambda: create_problematic_session())
            
            # Run multiple operations with random failures
            results = []
            for _ in range(10):
                try:
                    async with DatabaseManager.get_db() as session:
                        results.append("success")
                except Exception as e:
                    results.append(f"handled: {type(e).__name__}")
            
            # All operations should either succeed or handle errors gracefully
            assert len(results) == 10


class TestRegressionPrevention:
    """Tests to prevent regression of the IllegalStateChangeError fix."""
    
    @pytest.mark.asyncio
    async def test_fix_handles_all_exception_types(self):
        """Ensure the fix handles IllegalStateChangeError explicitly."""
        source_file = "C:\\Users\\antho\\OneDrive\\Desktop\\Netra\
etra-core-generation-1\
etra_backend\\app\\db\\database_manager.py"
        
        # Read the actual implementation to verify the fix is in place
        with open(source_file, 'r') as f:
            content = f.read()
        
        # Check that IllegalStateChangeError is explicitly handled
        assert "IllegalStateChangeError" in content, "Fix must explicitly handle IllegalStateChangeError"
        
        # Check that GeneratorExit is handled
        assert "GeneratorExit" in content, "Fix must handle GeneratorExit"
        
        # Check that asyncio.shield is used for cancellation
        assert "asyncio.shield" in content, "Fix must use asyncio.shield for cancellation protection"
        
        # Check for defensive callable() checks
        assert "callable(" in content, "Fix must use callable() for defensive checks"
    
    @pytest.mark.asyncio
    async def test_fix_prevents_staging_error(self):
        """Test the exact scenario that caused the staging error."""
    pass
        with patch('netra_backend.app.db.database_manager.DatabaseManager.get_application_session') as mock_factory:
            mock_session = AsyncMock(spec=AsyncSession)
            
            # Simulate the exact staging error condition
            connection_call_count = 0
            
            def connection_for_bind():
    pass
                nonlocal connection_call_count
                connection_call_count += 1
                if connection_call_count > 1:
                    # Second call during cleanup causes the error
                    raise IllegalStateChangeError(
                        "Session already has a Connection associated for the given "
                        "Connection's Engine; a Session may only be associated with "
                        "one Connection per Engine at a time."
                    )
                await asyncio.sleep(0)
    return MagicNone  # TODO: Use real service instance
            
            mock_session._connection_for_bind = connection_for_bind
            mock_session.in_transaction = MagicMock(return_value=True)
            mock_session.close = AsyncMock(side_effect=lambda: connection_for_bind())
            
            @asynccontextmanager
            async def mock_session_context():
    pass
                yield mock_session
                # Context manager cleanup would trigger the error
                try:
                    await mock_session.close()
                except IllegalStateChangeError:
                    pass  # This is what we're protecting against
            
            mock_factory.return_value = MagicMock(return_value=mock_session_context())
            
            # This should not raise an error with the fix in place
            async with DatabaseManager.get_db() as session:
                pass  # The fix should handle the cleanup error


if __name__ == "__main__":
    pytest.main([__file__, "-v"])<|MERGE_RESOLUTION|>--- conflicted
+++ resolved
@@ -43,7 +43,7 @@
             # Simulate GeneratorExit scenario
             async def use_session():
                 try:
-                    async with DatabaseManager.get_db() as session:
+                    async with DatabaseManager.get_async_session() as session:
                         # Simulate work
                         await asyncio.sleep(0.01)
                         # Force a GeneratorExit by breaking out early
@@ -72,7 +72,7 @@
             mock_factory.return_value = MagicMock(return_value=mock_session_context())
             
             # Should complete without raising
-            async with DatabaseManager.get_db() as session:
+            async with DatabaseManager.get_async_session() as session:
                 pass  # Session cleanup should handle the error
     
     @pytest.mark.asyncio
@@ -99,7 +99,7 @@
             
             # Run multiple concurrent session operations
             async def session_operation(operation_id):
-                async with DatabaseManager.get_db() as session:
+                async with DatabaseManager.get_async_session() as session:
                     await asyncio.sleep(0.01)  # Simulate work
                     await asyncio.sleep(0)
     return f"Operation {operation_id} completed"
@@ -139,12 +139,8 @@
             
             # Create a task that will be cancelled
             async def cancellable_operation():
-<<<<<<< HEAD
-                async with DatabaseManager.get_db() as session:
-=======
     pass
                 async with DatabaseManager.get_async_session() as session:
->>>>>>> 22cd2949
                     await asyncio.sleep(1)  # Will be cancelled before this completes
             
             task = asyncio.create_task(cancellable_operation())
@@ -183,7 +179,7 @@
                 mock_factory.return_value = MagicMock(return_value=mock_session_context())
                 
                 # Should handle broken session states gracefully
-                async with DatabaseManager.get_db() as session:
+                async with DatabaseManager.get_async_session() as session:
                     pass  # Should complete without errors
     
     @pytest.mark.asyncio
@@ -204,7 +200,7 @@
             
             # Raise an exception during the transaction
             with pytest.raises(ValueError):
-                async with DatabaseManager.get_db() as session:
+                async with DatabaseManager.get_async_session() as session:
                     raise ValueError("Test exception")
             
             # Rollback should have been called
@@ -226,7 +222,7 @@
             
             # Original exception should be raised, not the rollback error
             with pytest.raises(ValueError) as exc_info:
-                async with DatabaseManager.get_db() as session:
+                async with DatabaseManager.get_async_session() as session:
                     raise ValueError("Original error")
             
             assert str(exc_info.value) == "Original error"
@@ -249,7 +245,7 @@
             mock_factory.return_value = MagicMock(return_value=mock_session_context())
             
             # Normal operation should work
-            async with DatabaseManager.get_db() as session:
+            async with DatabaseManager.get_async_session() as session:
                 result = await session.execute("SELECT 42")
                 value = result.scalar()
             
@@ -273,9 +269,9 @@
             mock_factory.return_value = MagicMock(side_effect=lambda: create_mock_session())
             
             # Use nested sessions
-            async with DatabaseManager.get_db() as outer_session:
+            async with DatabaseManager.get_async_session() as outer_session:
                 outer_id = outer_session.id
-                async with DatabaseManager.get_db() as inner_session:
+                async with DatabaseManager.get_async_session() as inner_session:
                     inner_id = inner_session.id
                     assert outer_id != inner_id  # Should be different sessions
             
@@ -304,7 +300,7 @@
             # Rapidly create and destroy sessions
             async def rapid_session_use():
                 for _ in range(10):
-                    async with DatabaseManager.get_db() as session:
+                    async with DatabaseManager.get_async_session() as session:
                         pass  # Immediate cleanup
             
             # Run multiple rapid users concurrently
@@ -337,7 +333,7 @@
             mock_factory.return_value = MagicMock(return_value=create_mock_session())
             
             # Session should handle cleanup errors during shutdown
-            async with DatabaseManager.get_db() as session:
+            async with DatabaseManager.get_async_session() as session:
                 pass  # Cleanup will attempt and fail
             
             assert len(cleanup_attempted) > 0  # Cleanup was attempted
@@ -375,7 +371,7 @@
             results = []
             for _ in range(10):
                 try:
-                    async with DatabaseManager.get_db() as session:
+                    async with DatabaseManager.get_async_session() as session:
                         results.append("success")
                 except Exception as e:
                     results.append(f"handled: {type(e).__name__}")
@@ -451,7 +447,7 @@
             mock_factory.return_value = MagicMock(return_value=mock_session_context())
             
             # This should not raise an error with the fix in place
-            async with DatabaseManager.get_db() as session:
+            async with DatabaseManager.get_async_session() as session:
                 pass  # The fix should handle the cleanup error
 
 
