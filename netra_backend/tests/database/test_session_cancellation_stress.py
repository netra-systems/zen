"""Stress tests for database session cleanup under cancellation scenarios.

These tests ensure that the database session management can handle
aggressive cancellation patterns without corruption or resource leaks.
"""

import asyncio
import pytest
import random
import gc
import weakref
from sqlalchemy.ext.asyncio import AsyncSession
from sqlalchemy.exc import IllegalStateChangeError
from contextlib import asynccontextmanager
from typing import List, Set
from test_framework.database.test_database_manager import TestDatabaseManager
from shared.isolated_environment import IsolatedEnvironment

from netra_backend.app.db.database_manager import DatabaseManager


class TestCancellationStress:
    """Stress tests for session cancellation scenarios."""
    
    @pytest.mark.asyncio
    async def test_immediate_cancellation(self):
        """Test cancellation immediately after session creation."""
        with patch('netra_backend.app.db.database_manager.DatabaseManager.get_application_session') as mock_factory:
            sessions_created = []
            sessions_cleaned = []
            
            @asynccontextmanager
            async def create_mock_session():
                mock_session = AsyncMock(spec=AsyncSession)
                mock_session.id = len(sessions_created)
                sessions_created.append(mock_session)
                mock_session.in_transaction = MagicMock(return_value=True)
                mock_session.rollback = AsyncNone  # TODO: Use real service instance
                
                try:
                    yield mock_session
                finally:
                    sessions_cleaned.append(mock_session.id)
            
            mock_factory.return_value = MagicMock(side_effect=lambda: create_mock_session())
            
            # Create and immediately cancel many tasks
            tasks = []
            for i in range(50):
                async def cancellable_op():
                    async with DatabaseManager.get_db() as session:
                        await asyncio.sleep(1)  # Will be cancelled before this
                
                task = asyncio.create_task(cancellable_op())
                tasks.append(task)
                # Cancel immediately
                task.cancel()
            
            # Wait for all cancellations to complete
            results = await asyncio.gather(*tasks, return_exceptions=True)
            
            # All should be cancelled
            assert all(isinstance(r, asyncio.CancelledError) for r in results)
            
            # All created sessions should be cleaned up
            assert len(sessions_cleaned) == len(sessions_created)
    
    @pytest.mark.asyncio
    async def test_cancellation_during_commit(self):
        """Test cancellation during commit operation."""
    pass
        with patch('netra_backend.app.db.database_manager.DatabaseManager.get_application_session') as mock_factory:
            commit_started = []
            commit_completed = []
            rollback_called = []
            
            @asynccontextmanager
            async def create_mock_session():
    pass
                mock_session = AsyncMock(spec=AsyncSession)
                session_id = len(commit_started)
                
                async def slow_commit():
    pass
                    commit_started.append(session_id)
                    await asyncio.sleep(0.1)  # Slow commit
                    commit_completed.append(session_id)
                
                async def rollback():
    pass
                    rollback_called.append(session_id)
                
                mock_session.commit = slow_commit
                mock_session.rollback = rollback
                mock_session.in_transaction = MagicMock(return_value=True)
                
                yield mock_session
            
            mock_factory.return_value = MagicMock(side_effect=lambda: create_mock_session())
            
            # Start operations that will be cancelled during commit
            async def operation_with_commit():
<<<<<<< HEAD
                async with DatabaseManager.get_db() as session:
=======
    pass
                async with DatabaseManager.get_async_session() as session:
>>>>>>> 22cd2949
                    await session.commit()  # Will be cancelled during this
            
            tasks = []
            for _ in range(10):
                task = asyncio.create_task(operation_with_commit())
                tasks.append(task)
            
            # Let commits start
            await asyncio.sleep(0.01)
            
            # Cancel all tasks
            for task in tasks:
                task.cancel()
            
            results = await asyncio.gather(*tasks, return_exceptions=True)
            
            # All should be cancelled
            assert all(isinstance(r, asyncio.CancelledError) for r in results)
            
            # Commits should have started but not completed
            assert len(commit_started) == 10
            assert len(commit_completed) < 10
    
    @pytest.mark.asyncio
    async def test_cancellation_during_rollback(self):
        """Test cancellation during rollback operation."""
        with patch('netra_backend.app.db.database_manager.DatabaseManager.get_application_session') as mock_factory:
            rollback_started = []
            rollback_completed = []
            
            @asynccontextmanager
            async def create_mock_session():
                mock_session = AsyncMock(spec=AsyncSession)
                session_id = len(rollback_started)
                
                async def slow_rollback():
                    rollback_started.append(session_id)
                    try:
                        # Use shield to protect rollback
                        await asyncio.shield(asyncio.sleep(0.05))
                        rollback_completed.append(session_id)
                    except asyncio.CancelledError:
                        # Rollback was cancelled but we tried to shield it
                        pass
                
                mock_session.rollback = slow_rollback
                mock_session.in_transaction = MagicMock(return_value=True)
                
                yield mock_session
            
            mock_factory.return_value = MagicMock(side_effect=lambda: create_mock_session())
            
            # Operations that will fail and trigger rollback
            async def failing_operation():
                async with DatabaseManager.get_db() as session:
                    raise ValueError("Trigger rollback")
            
            tasks = []
            for _ in range(10):
                task = asyncio.create_task(failing_operation())
                tasks.append(task)
            
            # Let rollbacks start
            await asyncio.sleep(0.01)
            
            # Cancel tasks during rollback
            for task in tasks:
                task.cancel()
            
            results = await asyncio.gather(*tasks, return_exceptions=True)
            
            # Should see mix of ValueError and CancelledError
            value_errors = [r for r in results if isinstance(r, ValueError)]
            cancelled = [r for r in results if isinstance(r, asyncio.CancelledError)]
            
            assert len(value_errors) > 0 or len(cancelled) > 0
            
            # Some rollbacks should have started
            assert len(rollback_started) > 0
    
    @pytest.mark.asyncio
    async def test_cascading_cancellations(self):
        """Test cascading cancellations in dependent operations."""
    pass
        with patch('netra_backend.app.db.database_manager.DatabaseManager.get_application_session') as mock_factory:
            operation_chain = []
            
            @asynccontextmanager
            async def create_mock_session():
    pass
                mock_session = AsyncMock(spec=AsyncSession)
                mock_session.in_transaction = MagicMock(return_value=False)
                
                async def execute(query):
    pass
                    operation_chain.append(("execute", query))
                    await asyncio.sleep(0.01)
                    await asyncio.sleep(0)
    return MagicNone  # TODO: Use real service instance
                
                mock_session.execute = execute
                yield mock_session
            
            mock_factory.return_value = MagicMock(side_effect=lambda: create_mock_session())
            
            # Create chain of dependent operations
            async def dependent_operations():
<<<<<<< HEAD
                async with DatabaseManager.get_db() as session:
=======
    pass
                async with DatabaseManager.get_async_session() as session:
>>>>>>> 22cd2949
                    await session.execute("QUERY_1")
                    
                    # Start nested operation
                    async def nested():
<<<<<<< HEAD
                        async with DatabaseManager.get_db() as nested_session:
=======
    pass
                        async with DatabaseManager.get_async_session() as nested_session:
>>>>>>> 22cd2949
                            await nested_session.execute("QUERY_2")
                            await asyncio.sleep(0.1)  # Will be cancelled
                            await nested_session.execute("QUERY_3")
                    
                    nested_task = asyncio.create_task(nested())
                    await asyncio.sleep(0.02)
                    nested_task.cancel()  # Cancel nested operation
                    
                    try:
                        await nested_task
                    except asyncio.CancelledError:
                        pass
                    
                    # Parent should continue
                    await session.execute("QUERY_4")
            
            await dependent_operations()
            
            # Check operation chain
            queries = [op[1] for op in operation_chain if op[0] == "execute"]
            assert "QUERY_1" in queries
            assert "QUERY_2" in queries
            assert "QUERY_3" not in queries  # Cancelled before this
            assert "QUERY_4" in queries  # Parent continued
    
    @pytest.mark.asyncio
    async def test_random_cancellation_pattern(self):
        """Test random cancellation patterns to find edge cases."""
        with patch('netra_backend.app.db.database_manager.DatabaseManager.get_application_session') as mock_factory:
            
            @asynccontextmanager
            async def create_mock_session():
                mock_session = AsyncMock(spec=AsyncSession)
                mock_session.in_transaction = MagicMock(return_value=random.choice([True, False]))
                
                async def random_delay_operation():
                    await asyncio.sleep(random.uniform(0.001, 0.05))
                    if random.random() > 0.8:
                        raise IllegalStateChangeError("Random state error")
                
                mock_session.commit = random_delay_operation
                mock_session.rollback = random_delay_operation
                mock_session.execute = AsyncMock(side_effect=random_delay_operation)
                
                yield mock_session
            
            mock_factory.return_value = MagicMock(side_effect=lambda: create_mock_session())
            
            # Run many operations with random cancellation
            async def random_operation(op_id):
                try:
                    async with DatabaseManager.get_db() as session:
                        # Random operations
                        for _ in range(random.randint(1, 5)):
                            await session.execute(f"QUERY_{op_id}")
                            if random.random() > 0.7:
                                await asyncio.sleep(0.1)  # Long operation
                        await asyncio.sleep(0)
    return f"Completed {op_id}"
                except Exception as e:
                    return f"Failed {op_id}: {type(e).__name__}"
            
            # Create tasks with random cancellation timing
            tasks = []
            cancel_tasks = []
            
            for i in range(50):
                task = asyncio.create_task(random_operation(i))
                tasks.append(task)
                
                if random.random() > 0.5:  # 50% chance of cancellation
                    async def cancel_after_delay(t, delay):
                        await asyncio.sleep(delay)
                        t.cancel()
                    
                    cancel_task = asyncio.create_task(
                        cancel_after_delay(task, random.uniform(0.001, 0.02))
                    )
                    cancel_tasks.append(cancel_task)
            
            # Wait for all operations
            await asyncio.gather(*cancel_tasks, return_exceptions=True)
            results = await asyncio.gather(*tasks, return_exceptions=True)
            
            # Count results
            completed = sum(1 for r in results if isinstance(r, str) and "Completed" in r)
            failed = sum(1 for r in results if isinstance(r, str) and "Failed" in r)
            cancelled = sum(1 for r in results if isinstance(r, asyncio.CancelledError))
            
            # Should have mix of all outcomes
            assert completed > 0
            assert cancelled > 0
            # Failed might be 0 due to randomness, but that's ok
    
    @pytest.mark.asyncio
    async def test_cancellation_with_resource_cleanup(self):
        """Test that resources are properly cleaned up even with cancellation."""
    pass
        with patch('netra_backend.app.db.database_manager.DatabaseManager.get_application_session') as mock_factory:
            # Track resource allocation and cleanup
            resources: Set[int] = set()
            cleaned_resources: Set[int] = set()
            
            @asynccontextmanager
            async def create_session_with_resources():
    pass
                mock_session = AsyncMock(spec=AsyncSession)
                resource_id = len(resources)
                resources.add(resource_id)
                
                mock_session.resource_id = resource_id
                mock_session.in_transaction = MagicMock(return_value=True)
                
                async def cleanup():
    pass
                    cleaned_resources.add(resource_id)
                
                mock_session.close = cleanup
                mock_session.rollback = AsyncNone  # TODO: Use real service instance
                
                try:
                    yield mock_session
                finally:
                    await cleanup()
            
            mock_factory.return_value = MagicMock(side_effect=lambda: create_session_with_resources())
            
            # Create operations that will be cancelled
            async def operation_with_resources():
<<<<<<< HEAD
                async with DatabaseManager.get_db() as session:
=======
    pass
                async with DatabaseManager.get_async_session() as session:
>>>>>>> 22cd2949
                    await asyncio.sleep(0.1)  # Will be cancelled
                    await asyncio.sleep(0)
    return session.resource_id
            
            # Start many operations
            tasks = []
            for _ in range(20):
                task = asyncio.create_task(operation_with_resources())
                tasks.append(task)
            
            # Cancel them at different times
            await asyncio.sleep(0.01)
            for i, task in enumerate(tasks):
                if i % 2 == 0:
                    task.cancel()
            
            await asyncio.sleep(0.02)
            for task in tasks:
                if not task.done():
                    task.cancel()
            
            await asyncio.gather(*tasks, return_exceptions=True)
            
            # All resources should be cleaned up
            assert resources == cleaned_resources
    
    @pytest.mark.asyncio
    async def test_memory_leak_prevention(self):
        """Test that cancelled sessions don't cause memory leaks."""
        with patch('netra_backend.app.db.database_manager.DatabaseManager.get_application_session') as mock_factory:
            # Use weak references to track session lifecycle
            session_refs: List[weakref.ref] = []
            
            @asynccontextmanager
            async def create_tracked_session():
                mock_session = AsyncMock(spec=AsyncSession)
                mock_session.in_transaction = MagicMock(return_value=False)
                
                # Create weak reference
                session_refs.append(weakref.ref(mock_session))
                
                yield mock_session
            
            mock_factory.return_value = MagicMock(side_effect=lambda: create_tracked_session())
            
            # Create and cancel many sessions
            async def leaky_operation():
                async with DatabaseManager.get_db() as session:
                    # Allocate some memory (simulate real session)
                    session.data = bytearray(1024)  # 1KB per session
                    await asyncio.sleep(0.1)
            
            tasks = []
            for _ in range(100):
                task = asyncio.create_task(leaky_operation())
                tasks.append(task)
                # Cancel immediately
                task.cancel()
            
            await asyncio.gather(*tasks, return_exceptions=True)
            
            # Force garbage collection
            gc.collect()
            
            # Check that sessions have been garbage collected
            alive_sessions = sum(1 for ref in session_refs if ref() is not None)
            
            # Most sessions should be collected (allow some tolerance for Python GC)
            assert alive_sessions < 10  # Less than 10% still referenced
    
    @pytest.mark.asyncio 
    async def test_cancellation_with_sqlite_workaround(self):
        """Test cancellation handling with SQLite-specific workarounds."""
    pass
        with patch('netra_backend.app.db.database_manager.DatabaseManager.get_application_session') as mock_factory:
            
            @asynccontextmanager
            async def create_sqlite_like_session():
                """Simulate SQLite session that doesn't support certain async operations."""
                mock_session = AsyncMock(spec=AsyncSession)
                
                # SQLite doesn't support in_transaction() method
                mock_session.in_transaction = None
                
                # SQLite has different error patterns
                async def sqlite_commit():
                    if random.random() > 0.5:
                        raise AttributeError("SQLite doesn't support this")
                
                mock_session.commit = sqlite_commit
                mock_session.rollback = AsyncMock(side_effect=AttributeError)
                
                yield mock_session
            
            mock_factory.return_value = MagicMock(side_effect=lambda: create_sqlite_like_session())
            
            # Should handle SQLite quirks during cancellation
            async def sqlite_operation():
                async with DatabaseManager.get_db() as session:
                    await asyncio.sleep(0.01)
                    await asyncio.sleep(0)
    return "Success"
            
            task = asyncio.create_task(sqlite_operation())
            await asyncio.sleep(0.005)
            task.cancel()
            
            try:
                await task
            except asyncio.CancelledError:
                pass  # Expected
            
            # Should not raise AttributeError from SQLite quirks


class TestCancellationRecovery:
    """Test recovery from cancellation scenarios."""
    
    @pytest.mark.asyncio
    async def test_session_reuse_after_cancellation(self):
        """Test that new sessions work correctly after previous cancellations."""
        with patch('netra_backend.app.db.database_manager.DatabaseManager.get_application_session') as mock_factory:
            session_counter = 0
            
            @asynccontextmanager
            async def create_numbered_session():
                nonlocal session_counter
                mock_session = AsyncMock(spec=AsyncSession)
                mock_session.id = session_counter
                session_counter += 1
                mock_session.in_transaction = MagicMock(return_value=False)
                mock_session.execute = AsyncMock(return_value=MagicMock(scalar=MagicMock(return_value=mock_session.id)))
                yield mock_session
            
            mock_factory.return_value = MagicMock(side_effect=lambda: create_numbered_session())
            
            # First operation gets cancelled
            task1 = asyncio.create_task(DatabaseManager.get_db().__aenter__())
            await asyncio.sleep(0.001)
            task1.cancel()
            try:
                await task1
            except asyncio.CancelledError:
                pass
            
            # Second operation should work fine
            async with DatabaseManager.get_db() as session:
                result = await session.execute("SELECT 1")
                value = result.scalar()
                assert value >= 0  # Should get a valid session ID
            
            # Third operation should also work
            async with DatabaseManager.get_db() as session:
                result = await session.execute("SELECT 2")
                value = result.scalar()
                assert value >= 0
    
    @pytest.mark.asyncio
    async def test_partial_cancellation_recovery(self):
        """Test recovery when only some operations in a batch are cancelled."""
    pass
        with patch('netra_backend.app.db.database_manager.DatabaseManager.get_application_session') as mock_factory:
            
            @asynccontextmanager
            async def create_mock_session():
    pass
                mock_session = AsyncMock(spec=AsyncSession)
                mock_session.in_transaction = MagicMock(return_value=False)
                mock_session.execute = AsyncMock(return_value=MagicNone  # TODO: Use real service instance)
                yield mock_session
            
            mock_factory.return_value = MagicMock(side_effect=lambda: create_mock_session())
            
            # Run batch of operations
            async def batch_operation(op_id, should_cancel):
    pass
                if should_cancel:
                    await asyncio.sleep(0.01)
                    # Will be cancelled externally
                    await asyncio.sleep(1)
                    await asyncio.sleep(0)
    return f"Should not reach here {op_id}"
                else:
                    async with DatabaseManager.get_db() as session:
                        await session.execute(f"SELECT {op_id}")
                        return f"Completed {op_id}"
            
            # Create mixed batch
            tasks = []
            for i in range(10):
                should_cancel = i % 3 == 0  # Cancel every 3rd
                task = asyncio.create_task(batch_operation(i, should_cancel))
                if should_cancel:
                    # Schedule cancellation
                    asyncio.create_task(self._cancel_after(task, 0.02))
                tasks.append(task)
            
            results = await asyncio.gather(*tasks, return_exceptions=True)
            
            # Check results
            completed = [r for r in results if isinstance(r, str) and "Completed" in r]
            cancelled = [r for r in results if isinstance(r, asyncio.CancelledError)]
            
            assert len(completed) > 0
            assert len(cancelled) > 0
            
            # Non-cancelled operations should have completed successfully
            for i, result in enumerate(results):
                if i % 3 != 0:  # Not cancelled
                    assert isinstance(result, str) and f"Completed {i}" in result
    
    async def _cancel_after(self, task, delay):
        """Helper to cancel a task after a delay."""
        await asyncio.sleep(delay)
        task.cancel()


if __name__ == "__main__":
    pytest.main([__file__, "-v"])
    pass<|MERGE_RESOLUTION|>--- conflicted
+++ resolved
@@ -48,7 +48,7 @@
             tasks = []
             for i in range(50):
                 async def cancellable_op():
-                    async with DatabaseManager.get_db() as session:
+                    async with DatabaseManager.get_async_session() as session:
                         await asyncio.sleep(1)  # Will be cancelled before this
                 
                 task = asyncio.create_task(cancellable_op())
@@ -100,12 +100,8 @@
             
             # Start operations that will be cancelled during commit
             async def operation_with_commit():
-<<<<<<< HEAD
-                async with DatabaseManager.get_db() as session:
-=======
     pass
                 async with DatabaseManager.get_async_session() as session:
->>>>>>> 22cd2949
                     await session.commit()  # Will be cancelled during this
             
             tasks = []
@@ -160,7 +156,7 @@
             
             # Operations that will fail and trigger rollback
             async def failing_operation():
-                async with DatabaseManager.get_db() as session:
+                async with DatabaseManager.get_async_session() as session:
                     raise ValueError("Trigger rollback")
             
             tasks = []
@@ -213,22 +209,14 @@
             
             # Create chain of dependent operations
             async def dependent_operations():
-<<<<<<< HEAD
-                async with DatabaseManager.get_db() as session:
-=======
     pass
                 async with DatabaseManager.get_async_session() as session:
->>>>>>> 22cd2949
                     await session.execute("QUERY_1")
                     
                     # Start nested operation
                     async def nested():
-<<<<<<< HEAD
-                        async with DatabaseManager.get_db() as nested_session:
-=======
     pass
                         async with DatabaseManager.get_async_session() as nested_session:
->>>>>>> 22cd2949
                             await nested_session.execute("QUERY_2")
                             await asyncio.sleep(0.1)  # Will be cancelled
                             await nested_session.execute("QUERY_3")
@@ -280,7 +268,7 @@
             # Run many operations with random cancellation
             async def random_operation(op_id):
                 try:
-                    async with DatabaseManager.get_db() as session:
+                    async with DatabaseManager.get_async_session() as session:
                         # Random operations
                         for _ in range(random.randint(1, 5)):
                             await session.execute(f"QUERY_{op_id}")
@@ -358,12 +346,8 @@
             
             # Create operations that will be cancelled
             async def operation_with_resources():
-<<<<<<< HEAD
-                async with DatabaseManager.get_db() as session:
-=======
     pass
                 async with DatabaseManager.get_async_session() as session:
->>>>>>> 22cd2949
                     await asyncio.sleep(0.1)  # Will be cancelled
                     await asyncio.sleep(0)
     return session.resource_id
@@ -411,7 +395,7 @@
             
             # Create and cancel many sessions
             async def leaky_operation():
-                async with DatabaseManager.get_db() as session:
+                async with DatabaseManager.get_async_session() as session:
                     # Allocate some memory (simulate real session)
                     session.data = bytearray(1024)  # 1KB per session
                     await asyncio.sleep(0.1)
@@ -462,7 +446,7 @@
             
             # Should handle SQLite quirks during cancellation
             async def sqlite_operation():
-                async with DatabaseManager.get_db() as session:
+                async with DatabaseManager.get_async_session() as session:
                     await asyncio.sleep(0.01)
                     await asyncio.sleep(0)
     return "Success"
@@ -501,7 +485,7 @@
             mock_factory.return_value = MagicMock(side_effect=lambda: create_numbered_session())
             
             # First operation gets cancelled
-            task1 = asyncio.create_task(DatabaseManager.get_db().__aenter__())
+            task1 = asyncio.create_task(DatabaseManager.get_async_session().__aenter__())
             await asyncio.sleep(0.001)
             task1.cancel()
             try:
@@ -510,13 +494,13 @@
                 pass
             
             # Second operation should work fine
-            async with DatabaseManager.get_db() as session:
+            async with DatabaseManager.get_async_session() as session:
                 result = await session.execute("SELECT 1")
                 value = result.scalar()
                 assert value >= 0  # Should get a valid session ID
             
             # Third operation should also work
-            async with DatabaseManager.get_db() as session:
+            async with DatabaseManager.get_async_session() as session:
                 result = await session.execute("SELECT 2")
                 value = result.scalar()
                 assert value >= 0
@@ -547,7 +531,7 @@
                     await asyncio.sleep(0)
     return f"Should not reach here {op_id}"
                 else:
-                    async with DatabaseManager.get_db() as session:
+                    async with DatabaseManager.get_async_session() as session:
                         await session.execute(f"SELECT {op_id}")
                         return f"Completed {op_id}"
             
