--- conflicted
+++ resolved
@@ -1,85 +1,17 @@
-<<<<<<< HEAD
 from unittest.mock import AsyncMock, Mock, patch, MagicMock
-=======
-"""
-Integration E2E LLM Agent Tests
-State transitions, WebSocket messaging, tool integration, and persistence tests
-Split from oversized test_llm_agent_e2e_real.py to maintain 450-line limit
-
-BVJ:
-1. Segment: Growth & Enterprise
-2. Business Goal: Ensure seamless agent integration and state management  
-3. Value Impact: Prevents integration failures that could lose optimization data
-4. Revenue Impact: Maintains data integrity for optimization value capture
-"""
-
-import sys
-from pathlib import Path
+
+# REMOVED_SYNTAX_ERROR: '''
+# REMOVED_SYNTAX_ERROR: Integration E2E LLM Agent Tests
+# REMOVED_SYNTAX_ERROR: State transitions, WebSocket messaging, tool integration, and persistence tests
+# REMOVED_SYNTAX_ERROR: Split from oversized test_llm_agent_e2e_real.py to maintain 450-line limit
+
+import asyncio
+import pytest
 from netra_backend.app.websocket_core.unified_manager import UnifiedWebSocketManager
 from test_framework.database.test_database_manager import TestDatabaseManager
 from netra_backend.app.agents.supervisor.agent_registry import AgentRegistry
 from netra_backend.app.agents.supervisor.user_execution_engine import UserExecutionEngine
 from shared.isolated_environment import IsolatedEnvironment
-
-# Test framework import - using pytest fixtures instead
-
-import asyncio
-import json
-import time
-import uuid
-from datetime import datetime
-
-import pytest
-import pytest_asyncio
-from sqlalchemy.ext.asyncio import AsyncSession
-
-from netra_backend.app.agents.state import DeepAgentState
-
-from netra_backend.app.agents.supervisor_consolidated import SupervisorAgent
-from netra_backend.app.llm.llm_manager import LLMManager
-from netra_backend.app.services.agent_service import AgentService
-from netra_backend.tests.agents.test_fixtures import (
-    mock_db_session,
-    mock_llm_manager,
-    mock_persistence_service,
-    mock_tool_dispatcher,
-    mock_websocket_manager,
-    supervisor_agent,
-)
-
-@pytest.mark.asyncio
-async def test_agent_state_transitions(supervisor_agent):
-    """Test agent state transitions through pipeline"""
-    state = DeepAgentState(
-        user_request="Test request",
-        chat_thread_id=supervisor_agent.thread_id,
-        user_id=supervisor_agent.user_id
-    )
-    
-    # Simulate triage result
-    state.triage_result = _create_triage_result()
-    
-    # Simulate data result  
-    state.data_result = _create_data_result()
-    
-    # Simulate optimization result
-    state.optimizations_result = _create_optimization_result()
-    
-    # Verify state has expected structure
-    _verify_state_transitions(state)
->>>>>>> 48d6902b
-
-# REMOVED_SYNTAX_ERROR: '''
-# REMOVED_SYNTAX_ERROR: Integration E2E LLM Agent Tests
-# REMOVED_SYNTAX_ERROR: State transitions, WebSocket messaging, tool integration, and persistence tests
-# REMOVED_SYNTAX_ERROR: Split from oversized test_llm_agent_e2e_real.py to maintain 450-line limit
-
-# REMOVED_SYNTAX_ERROR: BVJ:
-    # REMOVED_SYNTAX_ERROR: 1. Segment: Growth & Enterprise
-    # REMOVED_SYNTAX_ERROR: 2. Business Goal: Ensure seamless agent integration and state management
-    # REMOVED_SYNTAX_ERROR: 3. Value Impact: Prevents integration failures that could lose optimization data
-    # REMOVED_SYNTAX_ERROR: 4. Revenue Impact: Maintains data integrity for optimization value capture
-    # REMOVED_SYNTAX_ERROR: """"
 
     # REMOVED_SYNTAX_ERROR: import sys
     # REMOVED_SYNTAX_ERROR: from pathlib import Path
