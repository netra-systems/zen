<<<<<<< HEAD
from unittest.mock import AsyncMock, Mock, patch, MagicMock

# REMOVED_SYNTAX_ERROR: '''Test multi-agent dependency chain execution and context propagation.

# REMOVED_SYNTAX_ERROR: CRITICAL: This test validates that:
    # REMOVED_SYNTAX_ERROR: 1. Agent dependencies are properly validated
    # REMOVED_SYNTAX_ERROR: 2. Context and WebSocket manager propagate through the hierarchy
    # REMOVED_SYNTAX_ERROR: 3. Results are passed correctly between dependent agents
    # REMOVED_SYNTAX_ERROR: 4. Retry logic works for recoverable errors
    # REMOVED_SYNTAX_ERROR: 5. Graceful degradation for optional dependencies
    # REMOVED_SYNTAX_ERROR: """"

    # REMOVED_SYNTAX_ERROR: import asyncio
    # REMOVED_SYNTAX_ERROR: import pytest
    # REMOVED_SYNTAX_ERROR: from uuid import uuid4
    # REMOVED_SYNTAX_ERROR: from netra_backend.app.websocket_core.unified_manager import UnifiedWebSocketManager
    # REMOVED_SYNTAX_ERROR: from netra_backend.app.agents.supervisor.agent_registry import AgentRegistry
    # REMOVED_SYNTAX_ERROR: from netra_backend.app.agents.supervisor.user_execution_engine import UserExecutionEngine
    # REMOVED_SYNTAX_ERROR: from shared.isolated_environment import IsolatedEnvironment

    # REMOVED_SYNTAX_ERROR: from netra_backend.app.agents.supervisor_consolidated import SupervisorAgent
    # REMOVED_SYNTAX_ERROR: from netra_backend.app.agents.supervisor.user_execution_context import UserExecutionContext
    # REMOVED_SYNTAX_ERROR: from netra_backend.app.agents.base_agent import BaseAgent
    # REMOVED_SYNTAX_ERROR: from netra_backend.app.llm.llm_manager import LLMManager
    # REMOVED_SYNTAX_ERROR: from netra_backend.app.services.agent_websocket_bridge import AgentWebSocketBridge
    # REMOVED_SYNTAX_ERROR: from netra_backend.app.core.unified_logging import get_logger

    # REMOVED_SYNTAX_ERROR: logger = get_logger(__name__)


# REMOVED_SYNTAX_ERROR: class MockAgent(BaseAgent):
    # REMOVED_SYNTAX_ERROR: """Mock agent for testing dependency chains."""

# REMOVED_SYNTAX_ERROR: def __init__(self, name: str, should_fail: bool = False, fail_count: int = 0):
    # REMOVED_SYNTAX_ERROR: self.name = name
    # REMOVED_SYNTAX_ERROR: self.should_fail = should_fail
    # REMOVED_SYNTAX_ERROR: self.fail_count = fail_count
    # REMOVED_SYNTAX_ERROR: self.current_failures = 0
    # REMOVED_SYNTAX_ERROR: self.websocket_bridge = None
    # REMOVED_SYNTAX_ERROR: self._run_id = None
    # REMOVED_SYNTAX_ERROR: self.execution_count = 0

# REMOVED_SYNTAX_ERROR: async def execute(self, context: UserExecutionContext, stream_updates: bool = True):
    # REMOVED_SYNTAX_ERROR: """Execute the mock agent."""
    # REMOVED_SYNTAX_ERROR: self.execution_count += 1

    # Simulate failure for retry testing
    # REMOVED_SYNTAX_ERROR: if self.should_fail and self.current_failures < self.fail_count:
        # REMOVED_SYNTAX_ERROR: self.current_failures += 1
        # REMOVED_SYNTAX_ERROR: raise ConnectionError("formatted_string")

=======
"""Test multi-agent dependency chain execution and context propagation.

CRITICAL: This test validates that:
1. Agent dependencies are properly validated
2. Context and WebSocket manager propagate through the hierarchy
3. Results are passed correctly between dependent agents
4. Retry logic works for recoverable errors
5. Graceful degradation for optional dependencies
"""

import asyncio
import pytest
from uuid import uuid4
from netra_backend.app.websocket_core.unified_manager import UnifiedWebSocketManager
from netra_backend.app.agents.supervisor.agent_registry import AgentRegistry
from netra_backend.app.agents.supervisor.user_execution_engine import UserExecutionEngine
from shared.isolated_environment import IsolatedEnvironment

from netra_backend.app.agents.supervisor_consolidated import SupervisorAgent
from netra_backend.app.agents.supervisor.user_execution_context import UserExecutionContext
from netra_backend.app.agents.base_agent import BaseAgent
from netra_backend.app.llm.llm_manager import LLMManager
from netra_backend.app.services.agent_websocket_bridge import AgentWebSocketBridge
from netra_backend.app.core.unified_logging import get_logger

logger = get_logger(__name__)


class MockAgent(BaseAgent):
    """Mock agent for testing dependency chains."""
    
    def __init__(self, name: str, should_fail: bool = False, fail_count: int = 0):
        self.name = name
        self.should_fail = should_fail
        self.fail_count = fail_count
        self.current_failures = 0
        self.websocket_bridge = None
        self._run_id = None
        self.execution_count = 0
        
    async def execute(self, context: UserExecutionContext, stream_updates: bool = True):
        """Execute the mock agent."""
        self.execution_count += 1
        
        # Simulate failure for retry testing
        if self.should_fail and self.current_failures < self.fail_count:
            self.current_failures += 1
            raise ConnectionError(f"{self.name} connection failed (attempt {self.current_failures})")
        
>>>>>>> 48d6902b
        # Return a result that includes dependency info
        # REMOVED_SYNTAX_ERROR: result = { )
        # REMOVED_SYNTAX_ERROR: "agent_name": self.name,
        # REMOVED_SYNTAX_ERROR: "execution_count": self.execution_count,
        # REMOVED_SYNTAX_ERROR: "received_dependencies": {},
        # REMOVED_SYNTAX_ERROR: "websocket_set": self.websocket_bridge is not None,
        # REMOVED_SYNTAX_ERROR: "run_id": str(self._run_id) if self._run_id else None
        

        # Check for dependencies in context
        # REMOVED_SYNTAX_ERROR: dependency_keys = { )
        # REMOVED_SYNTAX_ERROR: "data": ["triage_result"],
        # REMOVED_SYNTAX_ERROR: "optimization": ["triage_result", "data_result"],
        # REMOVED_SYNTAX_ERROR: "actions": ["triage_result", "data_result", "optimizations_result"],
        # REMOVED_SYNTAX_ERROR: "reporting": ["triage_result", "data_result", "optimizations_result", "action_plan_result"]
        

        # REMOVED_SYNTAX_ERROR: for dep_key in dependency_keys.get(self.name, []):
            # REMOVED_SYNTAX_ERROR: if dep_key in context.metadata:
                # REMOVED_SYNTAX_ERROR: result["received_dependencies"][dep_key] = True

                # REMOVED_SYNTAX_ERROR: return result

# REMOVED_SYNTAX_ERROR: def set_websocket_bridge(self, bridge, run_id):
    # REMOVED_SYNTAX_ERROR: """Set WebSocket bridge on the agent."""
    # REMOVED_SYNTAX_ERROR: self.websocket_bridge = bridge
    # REMOVED_SYNTAX_ERROR: self._run_id = run_id


# REMOVED_SYNTAX_ERROR: class TestDependencyChainExecution:
    # REMOVED_SYNTAX_ERROR: """Test multi-agent dependency chain execution."""

    # REMOVED_SYNTAX_ERROR: @pytest.fixture
# REMOVED_SYNTAX_ERROR: async def setup(self):
    # REMOVED_SYNTAX_ERROR: """Set up test environment."""
    # Create mock LLM manager and WebSocket bridge
    # REMOVED_SYNTAX_ERROR: llm_manager = MagicMock(spec=LLMManager)
    # REMOVED_SYNTAX_ERROR: websocket_bridge = AsyncMock(spec=AgentWebSocketBridge)

    # Create supervisor
    # REMOVED_SYNTAX_ERROR: supervisor = SupervisorAgent( )
    # REMOVED_SYNTAX_ERROR: llm_manager=llm_manager,
    # REMOVED_SYNTAX_ERROR: websocket_bridge=websocket_bridge
    

    # Create mock agents
    # REMOVED_SYNTAX_ERROR: agents = { )
    # REMOVED_SYNTAX_ERROR: "triage": MockAgent("triage"),
    # REMOVED_SYNTAX_ERROR: "data": MockAgent("data"),
    # REMOVED_SYNTAX_ERROR: "optimization": MockAgent("optimization"),
    # REMOVED_SYNTAX_ERROR: "actions": MockAgent("actions"),
    # REMOVED_SYNTAX_ERROR: "reporting": MockAgent("reporting")
    

    # REMOVED_SYNTAX_ERROR: return { )
    # REMOVED_SYNTAX_ERROR: "supervisor": supervisor,
    # REMOVED_SYNTAX_ERROR: "agents": agents,
    # REMOVED_SYNTAX_ERROR: "websocket_bridge": websocket_bridge,
    # REMOVED_SYNTAX_ERROR: "llm_manager": llm_manager
    

    # Removed problematic line: @pytest.mark.asyncio
    # Removed problematic line: async def test_successful_dependency_chain(self, setup):
        # REMOVED_SYNTAX_ERROR: """Test successful execution through complete dependency chain."""
        # REMOVED_SYNTAX_ERROR: supervisor = setup["supervisor"]
        # REMOVED_SYNTAX_ERROR: agents = setup["agents"]

        # Create execution context
        # REMOVED_SYNTAX_ERROR: context = UserExecutionContext( )
        # REMOVED_SYNTAX_ERROR: user_id="test_user",
        # REMOVED_SYNTAX_ERROR: thread_id="test_thread",
        # REMOVED_SYNTAX_ERROR: run_id=str(uuid4()),
        # REMOVED_SYNTAX_ERROR: websocket_connection_id="test_ws",
        # REMOVED_SYNTAX_ERROR: metadata={"user_request": "Test dependency chain"}
        

        # Mock agent instance creation
        # REMOVED_SYNTAX_ERROR: with patch.object(supervisor, '_create_isolated_agent_instances', return_value=agents):
            # Execute workflow
            # REMOVED_SYNTAX_ERROR: results = await supervisor._execute_workflow_with_isolated_agents( )
            # REMOVED_SYNTAX_ERROR: agents, context, None, "test_flow"
            

            # Verify all agents executed
            # REMOVED_SYNTAX_ERROR: assert "triage" in results
            # REMOVED_SYNTAX_ERROR: assert "data" in results
            # REMOVED_SYNTAX_ERROR: assert "optimization" in results
            # REMOVED_SYNTAX_ERROR: assert "actions" in results
            # REMOVED_SYNTAX_ERROR: assert "reporting" in results

            # Verify dependencies were available
            # REMOVED_SYNTAX_ERROR: assert results["data"]["received_dependencies"].get("triage_result") == True
            # REMOVED_SYNTAX_ERROR: assert results["optimization"]["received_dependencies"].get("triage_result") == True
            # REMOVED_SYNTAX_ERROR: assert results["optimization"]["received_dependencies"].get("data_result") == True
            # REMOVED_SYNTAX_ERROR: assert results["actions"]["received_dependencies"].get("data_result") == True

            # Verify WebSocket was propagated
            # REMOVED_SYNTAX_ERROR: assert results["triage"]["websocket_set"] == True
            # REMOVED_SYNTAX_ERROR: assert results["data"]["websocket_set"] == True

            # Removed problematic line: @pytest.mark.asyncio
            # Removed problematic line: async def test_missing_dependency_handling(self, setup):
                # REMOVED_SYNTAX_ERROR: """Test handling of missing dependencies."""
                # REMOVED_SYNTAX_ERROR: supervisor = setup["supervisor"]
                # REMOVED_SYNTAX_ERROR: agents = setup["agents"]

                # Remove triage agent to create missing dependency
                # REMOVED_SYNTAX_ERROR: del agents["triage"]

                # REMOVED_SYNTAX_ERROR: context = UserExecutionContext( )
                # REMOVED_SYNTAX_ERROR: user_id="test_user",
                # REMOVED_SYNTAX_ERROR: thread_id="test_thread",
                # REMOVED_SYNTAX_ERROR: run_id=str(uuid4()),
                # REMOVED_SYNTAX_ERROR: websocket_connection_id="test_ws",
                # REMOVED_SYNTAX_ERROR: metadata={"user_request": "Test missing dependency"}
                

                # REMOVED_SYNTAX_ERROR: with patch.object(supervisor, '_create_isolated_agent_instances', return_value=agents):
                    # REMOVED_SYNTAX_ERROR: results = await supervisor._execute_workflow_with_isolated_agents( )
                    # REMOVED_SYNTAX_ERROR: agents, context, None, "test_flow"
                    

                    # Verify data agent was skipped due to missing triage
                    # REMOVED_SYNTAX_ERROR: assert "data" in results
                    # REMOVED_SYNTAX_ERROR: assert results["data"]["status"] == "skipped"
                    # REMOVED_SYNTAX_ERROR: assert "missing_deps" in results["data"]
                    # REMOVED_SYNTAX_ERROR: assert any("triage" in dep for dep in results["data"]["missing_deps"])

                    # Removed problematic line: @pytest.mark.asyncio
                    # Removed problematic line: async def test_retry_logic_on_failure(self, setup):
                        # REMOVED_SYNTAX_ERROR: """Test retry logic with exponential backoff."""
                        # REMOVED_SYNTAX_ERROR: supervisor = setup["supervisor"]
                        # REMOVED_SYNTAX_ERROR: agents = setup["agents"]

                        # Make data agent fail twice then succeed
                        # REMOVED_SYNTAX_ERROR: agents["data"] = MockAgent("data", should_fail=True, fail_count=2)

                        # REMOVED_SYNTAX_ERROR: context = UserExecutionContext( )
                        # REMOVED_SYNTAX_ERROR: user_id="test_user",
                        # REMOVED_SYNTAX_ERROR: thread_id="test_thread",
                        # REMOVED_SYNTAX_ERROR: run_id=str(uuid4()),
                        # REMOVED_SYNTAX_ERROR: websocket_connection_id="test_ws",
                        # REMOVED_SYNTAX_ERROR: metadata={"user_request": "Test retry logic"}
                        

                        # REMOVED_SYNTAX_ERROR: with patch.object(supervisor, '_create_isolated_agent_instances', return_value=agents):
                            # REMOVED_SYNTAX_ERROR: results = await supervisor._execute_workflow_with_isolated_agents( )
                            # REMOVED_SYNTAX_ERROR: agents, context, None, "test_flow"
                            

                            # Verify data agent eventually succeeded after retries
                            # REMOVED_SYNTAX_ERROR: assert "data" in results
                            # REMOVED_SYNTAX_ERROR: assert results["data"]["agent_name"] == "data"
                            # Should have been executed 3 times (2 failures + 1 success)
                            # REMOVED_SYNTAX_ERROR: assert agents["data"].execution_count == 3

                            # Removed problematic line: @pytest.mark.asyncio
                            # Removed problematic line: async def test_context_propagation(self, setup):
                                # REMOVED_SYNTAX_ERROR: """Test context propagation through agent hierarchy."""
                                # REMOVED_SYNTAX_ERROR: supervisor = setup["supervisor"]
                                # REMOVED_SYNTAX_ERROR: agents = setup["agents"]

                                # REMOVED_SYNTAX_ERROR: context = UserExecutionContext( )
                                # REMOVED_SYNTAX_ERROR: user_id="test_user",
                                # REMOVED_SYNTAX_ERROR: thread_id="test_thread",
                                # REMOVED_SYNTAX_ERROR: run_id=str(uuid4()),
                                # REMOVED_SYNTAX_ERROR: websocket_connection_id="test_ws",
                                # REMOVED_SYNTAX_ERROR: metadata={"user_request": "Test context propagation"}
                                

                                # REMOVED_SYNTAX_ERROR: with patch.object(supervisor, '_create_isolated_agent_instances', return_value=agents):
                                    # REMOVED_SYNTAX_ERROR: results = await supervisor._execute_workflow_with_isolated_agents( )
                                    # REMOVED_SYNTAX_ERROR: agents, context, None, "test_flow"
                                    

                                    # Verify context metadata was updated with results
                                    # REMOVED_SYNTAX_ERROR: assert "triage_result" in context.metadata
                                    # REMOVED_SYNTAX_ERROR: assert "data_result" in context.metadata
                                    # REMOVED_SYNTAX_ERROR: assert "optimizations_result" in context.metadata
                                    # REMOVED_SYNTAX_ERROR: assert "action_plan_result" in context.metadata

                                    # Removed problematic line: @pytest.mark.asyncio
                                    # Removed problematic line: async def test_graceful_degradation_optional_deps(self, setup):
                                        # REMOVED_SYNTAX_ERROR: """Test graceful degradation when optional dependencies are missing."""
                                        # REMOVED_SYNTAX_ERROR: supervisor = setup["supervisor"]
                                        # REMOVED_SYNTAX_ERROR: agents = setup["agents"]

                                        # Remove optimization agent (optional for reporting)
                                        # REMOVED_SYNTAX_ERROR: del agents["optimization"]

                                        # REMOVED_SYNTAX_ERROR: context = UserExecutionContext( )
                                        # REMOVED_SYNTAX_ERROR: user_id="test_user",
                                        # REMOVED_SYNTAX_ERROR: thread_id="test_thread",
                                        # REMOVED_SYNTAX_ERROR: run_id=str(uuid4()),
                                        # REMOVED_SYNTAX_ERROR: websocket_connection_id="test_ws",
                                        # REMOVED_SYNTAX_ERROR: metadata={"user_request": "Test graceful degradation"}
                                        

                                        # REMOVED_SYNTAX_ERROR: with patch.object(supervisor, '_create_isolated_agent_instances', return_value=agents):
                                            # REMOVED_SYNTAX_ERROR: results = await supervisor._execute_workflow_with_isolated_agents( )
                                            # REMOVED_SYNTAX_ERROR: agents, context, None, "test_flow"
                                            

                                            # Verify reporting still executed despite missing optional dependency
                                            # REMOVED_SYNTAX_ERROR: assert "reporting" in results
                                            # REMOVED_SYNTAX_ERROR: assert results["reporting"]["agent_name"] == "reporting"
                                            # Optimization should be marked as skipped
                                            # REMOVED_SYNTAX_ERROR: assert "optimization" not in results  # Not in agent_instances

                                            # Removed problematic line: @pytest.mark.asyncio
                                            # Removed problematic line: async def test_critical_agent_failure_stops_workflow(self, setup):
                                                # REMOVED_SYNTAX_ERROR: """Test that critical agent failure stops the workflow."""
                                                # REMOVED_SYNTAX_ERROR: supervisor = setup["supervisor"]
                                                # REMOVED_SYNTAX_ERROR: agents = setup["agents"]

                                                # Make triage agent fail permanently
                                                # REMOVED_SYNTAX_ERROR: agents["triage"] = MockAgent("triage", should_fail=True, fail_count=10)

                                                # REMOVED_SYNTAX_ERROR: context = UserExecutionContext( )
                                                # REMOVED_SYNTAX_ERROR: user_id="test_user",
                                                # REMOVED_SYNTAX_ERROR: thread_id="test_thread",
                                                # REMOVED_SYNTAX_ERROR: run_id=str(uuid4()),
                                                # REMOVED_SYNTAX_ERROR: websocket_connection_id="test_ws",
                                                # REMOVED_SYNTAX_ERROR: metadata={"user_request": "Test critical failure"}
                                                

                                                # REMOVED_SYNTAX_ERROR: with patch.object(supervisor, '_create_isolated_agent_instances', return_value=agents):
                                                    # REMOVED_SYNTAX_ERROR: results = await supervisor._execute_workflow_with_isolated_agents( )
                                                    # REMOVED_SYNTAX_ERROR: agents, context, None, "test_flow"
                                                    

                                                    # Verify workflow stopped after triage failure
                                                    # REMOVED_SYNTAX_ERROR: assert "triage" in results
                                                    # REMOVED_SYNTAX_ERROR: assert results["triage"]["status"] == "failed"

                                                    # Data should be skipped due to missing triage dependency
                                                    # REMOVED_SYNTAX_ERROR: if "data" in results:
                                                        # REMOVED_SYNTAX_ERROR: assert results["data"]["status"] == "skipped"

                                                        # Removed problematic line: @pytest.mark.asyncio
                                                        # Removed problematic line: async def test_concurrent_workflow_isolation(self, setup):
                                                            # REMOVED_SYNTAX_ERROR: """Test that concurrent workflows maintain isolation."""
                                                            # REMOVED_SYNTAX_ERROR: supervisor = setup["supervisor"]

                                                            # Create two different contexts for concurrent execution
                                                            # REMOVED_SYNTAX_ERROR: context1 = UserExecutionContext( )
                                                            # REMOVED_SYNTAX_ERROR: user_id="user1",
                                                            # REMOVED_SYNTAX_ERROR: thread_id="thread1",
                                                            # REMOVED_SYNTAX_ERROR: run_id=str(uuid4()),
                                                            # REMOVED_SYNTAX_ERROR: websocket_connection_id="ws1",
                                                            # REMOVED_SYNTAX_ERROR: metadata={"user_request": "User 1 request"}
                                                            

                                                            # REMOVED_SYNTAX_ERROR: context2 = UserExecutionContext( )
                                                            # REMOVED_SYNTAX_ERROR: user_id="user2",
                                                            # REMOVED_SYNTAX_ERROR: thread_id="thread2",
                                                            # REMOVED_SYNTAX_ERROR: run_id=str(uuid4()),
                                                            # REMOVED_SYNTAX_ERROR: websocket_connection_id="ws2",
                                                            # REMOVED_SYNTAX_ERROR: metadata={"user_request": "User 2 request"}
                                                            

                                                            # Create separate agent sets for each user
                                                            # REMOVED_SYNTAX_ERROR: agents1 = { )
                                                            # REMOVED_SYNTAX_ERROR: "triage": MockAgent("triage"),
                                                            # REMOVED_SYNTAX_ERROR: "data": MockAgent("data")
                                                            

                                                            # REMOVED_SYNTAX_ERROR: agents2 = { )
                                                            # REMOVED_SYNTAX_ERROR: "triage": MockAgent("triage"),
                                                            # REMOVED_SYNTAX_ERROR: "data": MockAgent("data")
                                                            

                                                            # Execute workflows concurrently
# REMOVED_SYNTAX_ERROR: async def workflow1():
    # REMOVED_SYNTAX_ERROR: with patch.object(supervisor, '_create_isolated_agent_instances', return_value=agents1):
        # REMOVED_SYNTAX_ERROR: return await supervisor._execute_workflow_with_isolated_agents( )
        # REMOVED_SYNTAX_ERROR: agents1, context1, None, "flow1"
        

# REMOVED_SYNTAX_ERROR: async def workflow2():
    # REMOVED_SYNTAX_ERROR: with patch.object(supervisor, '_create_isolated_agent_instances', return_value=agents2):
        # REMOVED_SYNTAX_ERROR: return await supervisor._execute_workflow_with_isolated_agents( )
        # REMOVED_SYNTAX_ERROR: agents2, context2, None, "flow2"
        

        # Run concurrently
        # REMOVED_SYNTAX_ERROR: results1, results2 = await asyncio.gather(workflow1(), workflow2())

        # Verify isolation - each workflow got its own results
        # REMOVED_SYNTAX_ERROR: assert results1["triage"]["agent_name"] == "triage"
        # REMOVED_SYNTAX_ERROR: assert results2["triage"]["agent_name"] == "triage"

        # Verify contexts didn't cross-contaminate
        # REMOVED_SYNTAX_ERROR: assert context1.user_id == "user1"
        # REMOVED_SYNTAX_ERROR: assert context2.user_id == "user2"
        # REMOVED_SYNTAX_ERROR: assert "triage_result" in context1.metadata
        # REMOVED_SYNTAX_ERROR: assert "triage_result" in context2.metadata<|MERGE_RESOLUTION|>--- conflicted
+++ resolved
@@ -1,15 +1,14 @@
-<<<<<<< HEAD
 from unittest.mock import AsyncMock, Mock, patch, MagicMock
 
 # REMOVED_SYNTAX_ERROR: '''Test multi-agent dependency chain execution and context propagation.
 
-# REMOVED_SYNTAX_ERROR: CRITICAL: This test validates that:
-    # REMOVED_SYNTAX_ERROR: 1. Agent dependencies are properly validated
-    # REMOVED_SYNTAX_ERROR: 2. Context and WebSocket manager propagate through the hierarchy
-    # REMOVED_SYNTAX_ERROR: 3. Results are passed correctly between dependent agents
-    # REMOVED_SYNTAX_ERROR: 4. Retry logic works for recoverable errors
-    # REMOVED_SYNTAX_ERROR: 5. Graceful degradation for optional dependencies
-    # REMOVED_SYNTAX_ERROR: """"
+import asyncio
+import pytest
+from uuid import uuid4
+from netra_backend.app.websocket_core.unified_manager import UnifiedWebSocketManager
+from netra_backend.app.agents.supervisor.agent_registry import AgentRegistry
+from netra_backend.app.agents.supervisor.user_execution_engine import UserExecutionEngine
+from shared.isolated_environment import IsolatedEnvironment
 
     # REMOVED_SYNTAX_ERROR: import asyncio
     # REMOVED_SYNTAX_ERROR: import pytest
@@ -50,57 +49,6 @@
         # REMOVED_SYNTAX_ERROR: self.current_failures += 1
         # REMOVED_SYNTAX_ERROR: raise ConnectionError("formatted_string")
 
-=======
-"""Test multi-agent dependency chain execution and context propagation.
-
-CRITICAL: This test validates that:
-1. Agent dependencies are properly validated
-2. Context and WebSocket manager propagate through the hierarchy
-3. Results are passed correctly between dependent agents
-4. Retry logic works for recoverable errors
-5. Graceful degradation for optional dependencies
-"""
-
-import asyncio
-import pytest
-from uuid import uuid4
-from netra_backend.app.websocket_core.unified_manager import UnifiedWebSocketManager
-from netra_backend.app.agents.supervisor.agent_registry import AgentRegistry
-from netra_backend.app.agents.supervisor.user_execution_engine import UserExecutionEngine
-from shared.isolated_environment import IsolatedEnvironment
-
-from netra_backend.app.agents.supervisor_consolidated import SupervisorAgent
-from netra_backend.app.agents.supervisor.user_execution_context import UserExecutionContext
-from netra_backend.app.agents.base_agent import BaseAgent
-from netra_backend.app.llm.llm_manager import LLMManager
-from netra_backend.app.services.agent_websocket_bridge import AgentWebSocketBridge
-from netra_backend.app.core.unified_logging import get_logger
-
-logger = get_logger(__name__)
-
-
-class MockAgent(BaseAgent):
-    """Mock agent for testing dependency chains."""
-    
-    def __init__(self, name: str, should_fail: bool = False, fail_count: int = 0):
-        self.name = name
-        self.should_fail = should_fail
-        self.fail_count = fail_count
-        self.current_failures = 0
-        self.websocket_bridge = None
-        self._run_id = None
-        self.execution_count = 0
-        
-    async def execute(self, context: UserExecutionContext, stream_updates: bool = True):
-        """Execute the mock agent."""
-        self.execution_count += 1
-        
-        # Simulate failure for retry testing
-        if self.should_fail and self.current_failures < self.fail_count:
-            self.current_failures += 1
-            raise ConnectionError(f"{self.name} connection failed (attempt {self.current_failures})")
-        
->>>>>>> 48d6902b
         # Return a result that includes dependency info
         # REMOVED_SYNTAX_ERROR: result = { )
         # REMOVED_SYNTAX_ERROR: "agent_name": self.name,
