--- conflicted
+++ resolved
@@ -1,22 +1,19 @@
-<<<<<<< HEAD
 from unittest.mock import AsyncMock, Mock, patch, MagicMock
-
-# REMOVED_SYNTAX_ERROR: '''Comprehensive tests for UnifiedTriageAgent - SSOT Implementation
-
-# REMOVED_SYNTAX_ERROR: Tests verify:
-    # REMOVED_SYNTAX_ERROR: 1. Correct execution order (MUST RUN FIRST)
-    # REMOVED_SYNTAX_ERROR: 2. Factory pattern for user isolation
-    # REMOVED_SYNTAX_ERROR: 3. WebSocket event emissions
-    # REMOVED_SYNTAX_ERROR: 4. Metadata SSOT methods
-    # REMOVED_SYNTAX_ERROR: 5. All critical triage logic preserved
-    # REMOVED_SYNTAX_ERROR: """"
+import asyncio
+import json
+import pytest
+from typing import Dict, Any
+from netra_backend.app.websocket_core.unified_manager import UnifiedWebSocketManager
+from test_framework.redis.test_redis_manager import TestRedisManager
+from netra_backend.app.agents.supervisor.agent_registry import AgentRegistry
+from netra_backend.app.agents.supervisor.user_execution_engine import UserExecutionEngine
+from shared.isolated_environment import IsolatedEnvironment
 
     # REMOVED_SYNTAX_ERROR: import asyncio
     # REMOVED_SYNTAX_ERROR: import json
     # REMOVED_SYNTAX_ERROR: import pytest
     # REMOVED_SYNTAX_ERROR: from typing import Dict, Any
     # REMOVED_SYNTAX_ERROR: from netra_backend.app.websocket_core.unified_manager import UnifiedWebSocketManager
-    # REMOVED_SYNTAX_ERROR: from test_framework.redis_test_utils_test_utils.test_redis_manager import TestRedisManager
     # REMOVED_SYNTAX_ERROR: from netra_backend.app.agents.supervisor.agent_registry import AgentRegistry
     # REMOVED_SYNTAX_ERROR: from netra_backend.app.agents.supervisor.user_execution_engine import UserExecutionEngine
     # REMOVED_SYNTAX_ERROR: from shared.isolated_environment import IsolatedEnvironment
@@ -45,52 +42,6 @@
     # REMOVED_SYNTAX_ERROR: @pytest.fixture
 # REMOVED_SYNTAX_ERROR: def real_llm_manager():
     # REMOVED_SYNTAX_ERROR: """Use real service instance."""
-=======
-"""Comprehensive tests for UnifiedTriageAgent - SSOT Implementation
-
-Tests verify:
-1. Correct execution order (MUST RUN FIRST)
-2. Factory pattern for user isolation
-3. WebSocket event emissions
-4. Metadata SSOT methods
-5. All critical triage logic preserved
-"""
-
-import asyncio
-import json
-import pytest
-from typing import Dict, Any
-from netra_backend.app.websocket_core.unified_manager import UnifiedWebSocketManager
-from test_framework.redis.test_redis_manager import TestRedisManager
-from netra_backend.app.agents.supervisor.agent_registry import AgentRegistry
-from netra_backend.app.agents.supervisor.user_execution_engine import UserExecutionEngine
-from shared.isolated_environment import IsolatedEnvironment
-
-from netra_backend.app.agents.triage.unified_triage_agent import (
-    UnifiedTriageAgent,
-    UnifiedTriageAgentFactory,
-    TriageResult,
-    Priority,
-    Complexity,
-    ExtractedEntities,
-    UserIntent,
-    ToolRecommendation,
-    TriageConfig
-)
-from netra_backend.app.agents.supervisor.user_execution_context import UserExecutionContext
-from netra_backend.app.logging_config import central_logger
-
-logger = central_logger.get_logger(__name__)
-
-
-# ============================================================================
-# FIXTURES
-# ============================================================================
-
-@pytest.fixture
- def real_llm_manager():
-    """Use real service instance."""
->>>>>>> 48d6902b
     # TODO: Initialize real service
     # REMOVED_SYNTAX_ERROR: """Create mock LLM manager"""
     # REMOVED_SYNTAX_ERROR: manager = manager_instance  # Initialize appropriate service
