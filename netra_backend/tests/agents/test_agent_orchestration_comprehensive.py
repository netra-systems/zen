--- conflicted
+++ resolved
@@ -1,17 +1,4 @@
-<<<<<<< HEAD
 from unittest.mock import AsyncMock, Mock, patch, MagicMock
-=======
-"""
-Comprehensive Agent Orchestration Tests
-Tests critical agent system functionality including lifecycle management,
-communication patterns, and multi-agent coordination.
-
-This test file focuses on orchestration gaps not covered by existing tests:
-1. Agent lifecycle state management and transitions
-2. WebSocket communication failure recovery patterns 
-3. Multi-agent coordination and error propagation
-"""
-
 import asyncio
 import time
 from typing import Dict, Any
@@ -21,42 +8,6 @@
 from netra_backend.app.agents.supervisor.agent_registry import AgentRegistry
 from netra_backend.app.agents.supervisor.user_execution_engine import UserExecutionEngine
 from shared.isolated_environment import IsolatedEnvironment
-
-import pytest
-
-from netra_backend.app.agents.agent_state import AgentStateMixin
-from netra_backend.app.agents.agent_communication import AgentCommunicationMixin
-from netra_backend.app.schemas.agent import SubAgentLifecycle
-from netra_backend.app.schemas.agent_result_types import TypedAgentResult
-from netra_backend.app.schemas.agent_models import AgentExecutionMetrics
-from netra_backend.app.agents.interfaces import AgentStateProtocol, BaseAgentProtocol
-
-
-class MockAgentForTesting(AgentStateMixin, AgentCommunicationMixin):
-    """Mock agent class combining state management and communication mixins for testing"""
-    
-    def __init__(self, name: str = "test_agent"):
-        self.name = name
-        self.agent_id = f"agent_{name}"
-        self.state = SubAgentLifecycle.PENDING
-        self.logger = MagicNone  # TODO: Use real service instance
-        self.websocket_manager = None
-        self._user_id = "test_user_123"
-        
-    def get_state(self) -> SubAgentLifecycle:
-        return self.state
->>>>>>> 48d6902b
-
-# REMOVED_SYNTAX_ERROR: '''
-# REMOVED_SYNTAX_ERROR: Comprehensive Agent Orchestration Tests
-# REMOVED_SYNTAX_ERROR: Tests critical agent system functionality including lifecycle management,
-# REMOVED_SYNTAX_ERROR: communication patterns, and multi-agent coordination.
-
-# REMOVED_SYNTAX_ERROR: This test file focuses on orchestration gaps not covered by existing tests:
-    # REMOVED_SYNTAX_ERROR: 1. Agent lifecycle state management and transitions
-    # REMOVED_SYNTAX_ERROR: 2. WebSocket communication failure recovery patterns
-    # REMOVED_SYNTAX_ERROR: 3. Multi-agent coordination and error propagation
-    # REMOVED_SYNTAX_ERROR: """"
 
     # REMOVED_SYNTAX_ERROR: import asyncio
     # REMOVED_SYNTAX_ERROR: import time
