<<<<<<< HEAD
from unittest.mock import AsyncMock, Mock, patch, MagicMock

# REMOVED_SYNTAX_ERROR: '''Tests for RequestScopedToolDispatcher and ToolExecutorFactory.

# REMOVED_SYNTAX_ERROR: This test suite validates that the request-scoped tool execution system provides
# REMOVED_SYNTAX_ERROR: complete user isolation and eliminates global state issues.

# REMOVED_SYNTAX_ERROR: Test Categories:
    # REMOVED_SYNTAX_ERROR: - User isolation validation
    # REMOVED_SYNTAX_ERROR: - WebSocket event routing
    # REMOVED_SYNTAX_ERROR: - Concurrent user handling
    # REMOVED_SYNTAX_ERROR: - Resource cleanup
    # REMOVED_SYNTAX_ERROR: - Performance monitoring
    # REMOVED_SYNTAX_ERROR: - Error handling and recovery
    # REMOVED_SYNTAX_ERROR: """"

    # REMOVED_SYNTAX_ERROR: import asyncio
    # REMOVED_SYNTAX_ERROR: import pytest
    # REMOVED_SYNTAX_ERROR: import time
    # REMOVED_SYNTAX_ERROR: import uuid
    # REMOVED_SYNTAX_ERROR: from datetime import datetime, timezone
    # REMOVED_SYNTAX_ERROR: from typing import Any, Dict, List
    # REMOVED_SYNTAX_ERROR: from netra_backend.app.websocket_core.unified_manager import UnifiedWebSocketManager
    # REMOVED_SYNTAX_ERROR: from netra_backend.app.agents.supervisor.agent_registry import AgentRegistry
    # REMOVED_SYNTAX_ERROR: from netra_backend.app.agents.supervisor.user_execution_engine import UserExecutionEngine
    # REMOVED_SYNTAX_ERROR: from shared.isolated_environment import IsolatedEnvironment

    # REMOVED_SYNTAX_ERROR: from netra_backend.app.agents.request_scoped_tool_dispatcher import ( )
    # REMOVED_SYNTAX_ERROR: RequestScopedToolDispatcher,
    # REMOVED_SYNTAX_ERROR: WebSocketBridgeAdapter,
    # REMOVED_SYNTAX_ERROR: create_request_scoped_tool_dispatcher,
    # REMOVED_SYNTAX_ERROR: request_scoped_tool_dispatcher_scope
=======
"""Tests for RequestScopedToolDispatcher and ToolExecutorFactory.

This test suite validates that the request-scoped tool execution system provides
complete user isolation and eliminates global state issues.

Test Categories:
- User isolation validation
- WebSocket event routing
- Concurrent user handling
- Resource cleanup
- Performance monitoring
- Error handling and recovery
"""

import asyncio
import pytest
import time
import uuid
from datetime import datetime, timezone
from typing import Any, Dict, List
from netra_backend.app.websocket_core.unified_manager import UnifiedWebSocketManager
from netra_backend.app.agents.supervisor.agent_registry import AgentRegistry
from netra_backend.app.agents.supervisor.user_execution_engine import UserExecutionEngine
from shared.isolated_environment import IsolatedEnvironment

from netra_backend.app.agents.request_scoped_tool_dispatcher import (
    RequestScopedToolDispatcher,
    WebSocketBridgeAdapter,
    create_request_scoped_tool_dispatcher,
    request_scoped_tool_dispatcher_scope
)
from netra_backend.app.agents.tool_executor_factory import (
    ToolExecutorFactory,
    get_tool_executor_factory,
    create_isolated_tool_executor,
    create_isolated_tool_dispatcher,
    isolated_tool_dispatcher_scope
)
from netra_backend.app.agents.supervisor.user_execution_context import UserExecutionContext
from netra_backend.app.websocket_core import WebSocketEventEmitter
from netra_backend.app.agents.tool_dispatcher_core import ToolDispatcher
from netra_backend.app.schemas.tool import ToolInput, ToolResult, ToolStatus


class TestRequestScopedToolDispatcher:
    """Test request-scoped tool dispatcher functionality."""
    
    @pytest.fixture
    def user_context(self):
    """Use real service instance."""
    # TODO: Initialize real service
        """Create test user context."""
    pass
        return UserExecutionContext(
            user_id=f"test_user_{uuid.uuid4().hex[:8]}",
            thread_id=f"test_thread_{uuid.uuid4().hex[:8]}",
            run_id=f"test_run_{uuid.uuid4().hex[:8]}"
        )
>>>>>>> 48d6902b
    
    # REMOVED_SYNTAX_ERROR: from netra_backend.app.agents.tool_executor_factory import ( )
    # REMOVED_SYNTAX_ERROR: ToolExecutorFactory,
    # REMOVED_SYNTAX_ERROR: get_tool_executor_factory,
    # REMOVED_SYNTAX_ERROR: create_isolated_tool_executor,
    # REMOVED_SYNTAX_ERROR: create_isolated_tool_dispatcher,
    # REMOVED_SYNTAX_ERROR: isolated_tool_dispatcher_scope
    
    # REMOVED_SYNTAX_ERROR: from netra_backend.app.agents.supervisor.user_execution_context import UserExecutionContext
    # REMOVED_SYNTAX_ERROR: from netra_backend.app.websocket_core import WebSocketEventEmitter
    # REMOVED_SYNTAX_ERROR: from netra_backend.app.agents.tool_dispatcher_core import ToolDispatcher
    # REMOVED_SYNTAX_ERROR: from netra_backend.app.schemas.tool import ToolInput, ToolResult, ToolStatus


# REMOVED_SYNTAX_ERROR: class TestRequestScopedToolDispatcher:
    # REMOVED_SYNTAX_ERROR: """Test request-scoped tool dispatcher functionality."""

    # REMOVED_SYNTAX_ERROR: @pytest.fixture
# REMOVED_SYNTAX_ERROR: def user_context(self):
    # REMOVED_SYNTAX_ERROR: """Use real service instance."""
    # TODO: Initialize real service
    # REMOVED_SYNTAX_ERROR: """Create test user context."""
    # REMOVED_SYNTAX_ERROR: return UserExecutionContext( )
    # REMOVED_SYNTAX_ERROR: user_id="formatted_string"simple_tool"
    # REMOVED_SYNTAX_ERROR: simple_tool_func.description = "A simple test tool"
    # REMOVED_SYNTAX_ERROR: return simple_tool_func

    # Removed problematic line: async def test_dispatcher_creation_with_user_context(self, user_context, mock_websocket_emitter):
        # REMOVED_SYNTAX_ERROR: """Test that dispatcher is created with proper user context isolation."""
        # REMOVED_SYNTAX_ERROR: dispatcher = RequestScopedToolDispatcher( )
        # REMOVED_SYNTAX_ERROR: user_context=user_context,
        # REMOVED_SYNTAX_ERROR: websocket_emitter=mock_websocket_emitter
        

        # Verify context binding
        # REMOVED_SYNTAX_ERROR: assert dispatcher.user_context == user_context
        # REMOVED_SYNTAX_ERROR: assert dispatcher.user_context.user_id == user_context.user_id
        # REMOVED_SYNTAX_ERROR: assert dispatcher.user_context.run_id == user_context.run_id

        # Verify isolation metrics
        # REMOVED_SYNTAX_ERROR: metrics = dispatcher.get_metrics()
        # REMOVED_SYNTAX_ERROR: assert metrics['user_id'] == user_context.user_id
        # REMOVED_SYNTAX_ERROR: assert metrics['run_id'] == user_context.run_id
        # REMOVED_SYNTAX_ERROR: assert metrics['dispatcher_id'].startswith(user_context.user_id)

        # Verify WebSocket integration
        # REMOVED_SYNTAX_ERROR: assert dispatcher.websocket_emitter == mock_websocket_emitter
        # REMOVED_SYNTAX_ERROR: assert dispatcher.has_websocket_support

        # REMOVED_SYNTAX_ERROR: await dispatcher.cleanup()

        # Removed problematic line: async def test_user_isolation_between_dispatchers(self, mock_websocket_emitter):
            # REMOVED_SYNTAX_ERROR: """Test that multiple dispatchers maintain complete user isolation."""
            # Create contexts for two different users
            # REMOVED_SYNTAX_ERROR: user1_context = UserExecutionContext( )
            # REMOVED_SYNTAX_ERROR: user_id="user1",
            # REMOVED_SYNTAX_ERROR: thread_id="thread1",
            # REMOVED_SYNTAX_ERROR: run_id="run1"
            
            # REMOVED_SYNTAX_ERROR: user2_context = UserExecutionContext( )
            # REMOVED_SYNTAX_ERROR: user_id="user2",
            # REMOVED_SYNTAX_ERROR: thread_id="thread2",
            # REMOVED_SYNTAX_ERROR: run_id="run2"
            

            # Create dispatchers for each user
            # REMOVED_SYNTAX_ERROR: dispatcher1 = RequestScopedToolDispatcher(user1_context, websocket_emitter=mock_websocket_emitter)
            # REMOVED_SYNTAX_ERROR: dispatcher2 = RequestScopedToolDispatcher(user2_context, websocket_emitter=mock_websocket_emitter)

            # Verify complete isolation
            # REMOVED_SYNTAX_ERROR: assert dispatcher1.user_context != dispatcher2.user_context
            # REMOVED_SYNTAX_ERROR: assert dispatcher1.dispatcher_id != dispatcher2.dispatcher_id
            # REMOVED_SYNTAX_ERROR: assert dispatcher1.registry is not dispatcher2.registry  # Separate tool registries
            # REMOVED_SYNTAX_ERROR: assert dispatcher1.executor is not dispatcher2.executor  # Separate executors

            # Verify metrics isolation
            # REMOVED_SYNTAX_ERROR: metrics1 = dispatcher1.get_metrics()
            # REMOVED_SYNTAX_ERROR: metrics2 = dispatcher2.get_metrics()
            # REMOVED_SYNTAX_ERROR: assert metrics1['user_id'] != metrics2['user_id']
            # REMOVED_SYNTAX_ERROR: assert metrics1['dispatcher_id'] != metrics2['dispatcher_id']

            # REMOVED_SYNTAX_ERROR: await dispatcher1.cleanup()
            # REMOVED_SYNTAX_ERROR: await dispatcher2.cleanup()

            # Removed problematic line: async def test_tool_registration_isolation(self, user_context, mock_websocket_emitter):
                # REMOVED_SYNTAX_ERROR: """Test that tool registrations are isolated per dispatcher."""
                # REMOVED_SYNTAX_ERROR: dispatcher1 = RequestScopedToolDispatcher(user_context, websocket_emitter=mock_websocket_emitter)

                # Create second user context
                # REMOVED_SYNTAX_ERROR: user2_context = UserExecutionContext( )
                # REMOVED_SYNTAX_ERROR: user_id="user2",
                # REMOVED_SYNTAX_ERROR: thread_id="thread2",
                # REMOVED_SYNTAX_ERROR: run_id="run2"
                
                # REMOVED_SYNTAX_ERROR: dispatcher2 = RequestScopedToolDispatcher(user2_context, websocket_emitter=mock_websocket_emitter)

                # Register tool only in first dispatcher
# REMOVED_SYNTAX_ERROR: def user1_tool():
    # REMOVED_SYNTAX_ERROR: await asyncio.sleep(0)
    # REMOVED_SYNTAX_ERROR: return "user1_result"

    # REMOVED_SYNTAX_ERROR: dispatcher1.register_tool("user1_tool", user1_tool)

    # Verify tool isolation
    # REMOVED_SYNTAX_ERROR: assert dispatcher1.has_tool("user1_tool")
    # REMOVED_SYNTAX_ERROR: assert not dispatcher2.has_tool("user1_tool")

    # Register different tool in second dispatcher
# REMOVED_SYNTAX_ERROR: def user2_tool():
    # REMOVED_SYNTAX_ERROR: return "user2_result"

    # REMOVED_SYNTAX_ERROR: dispatcher2.register_tool("user2_tool", user2_tool)

    # Verify continued isolation
    # REMOVED_SYNTAX_ERROR: assert dispatcher1.has_tool("user1_tool")
    # REMOVED_SYNTAX_ERROR: assert not dispatcher1.has_tool("user2_tool")
    # REMOVED_SYNTAX_ERROR: assert dispatcher2.has_tool("user2_tool")
    # REMOVED_SYNTAX_ERROR: assert not dispatcher2.has_tool("user1_tool")

    # REMOVED_SYNTAX_ERROR: await dispatcher1.cleanup()
    # REMOVED_SYNTAX_ERROR: await dispatcher2.cleanup()

    # Removed problematic line: async def test_websocket_event_isolation(self, mock_websocket_emitter):
        # REMOVED_SYNTAX_ERROR: """Test that WebSocket events are properly isolated per user."""
        # Create contexts for two users
        # REMOVED_SYNTAX_ERROR: user1_context = UserExecutionContext(user_id="user1", thread_id="thread1", run_id="run1")
        # REMOVED_SYNTAX_ERROR: user2_context = UserExecutionContext(user_id="user2", thread_id="thread2", run_id="run2")

        # Create separate mock emitters to track calls
        # REMOVED_SYNTAX_ERROR: emitter1 = Mock(spec=WebSocketEventEmitter)
        # REMOVED_SYNTAX_ERROR: emitter1.notify_tool_executing = AsyncMock(return_value=True)
        # REMOVED_SYNTAX_ERROR: emitter1.notify_tool_completed = AsyncMock(return_value=True)
        # REMOVED_SYNTAX_ERROR: emitter1.dispose = AsyncMock()  # TODO: Use real service instance

        # REMOVED_SYNTAX_ERROR: emitter2 = Mock(spec=WebSocketEventEmitter)
        # REMOVED_SYNTAX_ERROR: emitter2.notify_tool_executing = AsyncMock(return_value=True)
        # REMOVED_SYNTAX_ERROR: emitter2.notify_tool_completed = AsyncMock(return_value=True)
        # REMOVED_SYNTAX_ERROR: emitter2.dispose = AsyncMock()  # TODO: Use real service instance

        # Create dispatchers with separate emitters
        # REMOVED_SYNTAX_ERROR: dispatcher1 = RequestScopedToolDispatcher(user1_context, websocket_emitter=emitter1)
        # REMOVED_SYNTAX_ERROR: dispatcher2 = RequestScopedToolDispatcher(user2_context, websocket_emitter=emitter2)

        # Register same tool in both dispatchers
# REMOVED_SYNTAX_ERROR: def test_tool():
    # REMOVED_SYNTAX_ERROR: await asyncio.sleep(0)
    # REMOVED_SYNTAX_ERROR: return "tool_result"

    # REMOVED_SYNTAX_ERROR: dispatcher1.register_tool("test_tool", test_tool)
    # REMOVED_SYNTAX_ERROR: dispatcher2.register_tool("test_tool", test_tool)

    # Execute tools in both dispatchers
    # REMOVED_SYNTAX_ERROR: result1 = await dispatcher1.dispatch("test_tool")
    # REMOVED_SYNTAX_ERROR: result2 = await dispatcher2.dispatch("test_tool")

    # Verify both executions succeeded
    # REMOVED_SYNTAX_ERROR: assert result1.status == ToolStatus.SUCCESS
    # REMOVED_SYNTAX_ERROR: assert result2.status == ToolStatus.SUCCESS

    # Verify WebSocket events were sent to correct emitters only
    # REMOVED_SYNTAX_ERROR: emitter1.notify_tool_executing.assert_called()
    # REMOVED_SYNTAX_ERROR: emitter1.notify_tool_completed.assert_called()
    # REMOVED_SYNTAX_ERROR: emitter2.notify_tool_executing.assert_called()
    # REMOVED_SYNTAX_ERROR: emitter2.notify_tool_completed.assert_called()

    # Verify no cross-contamination
    # REMOVED_SYNTAX_ERROR: assert emitter1 != emitter2

    # REMOVED_SYNTAX_ERROR: await dispatcher1.cleanup()
    # REMOVED_SYNTAX_ERROR: await dispatcher2.cleanup()

    # Removed problematic line: async def test_concurrent_tool_execution(self, mock_websocket_emitter):
        # REMOVED_SYNTAX_ERROR: """Test concurrent tool execution across multiple users."""
        # Create multiple user contexts
        # REMOVED_SYNTAX_ERROR: contexts = [ )
        # REMOVED_SYNTAX_ERROR: UserExecutionContext( )
        # REMOVED_SYNTAX_ERROR: user_id="formatted_string",
        # REMOVED_SYNTAX_ERROR: thread_id="formatted_string",
        # REMOVED_SYNTAX_ERROR: run_id="formatted_string"
        
        # REMOVED_SYNTAX_ERROR: for i in range(5)
        

        # Create dispatchers for each context
        # REMOVED_SYNTAX_ERROR: dispatchers = [ )
        # REMOVED_SYNTAX_ERROR: RequestScopedToolDispatcher(context, websocket_emitter=mock_websocket_emitter)
        # REMOVED_SYNTAX_ERROR: for context in contexts
        

        # Define a slow tool to test concurrency
# REMOVED_SYNTAX_ERROR: async def slow_tool(delay: float = 0.1):
    # REMOVED_SYNTAX_ERROR: await asyncio.sleep(delay)
    # REMOVED_SYNTAX_ERROR: await asyncio.sleep(0)
    # REMOVED_SYNTAX_ERROR: return {"user_id": "from_tool", "timestamp": time.time()}

    # Register tool in all dispatchers
    # REMOVED_SYNTAX_ERROR: for i, dispatcher in enumerate(dispatchers):
        # REMOVED_SYNTAX_ERROR: dispatcher.register_tool("slow_tool", slow_tool)

        # Execute tools concurrently
        # REMOVED_SYNTAX_ERROR: start_time = time.time()
        # REMOVED_SYNTAX_ERROR: tasks = []
        # REMOVED_SYNTAX_ERROR: for dispatcher in dispatchers:
            # REMOVED_SYNTAX_ERROR: task = asyncio.create_task(dispatcher.dispatch("slow_tool", delay=0.2))
            # REMOVED_SYNTAX_ERROR: tasks.append(task)

            # REMOVED_SYNTAX_ERROR: results = await asyncio.gather(*tasks)
            # REMOVED_SYNTAX_ERROR: total_time = time.time() - start_time

            # Verify all executions succeeded
            # REMOVED_SYNTAX_ERROR: assert len(results) == 5
            # REMOVED_SYNTAX_ERROR: for result in results:
                # REMOVED_SYNTAX_ERROR: assert result.status == ToolStatus.SUCCESS

                # Verify concurrent execution (should be faster than sequential)
                # REMOVED_SYNTAX_ERROR: assert total_time < 0.8  # Should be much faster than 5 * 0.2 = 1.0 seconds

                # Verify metrics are properly tracked per dispatcher
                # REMOVED_SYNTAX_ERROR: for dispatcher in dispatchers:
                    # REMOVED_SYNTAX_ERROR: metrics = dispatcher.get_metrics()
                    # REMOVED_SYNTAX_ERROR: assert metrics['tools_executed'] == 1
                    # REMOVED_SYNTAX_ERROR: assert metrics['successful_executions'] == 1
                    # REMOVED_SYNTAX_ERROR: assert metrics['failed_executions'] == 0

                    # Cleanup all dispatchers
                    # REMOVED_SYNTAX_ERROR: await asyncio.gather(*[dispatcher.cleanup() for dispatcher in dispatchers])

                    # Removed problematic line: async def test_run_id_validation_security(self, user_context, mock_websocket_emitter):
                        # REMOVED_SYNTAX_ERROR: """Test that run_id validation prevents cross-user access."""
                        # REMOVED_SYNTAX_ERROR: dispatcher = RequestScopedToolDispatcher(user_context, websocket_emitter=mock_websocket_emitter)

# REMOVED_SYNTAX_ERROR: def test_tool():
    # REMOVED_SYNTAX_ERROR: await asyncio.sleep(0)
    # REMOVED_SYNTAX_ERROR: return "secure_result"

    # REMOVED_SYNTAX_ERROR: dispatcher.register_tool("test_tool", test_tool)

    # Valid run_id should work
    # REMOVED_SYNTAX_ERROR: state = state_instance  # Initialize appropriate service
    # REMOVED_SYNTAX_ERROR: result = await dispatcher.dispatch_tool("test_tool", {}, state, user_context.run_id)
    # REMOVED_SYNTAX_ERROR: assert result["success"] is True

    # Invalid run_id should fail
    # REMOVED_SYNTAX_ERROR: invalid_result = await dispatcher.dispatch_tool("test_tool", {}, state, "wrong_run_id")
    # REMOVED_SYNTAX_ERROR: assert invalid_result["success"] is False
    # REMOVED_SYNTAX_ERROR: assert "not found" in invalid_result["error"]

    # REMOVED_SYNTAX_ERROR: await dispatcher.cleanup()

    # Removed problematic line: async def test_resource_cleanup(self, user_context, mock_websocket_emitter):
        # REMOVED_SYNTAX_ERROR: """Test proper resource cleanup when dispatcher is disposed."""
        # REMOVED_SYNTAX_ERROR: dispatcher = RequestScopedToolDispatcher(user_context, websocket_emitter=mock_websocket_emitter)

        # Register some tools to create state
        # REMOVED_SYNTAX_ERROR: dispatcher.register_tool("tool1", lambda x: None "result1")
        # REMOVED_SYNTAX_ERROR: dispatcher.register_tool("tool2", lambda x: None "result2")

        # Verify initial state
        # REMOVED_SYNTAX_ERROR: assert dispatcher.is_active()
        # REMOVED_SYNTAX_ERROR: assert len(dispatcher.tools) == 2
        # REMOVED_SYNTAX_ERROR: metrics = dispatcher.get_metrics()
        # REMOVED_SYNTAX_ERROR: assert len(metrics) > 0

        # Cleanup dispatcher
        # REMOVED_SYNTAX_ERROR: await dispatcher.cleanup()

        # Verify cleanup
        # REMOVED_SYNTAX_ERROR: assert not dispatcher.is_active()
        # REMOVED_SYNTAX_ERROR: assert len(dispatcher.tools) == 0  # Tools registry cleared

        # Verify WebSocket emitter was disposed
        # REMOVED_SYNTAX_ERROR: mock_websocket_emitter.dispose.assert_called_once()

        # Verify disposed dispatcher cannot be used
        # REMOVED_SYNTAX_ERROR: with pytest.raises(RuntimeError, match="has been disposed"):
            # REMOVED_SYNTAX_ERROR: dispatcher.has_tool("tool1")

            # REMOVED_SYNTAX_ERROR: with pytest.raises(RuntimeError, match="has been disposed"):
                # REMOVED_SYNTAX_ERROR: await dispatcher.dispatch("tool1")

                # Removed problematic line: async def test_context_manager_usage(self, user_context):
                    # REMOVED_SYNTAX_ERROR: """Test using dispatcher as async context manager."""
                    # REMOVED_SYNTAX_ERROR: tool_executed = False

# REMOVED_SYNTAX_ERROR: def test_tool():
    # REMOVED_SYNTAX_ERROR: nonlocal tool_executed
    # REMOVED_SYNTAX_ERROR: tool_executed = True
    # REMOVED_SYNTAX_ERROR: await asyncio.sleep(0)
    # REMOVED_SYNTAX_ERROR: return "context_result"

    # Test context manager with automatic cleanup
    # REMOVED_SYNTAX_ERROR: async with request_scoped_tool_dispatcher_scope(user_context) as dispatcher:
        # REMOVED_SYNTAX_ERROR: dispatcher.register_tool("test_tool", test_tool)
        # REMOVED_SYNTAX_ERROR: result = await dispatcher.dispatch("test_tool")
        # REMOVED_SYNTAX_ERROR: assert result.status == ToolStatus.SUCCESS
        # REMOVED_SYNTAX_ERROR: assert tool_executed
        # REMOVED_SYNTAX_ERROR: assert dispatcher.is_active()

        # Verify cleanup happened automatically
        # REMOVED_SYNTAX_ERROR: assert not dispatcher.is_active()

        # Removed problematic line: async def test_metrics_tracking(self, user_context, mock_websocket_emitter):
            # REMOVED_SYNTAX_ERROR: """Test comprehensive metrics tracking."""
            # REMOVED_SYNTAX_ERROR: dispatcher = RequestScopedToolDispatcher(user_context, websocket_emitter=mock_websocket_emitter)

            # Register tools
# REMOVED_SYNTAX_ERROR: def success_tool():
    # REMOVED_SYNTAX_ERROR: await asyncio.sleep(0)
    # REMOVED_SYNTAX_ERROR: return "success"

# REMOVED_SYNTAX_ERROR: def failure_tool():
    # REMOVED_SYNTAX_ERROR: raise ValueError("Tool failure")

    # REMOVED_SYNTAX_ERROR: dispatcher.register_tool("success_tool", success_tool)
    # REMOVED_SYNTAX_ERROR: dispatcher.register_tool("failure_tool", failure_tool)

    # Execute tools
    # REMOVED_SYNTAX_ERROR: await dispatcher.dispatch("success_tool")
    # REMOVED_SYNTAX_ERROR: await dispatcher.dispatch("success_tool")  # Execute twice
    # REMOVED_SYNTAX_ERROR: await dispatcher.dispatch("failure_tool")  # This should fail

    # Check metrics
    # REMOVED_SYNTAX_ERROR: metrics = dispatcher.get_metrics()
    # REMOVED_SYNTAX_ERROR: assert metrics['tools_executed'] == 3
    # REMOVED_SYNTAX_ERROR: assert metrics['successful_executions'] == 2
    # REMOVED_SYNTAX_ERROR: assert metrics['failed_executions'] == 1
    # REMOVED_SYNTAX_ERROR: assert metrics['success_rate'] == 2/3
    # REMOVED_SYNTAX_ERROR: assert metrics['total_execution_time_ms'] > 0
    # REMOVED_SYNTAX_ERROR: assert metrics['last_execution_time'] is not None

    # REMOVED_SYNTAX_ERROR: await dispatcher.cleanup()


# REMOVED_SYNTAX_ERROR: class TestWebSocketBridgeAdapter:
    # REMOVED_SYNTAX_ERROR: """Test WebSocket bridge adapter functionality."""

    # REMOVED_SYNTAX_ERROR: @pytest.fixture
# REMOVED_SYNTAX_ERROR: def user_context(self):
    # REMOVED_SYNTAX_ERROR: """Use real service instance."""
    # TODO: Initialize real service
    # REMOVED_SYNTAX_ERROR: """Create test user context."""
    # REMOVED_SYNTAX_ERROR: return UserExecutionContext( )
    # REMOVED_SYNTAX_ERROR: user_id="test_user",
    # REMOVED_SYNTAX_ERROR: thread_id="test_thread",
    # REMOVED_SYNTAX_ERROR: run_id="test_run"
    

    # REMOVED_SYNTAX_ERROR: @pytest.fixture
# REMOVED_SYNTAX_ERROR: def real_emitter():
    # REMOVED_SYNTAX_ERROR: """Use real service instance."""
    # TODO: Initialize real service
    # REMOVED_SYNTAX_ERROR: """Create mock WebSocket emitter."""
    # REMOVED_SYNTAX_ERROR: emitter = Mock(spec=WebSocketEventEmitter)
    # REMOVED_SYNTAX_ERROR: emitter.notify_tool_executing = AsyncMock(return_value=True)
    # REMOVED_SYNTAX_ERROR: emitter.notify_tool_completed = AsyncMock(return_value=True)
    # REMOVED_SYNTAX_ERROR: emitter.notify_agent_started = AsyncMock(return_value=True)
    # REMOVED_SYNTAX_ERROR: emitter.notify_agent_thinking = AsyncMock(return_value=True)
    # REMOVED_SYNTAX_ERROR: emitter.notify_agent_completed = AsyncMock(return_value=True)
    # REMOVED_SYNTAX_ERROR: emitter.notify_agent_error = AsyncMock(return_value=True)
    # REMOVED_SYNTAX_ERROR: return emitter

    # Removed problematic line: async def test_adapter_method_delegation(self, user_context, mock_emitter):
        # REMOVED_SYNTAX_ERROR: """Test that adapter properly delegates to WebSocketEventEmitter."""
        # REMOVED_SYNTAX_ERROR: adapter = WebSocketBridgeAdapter(mock_emitter, user_context)

        # Test tool notifications
        # REMOVED_SYNTAX_ERROR: result = await adapter.notify_tool_executing("run1", "agent1", "tool1", {"param": "value"})
        # REMOVED_SYNTAX_ERROR: assert result is True
        # REMOVED_SYNTAX_ERROR: mock_emitter.notify_tool_executing.assert_called_once_with("run1", "agent1", "tool1", {"param": "value"})

        # REMOVED_SYNTAX_ERROR: result = await adapter.notify_tool_completed("run1", "agent1", "tool1", {"result": "success"}, 100.0)
        # REMOVED_SYNTAX_ERROR: assert result is True
        # REMOVED_SYNTAX_ERROR: mock_emitter.notify_tool_completed.assert_called_once_with("run1", "agent1", "tool1", {"result": "success"}, 100.0)

        # Test agent notifications
        # REMOVED_SYNTAX_ERROR: result = await adapter.notify_agent_started("run1", "agent1", {"context": "data"})
        # REMOVED_SYNTAX_ERROR: assert result is True
        # REMOVED_SYNTAX_ERROR: mock_emitter.notify_agent_started.assert_called_once_with("run1", "agent1", {"context": "data"})

        # REMOVED_SYNTAX_ERROR: result = await adapter.notify_agent_thinking("run1", "agent1", "thinking...", 1, 50.0)
        # REMOVED_SYNTAX_ERROR: assert result is True
        # REMOVED_SYNTAX_ERROR: mock_emitter.notify_agent_thinking.assert_called_once_with("run1", "agent1", "thinking...", 1, 50.0)


# REMOVED_SYNTAX_ERROR: class TestToolExecutorFactory:
    # REMOVED_SYNTAX_ERROR: """Test tool executor factory functionality."""

    # REMOVED_SYNTAX_ERROR: @pytest.fixture
# REMOVED_SYNTAX_ERROR: def user_context(self):
    # REMOVED_SYNTAX_ERROR: """Use real service instance."""
    # TODO: Initialize real service
    # REMOVED_SYNTAX_ERROR: """Create test user context."""
    # REMOVED_SYNTAX_ERROR: await asyncio.sleep(0)
    # REMOVED_SYNTAX_ERROR: return UserExecutionContext( )
    # REMOVED_SYNTAX_ERROR: user_id="formatted_string",
        # REMOVED_SYNTAX_ERROR: thread_id="formatted_string",
        # REMOVED_SYNTAX_ERROR: run_id="formatted_string"
        
        # REMOVED_SYNTAX_ERROR: for i in range(num_users)
        

        # Define user-specific operations
# REMOVED_SYNTAX_ERROR: async def user_operations(user_context: UserExecutionContext):
    # REMOVED_SYNTAX_ERROR: results = []
    # REMOVED_SYNTAX_ERROR: async with request_scoped_tool_dispatcher_scope(user_context) as dispatcher:
        # Register user-specific tool
# REMOVED_SYNTAX_ERROR: def user_tool():
    # REMOVED_SYNTAX_ERROR: await asyncio.sleep(0)
    # REMOVED_SYNTAX_ERROR: return {"user_id": user_context.user_id, "timestamp": time.time()}

    # REMOVED_SYNTAX_ERROR: dispatcher.register_tool("user_tool", user_tool)

    # Execute multiple operations
    # REMOVED_SYNTAX_ERROR: for op_num in range(num_operations_per_user):
        # REMOVED_SYNTAX_ERROR: result = await dispatcher.dispatch("user_tool")
        # REMOVED_SYNTAX_ERROR: results.append((user_context.user_id, result.payload.result if hasattr(result, 'payload') else result))

        # REMOVED_SYNTAX_ERROR: return results

        # Execute all user operations concurrently
        # REMOVED_SYNTAX_ERROR: start_time = time.time()
        # REMOVED_SYNTAX_ERROR: tasks = [asyncio.create_task(user_operations(context)) for context in contexts]
        # REMOVED_SYNTAX_ERROR: all_results = await asyncio.gather(*tasks)
        # REMOVED_SYNTAX_ERROR: total_time = time.time() - start_time

        # Verify results
        # REMOVED_SYNTAX_ERROR: assert len(all_results) == num_users

        # Verify user isolation
        # REMOVED_SYNTAX_ERROR: for i, user_results in enumerate(all_results):
            # REMOVED_SYNTAX_ERROR: expected_user_id = "formatted_string"
            # REMOVED_SYNTAX_ERROR: assert len(user_results) == num_operations_per_user

            # REMOVED_SYNTAX_ERROR: for user_id, result_data in user_results:
                # REMOVED_SYNTAX_ERROR: assert user_id == expected_user_id
                # REMOVED_SYNTAX_ERROR: if isinstance(result_data, dict):
                    # REMOVED_SYNTAX_ERROR: assert result_data.get('user_id') == expected_user_id

                    # Performance assertion - should handle concurrency efficiently
                    # REMOVED_SYNTAX_ERROR: avg_time_per_user = total_time / num_users
                    # REMOVED_SYNTAX_ERROR: assert avg_time_per_user < 1.0  # Should be reasonably fast

                    # REMOVED_SYNTAX_ERROR: print("formatted_string")


                    # REMOVED_SYNTAX_ERROR: if __name__ == "__main__":
                        # Run specific test categories
                        # REMOVED_SYNTAX_ERROR: pytest.main([ ))
                        # REMOVED_SYNTAX_ERROR: __file__,
                        # REMOVED_SYNTAX_ERROR: "-v",
                        # REMOVED_SYNTAX_ERROR: "--tb=short",
                        # REMOVED_SYNTAX_ERROR: "-k", "test_user_isolation or test_concurrent"
                        
                        # REMOVED_SYNTAX_ERROR: pass<|MERGE_RESOLUTION|>--- conflicted
+++ resolved
@@ -1,4 +1,3 @@
-<<<<<<< HEAD
 from unittest.mock import AsyncMock, Mock, patch, MagicMock
 
 # REMOVED_SYNTAX_ERROR: '''Tests for RequestScopedToolDispatcher and ToolExecutorFactory.
@@ -6,14 +5,13 @@
 # REMOVED_SYNTAX_ERROR: This test suite validates that the request-scoped tool execution system provides
 # REMOVED_SYNTAX_ERROR: complete user isolation and eliminates global state issues.
 
-# REMOVED_SYNTAX_ERROR: Test Categories:
-    # REMOVED_SYNTAX_ERROR: - User isolation validation
-    # REMOVED_SYNTAX_ERROR: - WebSocket event routing
-    # REMOVED_SYNTAX_ERROR: - Concurrent user handling
-    # REMOVED_SYNTAX_ERROR: - Resource cleanup
-    # REMOVED_SYNTAX_ERROR: - Performance monitoring
-    # REMOVED_SYNTAX_ERROR: - Error handling and recovery
-    # REMOVED_SYNTAX_ERROR: """"
+import asyncio
+import pytest
+from netra_backend.app.websocket_core.unified_manager import UnifiedWebSocketManager
+from test_framework.database.test_database_manager import TestDatabaseManager
+from netra_backend.app.agents.supervisor.agent_registry import AgentRegistry
+from netra_backend.app.agents.supervisor.user_execution_engine import UserExecutionEngine
+from shared.isolated_environment import IsolatedEnvironment
 
     # REMOVED_SYNTAX_ERROR: import asyncio
     # REMOVED_SYNTAX_ERROR: import pytest
@@ -31,66 +29,6 @@
     # REMOVED_SYNTAX_ERROR: WebSocketBridgeAdapter,
     # REMOVED_SYNTAX_ERROR: create_request_scoped_tool_dispatcher,
     # REMOVED_SYNTAX_ERROR: request_scoped_tool_dispatcher_scope
-=======
-"""Tests for RequestScopedToolDispatcher and ToolExecutorFactory.
-
-This test suite validates that the request-scoped tool execution system provides
-complete user isolation and eliminates global state issues.
-
-Test Categories:
-- User isolation validation
-- WebSocket event routing
-- Concurrent user handling
-- Resource cleanup
-- Performance monitoring
-- Error handling and recovery
-"""
-
-import asyncio
-import pytest
-import time
-import uuid
-from datetime import datetime, timezone
-from typing import Any, Dict, List
-from netra_backend.app.websocket_core.unified_manager import UnifiedWebSocketManager
-from netra_backend.app.agents.supervisor.agent_registry import AgentRegistry
-from netra_backend.app.agents.supervisor.user_execution_engine import UserExecutionEngine
-from shared.isolated_environment import IsolatedEnvironment
-
-from netra_backend.app.agents.request_scoped_tool_dispatcher import (
-    RequestScopedToolDispatcher,
-    WebSocketBridgeAdapter,
-    create_request_scoped_tool_dispatcher,
-    request_scoped_tool_dispatcher_scope
-)
-from netra_backend.app.agents.tool_executor_factory import (
-    ToolExecutorFactory,
-    get_tool_executor_factory,
-    create_isolated_tool_executor,
-    create_isolated_tool_dispatcher,
-    isolated_tool_dispatcher_scope
-)
-from netra_backend.app.agents.supervisor.user_execution_context import UserExecutionContext
-from netra_backend.app.websocket_core import WebSocketEventEmitter
-from netra_backend.app.agents.tool_dispatcher_core import ToolDispatcher
-from netra_backend.app.schemas.tool import ToolInput, ToolResult, ToolStatus
-
-
-class TestRequestScopedToolDispatcher:
-    """Test request-scoped tool dispatcher functionality."""
-    
-    @pytest.fixture
-    def user_context(self):
-    """Use real service instance."""
-    # TODO: Initialize real service
-        """Create test user context."""
-    pass
-        return UserExecutionContext(
-            user_id=f"test_user_{uuid.uuid4().hex[:8]}",
-            thread_id=f"test_thread_{uuid.uuid4().hex[:8]}",
-            run_id=f"test_run_{uuid.uuid4().hex[:8]}"
-        )
->>>>>>> 48d6902b
     
     # REMOVED_SYNTAX_ERROR: from netra_backend.app.agents.tool_executor_factory import ( )
     # REMOVED_SYNTAX_ERROR: ToolExecutorFactory,
