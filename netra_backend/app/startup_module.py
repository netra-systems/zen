--- conflicted
+++ resolved
@@ -644,27 +644,11 @@
     """Setup security and LLM services."""
     app.state.key_manager = key_manager
     app.state.security_service = SecurityService(key_manager)
-<<<<<<< HEAD
-    # SECURITY FIX Issue #566: Use factory pattern that creates user-isolated LLM managers
-    # Instead of creating a shared singleton LLM manager that compromises cache isolation,
-    # store a factory function that creates user-isolated instances on demand
-    from netra_backend.app.llm.llm_manager import create_llm_manager
-    
-    def create_user_isolated_llm_manager(user_context=None):
-        """Factory function to create user-isolated LLM managers for secure cache isolation."""
-        return create_llm_manager(user_context)
-    
-    # Store factory function instead of shared instance to prevent cache contamination
-    app.state.llm_manager_factory = create_user_isolated_llm_manager
-    # Keep backward compatibility for startup sequences that expect app.state.llm_manager
-    app.state.llm_manager = None  # Will be created on-demand with user context
-=======
     # SECURITY FIX: Removed global LLM manager creation - CRITICAL VULNERABILITY
     # Global LLM managers cause conversation mixing between users due to shared cache
     # LLM managers must be created per-request with user context for isolation
     # Use create_llm_manager(user_context) in request handlers instead
     app.state.llm_manager = None  # Explicitly set to None to prevent usage
->>>>>>> cc9af570
     
     # CRITICAL FIX: Set ClickHouse availability flag based on configuration
     config = get_config()
