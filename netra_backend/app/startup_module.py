--- conflicted
+++ resolved
@@ -978,19 +978,9 @@
             return start_time, logger
             
         except Exception as e:
-<<<<<<< HEAD
-            # Ensure logger is available in exception handler - safety check
-            if logger is None:
-                logging.basicConfig(level=logging.INFO, format='%(asctime)s - %(name)s - %(levelname)s - %(message)s')
-                logger = logging.getLogger(__name__)
-                logger.error("Logger was None in exception handler, using fallback")
-            
-            logger.error(f"Error in robust startup: {e}")
-=======
             # Use central_logger directly in exception handler to avoid scope issues
             error_logger = central_logger.get_logger(__name__)
             error_logger.error(f"Error in robust startup: {e}")
->>>>>>> a27ffd19
             # Set startup failure flags
             app.state.startup_complete = False
             app.state.startup_in_progress = False
