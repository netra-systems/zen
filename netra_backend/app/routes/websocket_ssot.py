--- conflicted
+++ resolved
@@ -66,14 +66,7 @@
 
 # WebSocket core components (unified across all patterns)
 # PHASE 1 FIX: Import from canonical SSOT sources instead of __init__.py to prevent circular references
-<<<<<<< HEAD
-from netra_backend.app.websocket_core.canonical_import_patterns import (
-    WebSocketManager,
-    get_websocket_manager,
-)
-=======
 from netra_backend.app.websocket_core.canonical_import_patterns import get_websocket_manager
->>>>>>> 5aba5b9f
 # ISSUE #1144 FIX: Use specific module imports instead of deprecated __init__.py imports
 from netra_backend.app.websocket_core.handlers import (
     MessageRouter,
