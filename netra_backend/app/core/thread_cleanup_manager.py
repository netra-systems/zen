--- conflicted
+++ resolved
@@ -263,18 +263,11 @@
     
     def _schedule_cleanup(self) -> None:
         """
-<<<<<<< HEAD
-        Schedule a background cleanup task.
+        Schedule a background cleanup task with comprehensive NoneType validation.
 
         ISSUE #704 FIX: Enhanced validation to prevent 'NoneType' object is not callable errors.
         This method now performs comprehensive validation of the asyncio event loop and its methods
         before attempting to use them, handling edge cases during event loop destruction/shutdown.
-=======
-        Schedule a background cleanup task with comprehensive NoneType validation.
-
-        ISSUE #704 FIX: This method now includes comprehensive validation to prevent
-        'NoneType' object is not callable errors during event loop edge cases.
->>>>>>> 30c633f9
         """
         if self._cleanup_scheduled:
             return
@@ -306,48 +299,11 @@
             finally:
                 self._cleanup_scheduled = False
 
-<<<<<<< HEAD
-        # Schedule the cleanup task with proper error handling and NoneType protection
-=======
         # Schedule the cleanup task with comprehensive NoneType validation
->>>>>>> 30c633f9
         try:
             # COMPREHENSIVE VALIDATION - Check if we have an active event loop first
             try:
                 loop = asyncio.get_running_loop()
-<<<<<<< HEAD
-                # ISSUE #704 FIX: Comprehensive validation to prevent NoneType errors
-                if (loop is not None and
-                    hasattr(loop, 'create_task') and
-                    callable(loop.create_task) and
-                    not loop.is_closed()):
-
-                    # Create task in the running loop - loop is now guaranteed to be valid
-                    task = loop.create_task(background_cleanup())
-                    logger.debug("Background cleanup task scheduled in active event loop")
-                else:
-                    # Loop is invalid or closed, raise to trigger fallback
-                    # Enhanced logging to diagnose specific conditions
-                    loop_state = "None" if loop is None else "not None"
-                    has_create_task = hasattr(loop, 'create_task') if loop else False
-                    is_callable = callable(getattr(loop, 'create_task', None)) if loop and has_create_task else False
-                    is_closed = loop.is_closed() if loop else "N/A"
-
-                    logger.warning(f"Event loop validation failed - loop: {loop_state}, "
-                                 f"has_create_task: {has_create_task}, is_callable: {is_callable}, "
-                                 f"is_closed: {is_closed}")
-                    raise RuntimeError("Event loop is invalid or closed")
-            except (RuntimeError, AttributeError):
-                # No running loop or invalid loop - try to get any loop
-                try:
-                    loop = asyncio.get_event_loop()
-                    if (loop is not None and
-                        hasattr(loop, 'create_task') and
-                        callable(loop.create_task) and
-                        loop.is_running() and
-                        not loop.is_closed()):
-
-=======
 
                 # ISSUE #704 FIX: Multi-level validation to prevent NoneType errors
                 if loop is None:
@@ -395,26 +351,9 @@
                         raise RuntimeError("Existing event loop is closed")
 
                     if hasattr(loop, 'is_running') and callable(loop.is_running) and loop.is_running():
->>>>>>> 30c633f9
                         task = loop.create_task(background_cleanup())
                         logger.debug("Background cleanup task scheduled in existing event loop (comprehensive validation passed)")
                     else:
-<<<<<<< HEAD
-                        # Enhanced logging for fallback loop validation failure
-                        loop_state = "None" if loop is None else "not None"
-                        has_create_task = hasattr(loop, 'create_task') if loop else False
-                        is_callable = callable(getattr(loop, 'create_task', None)) if loop and has_create_task else False
-                        is_running = loop.is_running() if loop else "N/A"
-                        is_closed = loop.is_closed() if loop else "N/A"
-
-                        logger.warning(f"Fallback event loop validation failed - loop: {loop_state}, "
-                                     f"has_create_task: {has_create_task}, is_callable: {is_callable}, "
-                                     f"is_running: {is_running}, is_closed: {is_closed}")
-                        raise RuntimeError("Event loop not running or invalid")
-                except (RuntimeError, AttributeError, ImportError):
-                    # Fallback to thread-based cleanup
-                    raise RuntimeError("No asyncio event loop available")
-=======
                         logger.warning("Thread cleanup fallback - existing event loop is not running")
                         raise RuntimeError("Existing event loop not running")
 
@@ -426,7 +365,6 @@
         except (RuntimeError, ImportError, AttributeError) as e:
             # No event loop running or all validations failed - cleanup immediately in thread
             logger.info(f"Thread cleanup using synchronous fallback - asyncio validation failed: {e}")
->>>>>>> 30c633f9
 
             def sync_cleanup():
                 try:
