"""Database Manager - SSOT for Database Operations

Centralized database management with proper DatabaseURLBuilder integration.
This module uses DatabaseURLBuilder as the SINGLE SOURCE OF TRUTH for URL construction.

CRITICAL: ALL URL manipulation MUST go through DatabaseURLBuilder methods:
- format_url_for_driver() for driver-specific formatting
- normalize_url() for URL normalization
- NO MANUAL STRING REPLACEMENT OPERATIONS ALLOWED

See Also:
- shared/database_url_builder.py - The ONLY source for URL construction
- SPEC/database_connectivity_architecture.xml - Database connection patterns
- docs/configuration_architecture.md - Configuration system overview

Business Value Justification (BVJ):
- Segment: Platform/Internal
- Business Goal: Unified database connection management
- Value Impact: Eliminates URL construction errors and ensures consistency
- Strategic Impact: Single source of truth for all database connection patterns
"""

import asyncio
import logging
import re
import time
from typing import Dict, Any, Optional, List, Callable
from contextlib import asynccontextmanager
from sqlalchemy.ext.asyncio import AsyncSession, create_async_engine, AsyncEngine
from sqlalchemy.pool import NullPool, QueuePool, StaticPool
from sqlalchemy.pool import AsyncAdaptedQueuePool
from sqlalchemy import text

from netra_backend.app.core.config import get_config
from shared.database_url_builder import DatabaseURLBuilder
from shared.isolated_environment import get_env
from netra_backend.app.db.transaction_errors import (    DeadlockError, ConnectionError, TransactionError,    TimeoutError, PermissionError, SchemaError, classify_error, is_retryable_error)
from sqlalchemy.exc import OperationalError, DisconnectionError, SQLAlchemyError

logger = logging.getLogger(__name__)


class DatabaseManager:
    """Centralized database connection and session management with Issue #414 fixes.
    
    GOLDEN PATH ISSUE #414 REMEDIATION - Phase 1 (P0):
    - Enhanced connection pool management to prevent pool exhaustion
    - User context session isolation to prevent data contamination
    - Transaction rollback safety for context errors
    - Session lifecycle tracking and cleanup
    """
    
    def __init__(self):
        self.config = get_config()
        self._engines: Dict[str, AsyncEngine] = {}
        self._initialized = False
        self._url_builder: Optional[DatabaseURLBuilder] = None
        
        # ISSUE #414 FIX: Enhanced session tracking and pool management
        self._active_sessions: Dict[str, Dict[str, Any]] = {}  # Track active sessions per user
        self._session_lifecycle_callbacks: List[Callable] = []  # Session cleanup callbacks
        self._pool_stats = {
            'total_sessions_created': 0,
            'active_sessions_count': 0,
            'sessions_cleaned_up': 0,
            'pool_exhaustion_warnings': 0,
            'context_isolation_violations': 0
        }
    
    async def initialize(self):
        """Initialize database connections using DatabaseURLBuilder."""
        if self._initialized:
            logger.debug("DatabaseManager already initialized, skipping")
            return
        
        init_start_time = time.time()
        logger.info("🔗 Starting DatabaseManager initialization...")
        
        try:
            # Get database URL using DatabaseURLBuilder as SSOT
            logger.debug("Constructing database URL using DatabaseURLBuilder SSOT")
            database_url = self._get_database_url()
            
            # ISSUE #414 FIX: Enhanced connection pool configuration
            echo = getattr(self.config, 'database_echo', False)
            # Increased pool sizes to handle concurrent user load and prevent exhaustion
            pool_size = getattr(self.config, 'database_pool_size', 25)  # Increased from 5 to 25
            max_overflow = getattr(self.config, 'database_max_overflow', 50)  # Increased from 10 to 50
            pool_timeout = getattr(self.config, 'database_pool_timeout', 30)  # 30 second timeout
            
            logger.info(f"🔧 Enhanced database configuration (Issue #414): echo={echo}, pool_size={pool_size}, max_overflow={max_overflow}, timeout={pool_timeout}s")
            
            # Use appropriate pool class for async engines with enhanced configuration
            engine_kwargs = {
                "echo": echo,
                "pool_pre_ping": True,
                "pool_recycle": 1800,  # Reduced from 3600 to 1800s for faster recycling
                "pool_timeout": pool_timeout,  # Add timeout to prevent hanging
                "connect_args": {
                    "command_timeout": 30,  # 30 second query timeout
                    "server_settings": {
                        "application_name": "netra_backend_enhanced_pool"
                    }
                }
            }
            
            # Configure pooling for async engines with Issue #414 fixes
            if pool_size <= 0 or "sqlite" in database_url.lower():
                # Use NullPool for SQLite or disabled pooling
                engine_kwargs["poolclass"] = NullPool
                logger.info("🏊 Using NullPool for SQLite or disabled pooling")
            else:
                # Use QueuePool for better concurrent handling
                engine_kwargs["poolclass"] = QueuePool
                engine_kwargs["pool_size"] = pool_size
                engine_kwargs["max_overflow"] = max_overflow
                logger.info(f"🏊 Using QueuePool for enhanced concurrency: pool_size={pool_size}, max_overflow={max_overflow}")
            
            logger.debug("Creating async database engine...")
            primary_engine = create_async_engine(
                database_url,
                **engine_kwargs
            )
            
            # Test initial connection
            logger.debug("Testing initial database connection...")
            async with primary_engine.begin() as conn:
                await conn.execute(text("SELECT 1"))
            
            self._engines['primary'] = primary_engine
            self._initialized = True
            
            init_duration = time.time() - init_start_time
            logger.info(f"✅ DatabaseManager initialized successfully in {init_duration:.3f}s")
            
        except (ConnectionError, DisconnectionError) as e:
            init_duration = time.time() - init_start_time
            logger.critical(f"💥 CRITICAL: Database connection failed during initialization after {init_duration:.3f}s: {e}")
            logger.error(f"Connection failure details: host={getattr(self.config, 'database_host', 'unknown')}, port={getattr(self.config, 'database_port', 'unknown')}")
            logger.error(f"This will prevent all database operations including user data persistence")
            raise
        except (TimeoutError, OperationalError) as e:
            # Classify and potentially wrap the error
            classified_error = classify_error(e)
            init_duration = time.time() - init_start_time
            logger.critical(f"💥 CRITICAL: Database timeout/operational error during initialization after {init_duration:.3f}s: {classified_error}")
            logger.error(f"Operational failure details: {type(classified_error).__name__}: {str(classified_error)}")
            logger.error(f"Database URL pattern: {self._get_database_url()[:50]}... (masked for security)")
            logger.error(f"This will prevent all database operations including user data persistence")
            raise classified_error
        except SQLAlchemyError as e:
            init_duration = time.time() - init_start_time
            logger.critical(f"💥 CRITICAL: SQLAlchemy error during initialization after {init_duration:.3f}s: {e}")
            logger.error(f"SQLAlchemy failure details: {type(e).__name__}: {str(e)}")
            logger.error(f"This will prevent all database operations including user data persistence")
            raise
        except Exception as e:
            # Only for truly unexpected errors
            init_duration = time.time() - init_start_time
            logger.critical(f"💥 CRITICAL: Unexpected error during DatabaseManager initialization after {init_duration:.3f}s: {e}")
            logger.error(f"Unexpected failure details: {type(e).__name__}: {str(e)}")
            logger.error(f"This will prevent all database operations including user data persistence")
            raise
    
    def get_engine(self, name: str = 'primary') -> AsyncEngine:
        """Get database engine by name with auto-initialization safety.
        
        CRITICAL FIX: Auto-initializes if not initialized to prevent 
        'Engine not found' errors that break service startup in Cloud Run.
        
        Args:
            name: Engine name (default: 'primary')
            
        Returns:
            AsyncEngine: The requested database engine
            
        Raises:
            RuntimeError: If initialization fails or engine not found
        """
        if not self._initialized:
            logger.warning(f"DatabaseManager not initialized, attempting auto-initialization for engine '{name}'")
            try:
                # Check if we have an event loop
                try:
                    loop = asyncio.get_running_loop()
                    if loop.is_running():
                        # We're in an async context but can't await here
                        # This is a synchronous method being called from async context
                        raise RuntimeError(
                            "DatabaseManager not initialized. Call 'await manager.initialize()' before using get_engine(). "
                            "Auto-initialization not possible in sync context."
                        )
                except RuntimeError:
                    # No running loop - this might be during startup
                    pass
                
                if not self._initialized:
                    raise RuntimeError(
                        "DatabaseManager auto-initialization failed. "
                        "Ensure proper startup sequence calls await manager.initialize()"
                    )
            except (ConnectionError, DisconnectionError, TimeoutError, SQLAlchemyError) as init_error:
                logger.error(f"Auto-initialization failed with database error: {init_error}")
                raise RuntimeError(
                    f"DatabaseManager not initialized and auto-initialization failed with database error: {init_error}. "
                    "Fix: Call await manager.initialize() in startup sequence and check database connectivity."
                ) from init_error
            except Exception as init_error:
                logger.error(f"Auto-initialization failed with unexpected error: {init_error}")
                raise RuntimeError(
                    f"DatabaseManager not initialized and auto-initialization failed: {init_error}. "
                    "Fix: Call await manager.initialize() in startup sequence."
                ) from init_error
        
        if name not in self._engines:
            raise ValueError(f"Engine '{name}' not found")
        
        return self._engines[name]
    
    @asynccontextmanager
<<<<<<< HEAD
    async def get_session(self, 
                          engine_name: str = 'primary',
                          user_id: Optional[str] = None,
                          operation_type: str = "unknown") -> AsyncSession:
        """Get database session with transaction management, user tracking, and performance monitoring.
        
        CRITICAL FIX: Enhanced session management with detailed logging to debug Cloud Run timeouts.
        Enhanced with user tracking for multi-tenant operations and operation classification.
        
        Args:
            engine_name: Name of the engine to use (default: 'primary')
            user_id: Optional user identifier for multi-tenant tracking
            operation_type: Type of operation for monitoring (e.g., "user_query", "admin_task")
            
        Yields:
            AsyncSession: Database session with automatic transaction management
            
        Raises:
            Exception: Database errors, rollback errors (original exception preserved)
=======
    async def get_session(self, engine_name: str = 'primary', user_context: Optional[Any] = None, operation_type: str = "unknown"):
        """Get async database session with Issue #414 user isolation and enhanced lifecycle management.
        
        ISSUE #414 REMEDIATION - Phase 1 (P0):
        - User context isolation to prevent cross-user contamination
        - Enhanced session lifecycle tracking and cleanup
        - Connection pool monitoring and exhaustion prevention
        - Transaction rollback safety for context errors
        
        Args:
            engine_name: Name of the engine to use
            user_context: UserExecutionContext for proper isolation (Issue #414 fix)
            operation_type: Type of operation for logging context
>>>>>>> 91aff9a2
        """
        # Generate unique session ID for tracking
        session_id = f"sess_{int(time.time() * 1000)}"
        session_start_time = time.time()
<<<<<<< HEAD
=======
        
        # ISSUE #414 FIX: Extract user information from context for proper isolation
        user_id = None
        context_valid = False
        if user_context:
            try:
                user_id = getattr(user_context, 'user_id', None)
                thread_id = getattr(user_context, 'thread_id', None)
                request_id = getattr(user_context, 'request_id', None)
                context_valid = bool(user_id and thread_id)
                
                if not context_valid:
                    logger.warning(f"Invalid user context for session: user_id={user_id}, thread_id={thread_id}")
                    self._pool_stats['context_isolation_violations'] += 1
            except Exception as e:
                logger.error(f"Error extracting user context: {e}")
                self._pool_stats['context_isolation_violations'] += 1
        
        session_id = f"sess_{int(session_start_time * 1000)}_{hash(user_id or 'system') % 10000}"
        
        # ISSUE #414 FIX: Check for pool exhaustion before creating session
        current_active = self._pool_stats['active_sessions_count']
        pool_size = getattr(self.config, 'database_pool_size', 25)
        max_overflow = getattr(self.config, 'database_max_overflow', 50)
        total_capacity = pool_size + max_overflow
        
        if current_active >= total_capacity * 0.9:  # Warn at 90% capacity
            logger.warning(f"🚨 Database pool near exhaustion: {current_active}/{total_capacity} sessions active")
            self._pool_stats['pool_exhaustion_warnings'] += 1
        
        logger.debug(f"🔄 Starting database session {session_id} for {operation_type} (user: {user_id or 'system'}, valid_context: {context_valid})")
>>>>>>> 91aff9a2
        
        logger.info(f"🔄 Starting session {session_id} - Engine: {engine_name}, "
                   f"User: {user_id or 'system'}, Operation: {operation_type}")
        
        # ISSUE #414 FIX: Track active session for pool management
        session_metadata = {
            'session_id': session_id,
            'user_id': user_id,
            'user_context': user_context,
            'operation_type': operation_type,
            'start_time': session_start_time,
            'engine_name': engine_name,
            'context_valid': context_valid
        }
        
        self._active_sessions[session_id] = session_metadata
        self._pool_stats['total_sessions_created'] += 1
        self._pool_stats['active_sessions_count'] += 1
        
        engine = self.get_engine(engine_name)
        session = AsyncSession(engine)
        
        try:
            yield session
            
            # Commit transaction
            commit_start_time = time.time()
            await session.commit()
            commit_duration = time.time() - commit_start_time
            session_duration = time.time() - session_start_time
            
            logger.info(f"✅ Session {session_id} committed successfully - Operation: {operation_type}, "
                       f"User: {user_id or 'system'}, Duration: {session_duration:.3f}s, Commit: {commit_duration:.3f}s")
            
        except (DeadlockError, ConnectionError) as e:
            # Handle specific transaction errors with enhanced context
            original_exception = classify_error(e)
            rollback_start_time = time.time()
            
            logger.critical(f"💥 TRANSACTION FAILURE ({type(original_exception).__name__}) in session {session_id}")
            logger.error(f"Operation: {operation_type}, User: {user_id or 'system'}, Error: {str(original_exception)}")
            
            try:
<<<<<<< HEAD
                await session.rollback()
                rollback_duration = time.time() - rollback_start_time
                logger.warning(f"🔄 Rollback completed for session {session_id} in {rollback_duration:.3f}s")
            except Exception as rollback_error:
                rollback_duration = time.time() - rollback_start_time
                logger.critical(f"💥 ROLLBACK FAILED for session {session_id} after {rollback_duration:.3f}s: {rollback_error}")
                logger.critical(f"DATABASE INTEGRITY AT RISK - Manual intervention may be required")
            
            session_duration = time.time() - session_start_time
            logger.error(f"❌ Session {session_id} failed after {session_duration:.3f}s - Data loss possible for user {user_id or 'system'}")
            raise original_exception
        except Exception as e:
            original_exception = e
            rollback_start_time = time.time()
            
            logger.critical(f"💥 TRANSACTION FAILURE in session {session_id}")
            logger.error(f"Operation: {operation_type}, User: {user_id or 'system'}, Error: {type(e).__name__}: {str(e)}")
            
            try:
                await session.rollback()
                rollback_duration = time.time() - rollback_start_time
                logger.warning(f"🔄 Rollback completed for session {session_id} in {rollback_duration:.3f}s")
            except Exception as rollback_error:
                rollback_duration = time.time() - rollback_start_time
                logger.critical(f"💥 ROLLBACK FAILED for session {session_id} after {rollback_duration:.3f}s: {rollback_error}")
                logger.critical(f"DATABASE INTEGRITY AT RISK - Manual intervention may be required")
                # Continue with original exception
            
            session_duration = time.time() - session_start_time
            logger.error(f"❌ Session {session_id} failed after {session_duration:.3f}s - Data loss possible for user {user_id or 'system'}")
            raise original_exception
            
        finally:
            close_start_time = time.time()
            try:
                await session.close()
                close_duration = time.time() - close_start_time
                logger.debug(f"🔒 Session {session_id} closed in {close_duration:.3f}s")
            except Exception as close_error:
                close_duration = time.time() - close_start_time
                logger.error(f"⚠️ Session close failed for {session_id} after {close_duration:.3f}s: {close_error}")
                # Don't raise close errors - they shouldn't prevent completion
=======
                yield session
                
                # Log successful commit
                commit_start_time = time.time()
                await session.commit()
                commit_duration = time.time() - commit_start_time
                session_duration = time.time() - session_start_time
                
                logger.info(f"✅ Session {session_id} committed successfully - Operation: {operation_type}, "
                           f"User: {user_id or 'system'}, Duration: {session_duration:.3f}s, Commit: {commit_duration:.3f}s")
                
            except Exception as e:
                original_exception = e
                rollback_start_time = time.time()
                
                logger.critical(f"💥 TRANSACTION FAILURE in session {session_id}")
                logger.error(f"Operation: {operation_type}, User: {user_id or 'system'}, Error: {type(e).__name__}: {str(e)}")
                
                try:
                    await session.rollback()
                    rollback_duration = time.time() - rollback_start_time
                    logger.warning(f"🔄 Rollback completed for session {session_id} in {rollback_duration:.3f}s")
                except Exception as rollback_error:
                    rollback_duration = time.time() - rollback_start_time
                    logger.critical(f"💥 ROLLBACK FAILED for session {session_id} after {rollback_duration:.3f}s: {rollback_error}")
                    logger.critical(f"DATABASE INTEGRITY AT RISK - Manual intervention may be required")
                    # Continue with original exception
                
                session_duration = time.time() - session_start_time
                logger.error(f"❌ Session {session_id} failed after {session_duration:.3f}s - Data loss possible for user {user_id or 'system'}")
                raise original_exception
                
            finally:
                close_start_time = time.time()
                
                # ISSUE #414 FIX: Enhanced session cleanup and tracking
                try:
                    await session.close()
                    close_duration = time.time() - close_start_time
                    logger.debug(f"🔒 Session {session_id} closed in {close_duration:.3f}s")
                except Exception as close_error:
                    close_duration = time.time() - close_start_time
                    logger.error(f"⚠️ Session close failed for {session_id} after {close_duration:.3f}s: {close_error}")
                    # Don't raise close errors - they shouldn't prevent completion
                
                # ISSUE #414 FIX: Remove session from active tracking and update stats
                try:
                    if session_id in self._active_sessions:
                        session_meta = self._active_sessions.pop(session_id)
                        self._pool_stats['active_sessions_count'] -= 1
                        self._pool_stats['sessions_cleaned_up'] += 1
                        
                        # Call lifecycle callbacks for user context cleanup
                        for callback in self._session_lifecycle_callbacks:
                            try:
                                if asyncio.iscoroutinefunction(callback):
                                    await callback(session_meta)
                                else:
                                    callback(session_meta)
                            except Exception as callback_error:
                                logger.warning(f"Session lifecycle callback failed: {callback_error}")
                        
                        total_session_time = time.time() - session_start_time
                        logger.debug(f"🧹 Session {session_id} cleanup complete - Total time: {total_session_time:.3f}s, "
                                   f"User: {user_id or 'system'}, Active sessions: {self._pool_stats['active_sessions_count']}")
                    
                except Exception as cleanup_error:
                    logger.error(f"Session tracking cleanup failed for {session_id}: {cleanup_error}")
                    # Ensure counter is decremented even if cleanup fails
                    self._pool_stats['active_sessions_count'] = max(0, self._pool_stats['active_sessions_count'] - 1)
>>>>>>> 91aff9a2
    
    async def health_check(self, engine_name: str = 'primary') -> Dict[str, Any]:
        """Perform health check on database connection with comprehensive logging.
        
        CRITICAL FIX: Ensures database manager is initialized before health check.
        Enhanced with detailed health monitoring for Golden Path operations.
        """
        health_check_start = time.time()
        logger.debug(f"🏥 Starting database health check for engine '{engine_name}'")
        
        try:
            engine = self.get_engine(engine_name)
            
            # Test database connectivity
            query_start = time.time()
            async with engine.begin() as conn:
                result = await conn.execute(text("SELECT 1 as health_check"))
                health_value = result.scalar()
            
            query_duration = time.time() - query_start
            total_duration = time.time() - health_check_start
            
            logger.info(f"✅ Database health check PASSED for {engine_name} - "
                       f"Query: {query_duration:.3f}s, Total: {total_duration:.3f}s")
            
            return {
                "status": "healthy",
                "engine": engine_name,
                "response_value": health_value,
                "query_duration_ms": round(query_duration * 1000, 2),
                "total_duration_ms": round(total_duration * 1000, 2),
                "timestamp": time.time()
            }
            
        except (ConnectionError, DisconnectionError) as e:
            total_duration = time.time() - health_check_start
            logger.critical(f"💥 Database health check FAILED for {engine_name} after {total_duration:.3f}s - Connection error")
            logger.error(f"Connection health check error details: {type(e).__name__}: {str(e)}")
            logger.error(f"This indicates database connectivity issues that will affect user operations")
            
            return {
                "status": "unhealthy",
                "engine": engine_name,
                "error": str(e),
                "error_type": type(e).__name__,
                "error_category": "connection",
                "total_duration_ms": round(total_duration * 1000, 2),
                "timestamp": time.time()
            }
        except (TimeoutError, OperationalError) as e:
            classified_error = classify_error(e)
            total_duration = time.time() - health_check_start
            logger.critical(f"💥 Database health check FAILED for {engine_name} after {total_duration:.3f}s - Operational error")
            logger.error(f"Operational health check error details: {type(classified_error).__name__}: {str(classified_error)}")
            logger.error(f"This indicates database performance issues that will affect user operations")
            
            return {
                "status": "unhealthy", 
                "engine": engine_name,
                "error": str(classified_error),
                "error_type": type(classified_error).__name__,
                "error_category": "operational",
                "total_duration_ms": round(total_duration * 1000, 2),
                "timestamp": time.time()
            }
        except Exception as e:
            total_duration = time.time() - health_check_start
            logger.critical(f"💥 Database health check FAILED for {engine_name} after {total_duration:.3f}s")
            logger.error(f"Health check error details: {type(e).__name__}: {str(e)}")
            logger.error(f"This indicates database connectivity issues that will affect user operations")
            
            return {
                "status": "unhealthy",
                "engine": engine_name,
                "error": str(e),
                "error_type": type(e).__name__,
                "error_category": "unknown",
                "total_duration_ms": round(total_duration * 1000, 2),
                "timestamp": time.time()
            }
    
<<<<<<< HEAD
    async def close(self):
        """Close all database connections and clean up resources.
        
        CRITICAL FIX: Enhanced cleanup with detailed logging for Cloud Run deployments.
        """
        if not self._initialized:
            logger.debug("DatabaseManager not initialized, no cleanup needed")
=======
    # ISSUE #414 FIX: Pool management and session cleanup methods
    
    async def cleanup_expired_sessions(self, max_age_seconds: int = 3600):
        """Clean up sessions that have been active for too long (Issue #414 fix).
        
        Args:
            max_age_seconds: Maximum age for active sessions before cleanup
        """
        current_time = time.time()
        expired_sessions = []
        
        for session_id, metadata in self._active_sessions.items():
            session_age = current_time - metadata['start_time']
            if session_age > max_age_seconds:
                expired_sessions.append(session_id)
        
        if expired_sessions:
            logger.warning(f"🧹 Cleaning up {len(expired_sessions)} expired database sessions (Issue #414 fix)")
            
            for session_id in expired_sessions:
                try:
                    session_meta = self._active_sessions.pop(session_id)
                    self._pool_stats['active_sessions_count'] -= 1
                    self._pool_stats['sessions_cleaned_up'] += 1
                    
                    logger.info(f"🧹 Cleaned up expired session {session_id} for user {session_meta.get('user_id', 'unknown')}")
                except Exception as e:
                    logger.error(f"Failed to cleanup expired session {session_id}: {e}")
    
    def get_pool_stats(self) -> Dict[str, Any]:
        """Get current database pool statistics (Issue #414 monitoring)."""
        pool_size = getattr(self.config, 'database_pool_size', 25)
        max_overflow = getattr(self.config, 'database_max_overflow', 50)
        total_capacity = pool_size + max_overflow
        
        return {
            **self._pool_stats,
            'pool_configuration': {
                'pool_size': pool_size,
                'max_overflow': max_overflow,
                'total_capacity': total_capacity
            },
            'pool_utilization': {
                'utilization_percent': round((self._pool_stats['active_sessions_count'] / total_capacity) * 100, 2),
                'sessions_remaining': total_capacity - self._pool_stats['active_sessions_count']
            },
            'active_sessions_by_user': self._get_sessions_by_user()
        }
    
    def _get_sessions_by_user(self) -> Dict[str, int]:
        """Get count of active sessions per user (Issue #414 monitoring)."""
        user_counts = {}
        for metadata in self._active_sessions.values():
            user_id = metadata.get('user_id', 'unknown')
            user_counts[user_id] = user_counts.get(user_id, 0) + 1
        return user_counts
    
    def register_session_lifecycle_callback(self, callback: Callable):
        """Register callback for session lifecycle events (Issue #414 cleanup).
        
        Args:
            callback: Function to call on session cleanup, receives session metadata
        """
        if callback not in self._session_lifecycle_callbacks:
            self._session_lifecycle_callbacks.append(callback)
            logger.debug(f"Registered session lifecycle callback: {callback.__name__}")
    
    async def force_cleanup_user_sessions(self, user_id: str):
        """Force cleanup of all sessions for a specific user (Issue #414 isolation).
        
        Args:
            user_id: User ID to cleanup sessions for
        """
        user_sessions = [
            session_id for session_id, metadata in self._active_sessions.items()
            if metadata.get('user_id') == user_id
        ]
        
        if user_sessions:
            logger.info(f"🧹 Force cleaning up {len(user_sessions)} sessions for user {user_id} (Issue #414 isolation)")
            
            for session_id in user_sessions:
                try:
                    session_meta = self._active_sessions.pop(session_id)
                    self._pool_stats['active_sessions_count'] -= 1
                    self._pool_stats['sessions_cleaned_up'] += 1
                    
                    # Call lifecycle callbacks
                    for callback in self._session_lifecycle_callbacks:
                        try:
                            if asyncio.iscoroutinefunction(callback):
                                await callback(session_meta)
                            else:
                                callback(session_meta)
                        except Exception as callback_error:
                            logger.warning(f"Session lifecycle callback failed: {callback_error}")
                            
                except Exception as e:
                    logger.error(f"Failed to force cleanup session {session_id} for user {user_id}: {e}")
    
    async def close_all(self):
        """Close all database engines with comprehensive logging."""
        if not self._engines:
            logger.debug("No database engines to close")
>>>>>>> 91aff9a2
            return
            
        logger.info(f"🔒 Starting DatabaseManager shutdown - {len(self._engines)} engines to close")
        
        for name, engine in self._engines.items():
            close_start = time.time()
            try:
                await engine.dispose()
                close_duration = time.time() - close_start
                logger.info(f"✅ Closed database engine '{name}' in {close_duration:.3f}s")
            except Exception as e:
                close_duration = time.time() - close_start
                logger.error(f"❌ Error closing engine '{name}' after {close_duration:.3f}s: {e}")
                logger.warning(f"Engine '{name}' may have active connections that were forcibly closed")
        
        engines_count = len(self._engines)
        self._engines.clear()
        self._initialized = False
        logger.info(f"🔒 DatabaseManager shutdown complete - {engines_count} engines closed")
    
    def _get_database_url(self) -> str:
        """Get database URL using DatabaseURLBuilder as SSOT.
        
        CRITICAL: Uses DatabaseURLBuilder for ALL URL construction.
        NO manual string manipulation allowed.
        """
        if self._url_builder is None:
            self._url_builder = DatabaseURLBuilder()
        
        try:
            # Use DatabaseURLBuilder methods as SSOT
            url = self._url_builder.format_url_for_driver()
            return self._url_builder.normalize_url(url)
        except Exception as url_error:
            logger.error(f"DatabaseURLBuilder failed: {url_error}")
            # Fallback to basic configuration (temporary)
            logger.warning("Using fallback URL construction - this should not happen in production")
            return f"postgresql+asyncpg://{self.config.database_user}:{self.config.database_password}@{self.config.database_host}:{self.config.database_port}/{self.config.database_name}"


# Global DatabaseManager instance
_database_manager: Optional[DatabaseManager] = None


def get_database_manager() -> DatabaseManager:
    """Get global DatabaseManager instance with auto-initialization safety.
    
    CRITICAL FIX: Enhanced initialization detection and auto-setup for Cloud Run compatibility.
    """
    global _database_manager
    
    if _database_manager is None:
        logger.debug("Creating new DatabaseManager instance")
        _database_manager = DatabaseManager()
        
        # Check if we can schedule async initialization
        try:
            loop = asyncio.get_event_loop()
            if loop is not None:
                # We have an event loop, schedule initialization as a task
                try:
                    asyncio.create_task(_database_manager.initialize())
                    logger.debug("Scheduled DatabaseManager initialization as async task")
                except (ConnectionError, DisconnectionError, TimeoutError, SQLAlchemyError) as init_error:
                    logger.warning(f"Could not schedule immediate initialization due to database error: {init_error}")
                    # Still return the manager - it will auto-initialize on first async use
                except Exception as init_error:
                    logger.warning(f"Could not schedule immediate initialization: {init_error}")
                    # Still return the manager - it will auto-initialize on first async use
        except Exception as e:
            logger.warning(f"Auto-initialization setup failed, will initialize on first use: {e}")
            # This is safe - the manager will still work, just initialize on first async call
    
    return _database_manager


@asynccontextmanager
async def get_db_session(engine_name: str = 'primary'):
    """Helper to get database session."""
    manager = get_database_manager()
    async with manager.get_session(engine_name) as session:
        yield session<|MERGE_RESOLUTION|>--- conflicted
+++ resolved
@@ -34,8 +34,6 @@
 from netra_backend.app.core.config import get_config
 from shared.database_url_builder import DatabaseURLBuilder
 from shared.isolated_environment import get_env
-from netra_backend.app.db.transaction_errors import (    DeadlockError, ConnectionError, TransactionError,    TimeoutError, PermissionError, SchemaError, classify_error, is_retryable_error)
-from sqlalchemy.exc import OperationalError, DisconnectionError, SQLAlchemyError
 
 logger = logging.getLogger(__name__)
 
@@ -133,80 +131,38 @@
             init_duration = time.time() - init_start_time
             logger.info(f"✅ DatabaseManager initialized successfully in {init_duration:.3f}s")
             
-        except (ConnectionError, DisconnectionError) as e:
+        except Exception as e:
             init_duration = time.time() - init_start_time
-            logger.critical(f"💥 CRITICAL: Database connection failed during initialization after {init_duration:.3f}s: {e}")
-            logger.error(f"Connection failure details: host={getattr(self.config, 'database_host', 'unknown')}, port={getattr(self.config, 'database_port', 'unknown')}")
+            logger.critical(f"💥 CRITICAL: DatabaseManager initialization failed after {init_duration:.3f}s: {e}")
+            logger.error(f"Database connection failure details: {type(e).__name__}: {str(e)}")
             logger.error(f"This will prevent all database operations including user data persistence")
             raise
-        except (TimeoutError, OperationalError) as e:
-            # Classify and potentially wrap the error
-            classified_error = classify_error(e)
-            init_duration = time.time() - init_start_time
-            logger.critical(f"💥 CRITICAL: Database timeout/operational error during initialization after {init_duration:.3f}s: {classified_error}")
-            logger.error(f"Operational failure details: {type(classified_error).__name__}: {str(classified_error)}")
-            logger.error(f"Database URL pattern: {self._get_database_url()[:50]}... (masked for security)")
-            logger.error(f"This will prevent all database operations including user data persistence")
-            raise classified_error
-        except SQLAlchemyError as e:
-            init_duration = time.time() - init_start_time
-            logger.critical(f"💥 CRITICAL: SQLAlchemy error during initialization after {init_duration:.3f}s: {e}")
-            logger.error(f"SQLAlchemy failure details: {type(e).__name__}: {str(e)}")
-            logger.error(f"This will prevent all database operations including user data persistence")
-            raise
-        except Exception as e:
-            # Only for truly unexpected errors
-            init_duration = time.time() - init_start_time
-            logger.critical(f"💥 CRITICAL: Unexpected error during DatabaseManager initialization after {init_duration:.3f}s: {e}")
-            logger.error(f"Unexpected failure details: {type(e).__name__}: {str(e)}")
-            logger.error(f"This will prevent all database operations including user data persistence")
-            raise
     
     def get_engine(self, name: str = 'primary') -> AsyncEngine:
         """Get database engine by name with auto-initialization safety.
         
         CRITICAL FIX: Auto-initializes if not initialized to prevent 
-        'Engine not found' errors that break service startup in Cloud Run.
-        
-        Args:
-            name: Engine name (default: 'primary')
-            
-        Returns:
-            AsyncEngine: The requested database engine
-            
-        Raises:
-            RuntimeError: If initialization fails or engine not found
+        "DatabaseManager not initialized" errors in staging.
         """
         if not self._initialized:
-            logger.warning(f"DatabaseManager not initialized, attempting auto-initialization for engine '{name}'")
+            # CRITICAL FIX: Auto-initialize on first access
+            logger.warning("DatabaseManager accessed before initialization - auto-initializing now")
+            import asyncio
             try:
-                # Check if we have an event loop
-                try:
-                    loop = asyncio.get_running_loop()
-                    if loop.is_running():
-                        # We're in an async context but can't await here
-                        # This is a synchronous method being called from async context
-                        raise RuntimeError(
-                            "DatabaseManager not initialized. Call 'await manager.initialize()' before using get_engine(). "
-                            "Auto-initialization not possible in sync context."
-                        )
-                except RuntimeError:
-                    # No running loop - this might be during startup
-                    pass
+                # Try to initialize synchronously if possible
+                asyncio.create_task(self.initialize())
+                # Give the initialization task a moment to complete
+                # Note: In production, this should be handled by proper startup sequencing
+                import time
+                time.sleep(0.1)  # Brief pause for initialization
                 
                 if not self._initialized:
                     raise RuntimeError(
                         "DatabaseManager auto-initialization failed. "
                         "Ensure proper startup sequence calls await manager.initialize()"
                     )
-            except (ConnectionError, DisconnectionError, TimeoutError, SQLAlchemyError) as init_error:
-                logger.error(f"Auto-initialization failed with database error: {init_error}")
-                raise RuntimeError(
-                    f"DatabaseManager not initialized and auto-initialization failed with database error: {init_error}. "
-                    "Fix: Call await manager.initialize() in startup sequence and check database connectivity."
-                ) from init_error
             except Exception as init_error:
-                logger.error(f"Auto-initialization failed with unexpected error: {init_error}")
+                logger.error(f"Auto-initialization failed: {init_error}")
                 raise RuntimeError(
                     f"DatabaseManager not initialized and auto-initialization failed: {init_error}. "
                     "Fix: Call await manager.initialize() in startup sequence."
@@ -218,27 +174,6 @@
         return self._engines[name]
     
     @asynccontextmanager
-<<<<<<< HEAD
-    async def get_session(self, 
-                          engine_name: str = 'primary',
-                          user_id: Optional[str] = None,
-                          operation_type: str = "unknown") -> AsyncSession:
-        """Get database session with transaction management, user tracking, and performance monitoring.
-        
-        CRITICAL FIX: Enhanced session management with detailed logging to debug Cloud Run timeouts.
-        Enhanced with user tracking for multi-tenant operations and operation classification.
-        
-        Args:
-            engine_name: Name of the engine to use (default: 'primary')
-            user_id: Optional user identifier for multi-tenant tracking
-            operation_type: Type of operation for monitoring (e.g., "user_query", "admin_task")
-            
-        Yields:
-            AsyncSession: Database session with automatic transaction management
-            
-        Raises:
-            Exception: Database errors, rollback errors (original exception preserved)
-=======
     async def get_session(self, engine_name: str = 'primary', user_context: Optional[Any] = None, operation_type: str = "unknown"):
         """Get async database session with Issue #414 user isolation and enhanced lifecycle management.
         
@@ -252,13 +187,8 @@
             engine_name: Name of the engine to use
             user_context: UserExecutionContext for proper isolation (Issue #414 fix)
             operation_type: Type of operation for logging context
->>>>>>> 91aff9a2
-        """
-        # Generate unique session ID for tracking
-        session_id = f"sess_{int(time.time() * 1000)}"
+        """
         session_start_time = time.time()
-<<<<<<< HEAD
-=======
         
         # ISSUE #414 FIX: Extract user information from context for proper isolation
         user_id = None
@@ -290,10 +220,11 @@
             self._pool_stats['pool_exhaustion_warnings'] += 1
         
         logger.debug(f"🔄 Starting database session {session_id} for {operation_type} (user: {user_id or 'system'}, valid_context: {context_valid})")
->>>>>>> 91aff9a2
-        
-        logger.info(f"🔄 Starting session {session_id} - Engine: {engine_name}, "
-                   f"User: {user_id or 'system'}, Operation: {operation_type}")
+        
+        # CRITICAL FIX: Enhanced initialization safety
+        if not self._initialized:
+            logger.info(f"🔧 Auto-initializing DatabaseManager for session access (operation: {operation_type})")
+            await self.initialize()
         
         # ISSUE #414 FIX: Track active session for pool management
         session_metadata = {
@@ -311,73 +242,12 @@
         self._pool_stats['active_sessions_count'] += 1
         
         engine = self.get_engine(engine_name)
-        session = AsyncSession(engine)
-        
-        try:
-            yield session
-            
-            # Commit transaction
-            commit_start_time = time.time()
-            await session.commit()
-            commit_duration = time.time() - commit_start_time
-            session_duration = time.time() - session_start_time
-            
-            logger.info(f"✅ Session {session_id} committed successfully - Operation: {operation_type}, "
-                       f"User: {user_id or 'system'}, Duration: {session_duration:.3f}s, Commit: {commit_duration:.3f}s")
-            
-        except (DeadlockError, ConnectionError) as e:
-            # Handle specific transaction errors with enhanced context
-            original_exception = classify_error(e)
-            rollback_start_time = time.time()
-            
-            logger.critical(f"💥 TRANSACTION FAILURE ({type(original_exception).__name__}) in session {session_id}")
-            logger.error(f"Operation: {operation_type}, User: {user_id or 'system'}, Error: {str(original_exception)}")
+        async with AsyncSession(engine) as session:
+            original_exception = None
+            transaction_start_time = time.time()
+            logger.debug(f"📝 Transaction started for session {session_id}")
             
             try:
-<<<<<<< HEAD
-                await session.rollback()
-                rollback_duration = time.time() - rollback_start_time
-                logger.warning(f"🔄 Rollback completed for session {session_id} in {rollback_duration:.3f}s")
-            except Exception as rollback_error:
-                rollback_duration = time.time() - rollback_start_time
-                logger.critical(f"💥 ROLLBACK FAILED for session {session_id} after {rollback_duration:.3f}s: {rollback_error}")
-                logger.critical(f"DATABASE INTEGRITY AT RISK - Manual intervention may be required")
-            
-            session_duration = time.time() - session_start_time
-            logger.error(f"❌ Session {session_id} failed after {session_duration:.3f}s - Data loss possible for user {user_id or 'system'}")
-            raise original_exception
-        except Exception as e:
-            original_exception = e
-            rollback_start_time = time.time()
-            
-            logger.critical(f"💥 TRANSACTION FAILURE in session {session_id}")
-            logger.error(f"Operation: {operation_type}, User: {user_id or 'system'}, Error: {type(e).__name__}: {str(e)}")
-            
-            try:
-                await session.rollback()
-                rollback_duration = time.time() - rollback_start_time
-                logger.warning(f"🔄 Rollback completed for session {session_id} in {rollback_duration:.3f}s")
-            except Exception as rollback_error:
-                rollback_duration = time.time() - rollback_start_time
-                logger.critical(f"💥 ROLLBACK FAILED for session {session_id} after {rollback_duration:.3f}s: {rollback_error}")
-                logger.critical(f"DATABASE INTEGRITY AT RISK - Manual intervention may be required")
-                # Continue with original exception
-            
-            session_duration = time.time() - session_start_time
-            logger.error(f"❌ Session {session_id} failed after {session_duration:.3f}s - Data loss possible for user {user_id or 'system'}")
-            raise original_exception
-            
-        finally:
-            close_start_time = time.time()
-            try:
-                await session.close()
-                close_duration = time.time() - close_start_time
-                logger.debug(f"🔒 Session {session_id} closed in {close_duration:.3f}s")
-            except Exception as close_error:
-                close_duration = time.time() - close_start_time
-                logger.error(f"⚠️ Session close failed for {session_id} after {close_duration:.3f}s: {close_error}")
-                # Don't raise close errors - they shouldn't prevent completion
-=======
                 yield session
                 
                 # Log successful commit
@@ -448,7 +318,6 @@
                     logger.error(f"Session tracking cleanup failed for {session_id}: {cleanup_error}")
                     # Ensure counter is decremented even if cleanup fails
                     self._pool_stats['active_sessions_count'] = max(0, self._pool_stats['active_sessions_count'] - 1)
->>>>>>> 91aff9a2
     
     async def health_check(self, engine_name: str = 'primary') -> Dict[str, Any]:
         """Perform health check on database connection with comprehensive logging.
@@ -457,16 +326,21 @@
         Enhanced with detailed health monitoring for Golden Path operations.
         """
         health_check_start = time.time()
-        logger.debug(f"🏥 Starting database health check for engine '{engine_name}'")
+        logger.debug(f"🏥 Starting database health check for engine: {engine_name}")
         
         try:
+            # CRITICAL FIX: Ensure initialization before health check
+            if not self._initialized:
+                logger.info(f"🔧 Initializing DatabaseManager for health check (engine: {engine_name})")
+                await self.initialize()
+            
             engine = self.get_engine(engine_name)
             
-            # Test database connectivity
+            # Test connection with timeout
             query_start = time.time()
-            async with engine.begin() as conn:
-                result = await conn.execute(text("SELECT 1 as health_check"))
-                health_value = result.scalar()
+            async with AsyncSession(engine) as session:
+                result = await session.execute(text("SELECT 1 as health_check"))
+                health_result = result.fetchone()  # fetchone() is not awaitable
             
             query_duration = time.time() - query_start
             total_duration = time.time() - health_check_start
@@ -477,16 +351,16 @@
             return {
                 "status": "healthy",
                 "engine": engine_name,
-                "response_value": health_value,
+                "connection": "ok",
                 "query_duration_ms": round(query_duration * 1000, 2),
                 "total_duration_ms": round(total_duration * 1000, 2),
                 "timestamp": time.time()
             }
             
-        except (ConnectionError, DisconnectionError) as e:
+        except Exception as e:
             total_duration = time.time() - health_check_start
-            logger.critical(f"💥 Database health check FAILED for {engine_name} after {total_duration:.3f}s - Connection error")
-            logger.error(f"Connection health check error details: {type(e).__name__}: {str(e)}")
+            logger.critical(f"💥 Database health check FAILED for {engine_name} after {total_duration:.3f}s")
+            logger.error(f"Health check error details: {type(e).__name__}: {str(e)}")
             logger.error(f"This indicates database connectivity issues that will affect user operations")
             
             return {
@@ -494,51 +368,10 @@
                 "engine": engine_name,
                 "error": str(e),
                 "error_type": type(e).__name__,
-                "error_category": "connection",
-                "total_duration_ms": round(total_duration * 1000, 2),
+                "duration_ms": round(total_duration * 1000, 2),
                 "timestamp": time.time()
             }
-        except (TimeoutError, OperationalError) as e:
-            classified_error = classify_error(e)
-            total_duration = time.time() - health_check_start
-            logger.critical(f"💥 Database health check FAILED for {engine_name} after {total_duration:.3f}s - Operational error")
-            logger.error(f"Operational health check error details: {type(classified_error).__name__}: {str(classified_error)}")
-            logger.error(f"This indicates database performance issues that will affect user operations")
-            
-            return {
-                "status": "unhealthy", 
-                "engine": engine_name,
-                "error": str(classified_error),
-                "error_type": type(classified_error).__name__,
-                "error_category": "operational",
-                "total_duration_ms": round(total_duration * 1000, 2),
-                "timestamp": time.time()
-            }
-        except Exception as e:
-            total_duration = time.time() - health_check_start
-            logger.critical(f"💥 Database health check FAILED for {engine_name} after {total_duration:.3f}s")
-            logger.error(f"Health check error details: {type(e).__name__}: {str(e)}")
-            logger.error(f"This indicates database connectivity issues that will affect user operations")
-            
-            return {
-                "status": "unhealthy",
-                "engine": engine_name,
-                "error": str(e),
-                "error_type": type(e).__name__,
-                "error_category": "unknown",
-                "total_duration_ms": round(total_duration * 1000, 2),
-                "timestamp": time.time()
-            }
-    
-<<<<<<< HEAD
-    async def close(self):
-        """Close all database connections and clean up resources.
-        
-        CRITICAL FIX: Enhanced cleanup with detailed logging for Cloud Run deployments.
-        """
-        if not self._initialized:
-            logger.debug("DatabaseManager not initialized, no cleanup needed")
-=======
+    
     # ISSUE #414 FIX: Pool management and session cleanup methods
     
     async def cleanup_expired_sessions(self, max_age_seconds: int = 3600):
@@ -643,10 +476,9 @@
         """Close all database engines with comprehensive logging."""
         if not self._engines:
             logger.debug("No database engines to close")
->>>>>>> 91aff9a2
             return
             
-        logger.info(f"🔒 Starting DatabaseManager shutdown - {len(self._engines)} engines to close")
+        logger.info(f"🔒 Closing {len(self._engines)} database engines...")
         
         for name, engine in self._engines.items():
             close_start = time.time()
@@ -667,49 +499,152 @@
     def _get_database_url(self) -> str:
         """Get database URL using DatabaseURLBuilder as SSOT.
         
-        CRITICAL: Uses DatabaseURLBuilder for ALL URL construction.
-        NO manual string manipulation allowed.
-        """
-        if self._url_builder is None:
-            self._url_builder = DatabaseURLBuilder()
-        
-        try:
-            # Use DatabaseURLBuilder methods as SSOT
-            url = self._url_builder.format_url_for_driver()
-            return self._url_builder.normalize_url(url)
-        except Exception as url_error:
-            logger.error(f"DatabaseURLBuilder failed: {url_error}")
-            # Fallback to basic configuration (temporary)
-            logger.warning("Using fallback URL construction - this should not happen in production")
-            return f"postgresql+asyncpg://{self.config.database_user}:{self.config.database_password}@{self.config.database_host}:{self.config.database_port}/{self.config.database_name}"
-
-
-# Global DatabaseManager instance
+        Returns:
+            Properly formatted database URL from DatabaseURLBuilder
+        """
+        env = get_env()
+        
+        # Create DatabaseURLBuilder instance if not exists
+        if not self._url_builder:
+            self._url_builder = DatabaseURLBuilder(env.as_dict())
+        
+        # Get URL for current environment
+        database_url = self._url_builder.get_url_for_environment(sync=False)
+        
+        if not database_url:
+            # Let the config handle the fallback if needed
+            database_url = self.config.database_url
+            if not database_url:
+                raise ValueError(
+                    "DatabaseURLBuilder failed to construct URL and no config fallback available. "
+                    "Ensure proper POSTGRES_* environment variables are set."
+                )
+        
+        # CRITICAL: Use DatabaseURLBuilder to format URL for asyncpg driver
+        # NEVER use string.replace() or manual manipulation - DatabaseURLBuilder is SSOT
+        # This handles all driver-specific formatting including postgresql:// -> postgresql+asyncpg://
+        database_url = self._url_builder.format_url_for_driver(database_url, 'asyncpg')
+        
+        # Log safe connection info
+        logger.info(self._url_builder.get_safe_log_message())
+        
+        return database_url
+    
+    @staticmethod
+    def get_migration_url_sync_format() -> str:
+        """Get database URL in sync format for Alembic migrations.
+        
+        Returns:
+            Properly formatted sync database URL for migrations
+        """
+        env = get_env()
+        url_builder = DatabaseURLBuilder(env.as_dict())
+        
+        # Get sync URL for migrations
+        migration_url = url_builder.get_url_for_environment(sync=True)
+        
+        if not migration_url:
+            raise ValueError("Could not determine migration database URL")
+        
+        # Ensure the URL is in sync format by removing async drivers
+        if "postgresql+asyncpg://" in migration_url:
+            migration_url = migration_url.replace("postgresql+asyncpg://", "postgresql://")
+        
+        return migration_url
+    
+    @classmethod
+    @asynccontextmanager
+    async def get_async_session(cls, name: str = 'primary', user_id: Optional[str] = None, operation_type: str = "legacy_access"):
+        """
+        Class method for backward compatibility with code expecting DatabaseManager.get_async_session().
+        
+        CRITICAL FIX: Enhanced with auto-initialization safety for staging environment.
+        Enhanced with user context tracking for Golden Path operations.
+        
+        This method provides the expected static/class method interface while using
+        the instance method internally for proper session management.
+        
+        Args:
+            name: Engine name (default: 'primary')
+            user_id: User ID for session tracking (Golden Path context)
+            operation_type: Type of operation for logging context
+            
+        Yields:
+            AsyncSession: Database session with automatic cleanup
+            
+        Note:
+            This is a compatibility shim. New code should use:
+            - netra_backend.app.database.get_db() for dependency injection
+            - instance.get_session() for direct usage
+        """
+        logger.debug(f"📞 Legacy database session access: {operation_type} (user: {user_id or 'system'})")
+        
+        manager = get_database_manager()
+        # CRITICAL FIX: Ensure initialization - manager should auto-initialize, but double-check
+        if not manager._initialized:
+            logger.info(f"🔧 Ensuring DatabaseManager initialization for class method access ({operation_type})")
+            await manager.initialize()
+        
+        async with manager.get_session(name, user_id=user_id, operation_type=operation_type) as session:
+            yield session
+    
+    @staticmethod
+    def create_application_engine() -> AsyncEngine:
+        """Create a new application engine for health checks."""
+        config = get_config()
+        env = get_env()
+        builder = DatabaseURLBuilder(env.as_dict())
+        
+        # Get URL from builder
+        database_url = builder.get_url_for_environment(sync=False)
+        if not database_url:
+            database_url = config.database_url
+        
+        # Use DatabaseURLBuilder to format URL for asyncpg driver - NO MANUAL STRING MANIPULATION
+        database_url = builder.format_url_for_driver(database_url, 'asyncpg')
+        
+        return create_async_engine(
+            database_url,
+            echo=False,  # Don't echo in health checks
+            poolclass=NullPool,  # Use NullPool for health check connections
+            pool_pre_ping=True,
+            pool_recycle=3600,
+        )
+
+
+# Global database manager instance
 _database_manager: Optional[DatabaseManager] = None
 
 
 def get_database_manager() -> DatabaseManager:
-    """Get global DatabaseManager instance with auto-initialization safety.
-    
-    CRITICAL FIX: Enhanced initialization detection and auto-setup for Cloud Run compatibility.
+    """Get or create global database manager instance with SSOT auto-initialization.
+    
+    CRITICAL FIX: Auto-initializes the database manager to prevent 
+    "DatabaseManager not initialized" errors in staging environment.
+    
+    This hotfix ensures that the legacy DatabaseManager pattern works
+    with SSOT compliance while we migrate to the canonical database module.
     """
     global _database_manager
-    
     if _database_manager is None:
-        logger.debug("Creating new DatabaseManager instance")
         _database_manager = DatabaseManager()
-        
-        # Check if we can schedule async initialization
+        # CRITICAL FIX: Auto-initialize using SSOT pattern
+        # This prevents "DatabaseManager not initialized" errors in staging
         try:
-            loop = asyncio.get_event_loop()
+            import asyncio
+            # Check if we're in an async context and have an event loop
+            loop = None
+            try:
+                loop = asyncio.get_running_loop()
+            except RuntimeError:
+                # No running loop, we'll handle initialization on first async use
+                logger.debug("No event loop available for immediate DatabaseManager initialization")
+            
             if loop is not None:
                 # We have an event loop, schedule initialization as a task
                 try:
                     asyncio.create_task(_database_manager.initialize())
                     logger.debug("Scheduled DatabaseManager initialization as async task")
-                except (ConnectionError, DisconnectionError, TimeoutError, SQLAlchemyError) as init_error:
-                    logger.warning(f"Could not schedule immediate initialization due to database error: {init_error}")
-                    # Still return the manager - it will auto-initialize on first async use
                 except Exception as init_error:
                     logger.warning(f"Could not schedule immediate initialization: {init_error}")
                     # Still return the manager - it will auto-initialize on first async use
