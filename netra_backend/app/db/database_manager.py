--- conflicted
+++ resolved
@@ -159,7 +159,6 @@
             logger.error(f"Database initialization error: {type(e).__name__}: {str(e)}")
             raise classified_error
 
-<<<<<<< HEAD
     async def _test_connection_with_retry(self, engine: AsyncEngine, max_retries: int = 3) -> bool:
         """Test database connection with enhanced retry logic for Issue #1278 infrastructure resilience."""
         # Get infrastructure-aware configuration
@@ -217,8 +216,6 @@
         
         return False
     
-=======
->>>>>>> d418f1d9
     def get_engine(self, name: str = 'primary') -> AsyncEngine:
         """Get database engine by name with auto-initialization safety."""
         if not self._initialized:
