<<<<<<< HEAD
"""WebSocket Error Validator - Test Compatibility Module

COMPATIBILITY MODULE: This module provides error validation functionality for
WebSocket tests that expect structured error handling validation.

Business Value Justification (BVJ):
- Segment: Platform/Internal (Test Infrastructure)
- Business Goal: Enable comprehensive WebSocket error testing
- Value Impact: Ensures WebSocket errors are properly validated and handled
- Revenue Impact: Protects $500K+ ARR by ensuring chat reliability

COMPLIANCE NOTES:
- This is a COMPATIBILITY MODULE for test infrastructure
- Provides structured error validation for WebSocket operations
- Follows SSOT principles by integrating with unified error handling
=======
"""WebSocket Error Validator - Enhanced Compatibility Module

COMPREHENSIVE COMPATIBILITY MODULE: This module provides advanced error validation 
functionality for WebSocket tests that expect structured error handling validation,
while maintaining backward compatibility with simple validation patterns.

IMPORTANT: During SSOT consolidation (PR #214), WebSocketEventValidator was moved to
netra_backend.app.websocket_core.event_validator and renamed to UnifiedEventValidator.
This module provides backward compatibility imports.

Business Value Justification (BVJ):
- Segment: Platform/Internal (Test Infrastructure + Production Monitoring)
- Business Goal: Enable comprehensive WebSocket error testing and production monitoring
- Value Impact: Ensures WebSocket errors are properly validated, handled, and recovered from
- Revenue Impact: Protects $500K+ ARR by ensuring chat reliability and error resilience

COMPLIANCE NOTES:
- This is a COMPREHENSIVE COMPATIBILITY MODULE for test infrastructure and production use
- Provides structured error validation for WebSocket operations
- Follows SSOT principles by integrating with unified error handling
- Maintains backward compatibility with simple validation patterns
- Supports both basic and advanced error handling workflows
>>>>>>> 883eed76
"""

from typing import Dict, Any, List, Optional, Union
from dataclasses import dataclass, field
from enum import Enum
from datetime import datetime, timezone
from netra_backend.app.logging_config import central_logger

# Import from SSOT consolidated implementation
from netra_backend.app.websocket_core.event_validator import (
    UnifiedEventValidator as WebSocketEventValidator,
    ValidationResult,
    EventCriticality,
    get_websocket_validator,
    reset_websocket_validator,
    CriticalAgentEventType
)

logger = central_logger.get_logger(__name__)


class WebSocketErrorType(Enum):
    """WebSocket error types for validation."""
    CONNECTION_FAILED = "connection_failed"
    MESSAGE_DELIVERY_FAILED = "message_delivery_failed"
    AUTHENTICATION_FAILED = "authentication_failed"
    AUTHORIZATION_FAILED = "authorization_failed"
    VALIDATION_FAILED = "validation_failed"
    TIMEOUT = "timeout"
    RATE_LIMITED = "rate_limited"
    INTERNAL_ERROR = "internal_error"
    UNKNOWN = "unknown"


class WebSocketErrorSeverity(Enum):
    """WebSocket error severity levels."""
    LOW = "low"
    MEDIUM = "medium"
    HIGH = "high"
    CRITICAL = "critical"


<<<<<<< HEAD
=======
class EventCriticality(Enum):
    """Event criticality levels for test compatibility (alias for WebSocketErrorSeverity)."""
    LOW = "low"
    MEDIUM = "medium"
    HIGH = "high"
    CRITICAL = "critical"


>>>>>>> 883eed76
@dataclass
class ValidationResult:
    """Validation result data structure for test compatibility."""
    is_valid: bool
    issues: List[str]
    warnings: List[str] = field(default_factory=list)
    error_count: int = 0
    warning_count: int = 0
    
    def __post_init__(self):
        self.error_count = len(self.issues) if self.issues else 0
        self.warning_count = len(self.warnings) if self.warnings else 0
    
    def to_dict(self) -> Dict[str, Any]:
        """Convert result to dictionary."""
        return {
            'is_valid': self.is_valid,
            'issues': self.issues or [],
            'warnings': self.warnings or [],
            'error_count': self.error_count,
            'warning_count': self.warning_count
        }


@dataclass
class WebSocketError:
    """WebSocket error data structure."""
    error_type: WebSocketErrorType
    severity: WebSocketErrorSeverity
    message: str
    details: Optional[Dict[str, Any]] = None
    user_id: Optional[str] = None
    connection_id: Optional[str] = None
    timestamp: Optional[datetime] = None
    recoverable: bool = True
    
    def __post_init__(self):
        if self.timestamp is None:
            self.timestamp = datetime.now(timezone.utc)
    
    def to_dict(self) -> Dict[str, Any]:
        """Convert error to dictionary."""
        return {
            'error_type': self.error_type.value,
            'severity': self.severity.value,
            'message': self.message,
            'details': self.details or {},
            'user_id': self.user_id,
            'connection_id': self.connection_id,
            'timestamp': self.timestamp.isoformat() if self.timestamp else None,
            'recoverable': self.recoverable
        }


class WebSocketErrorValidator:
    """Validator for WebSocket errors with comprehensive validation rules."""
    
    def __init__(self):
        self.validation_rules = self._initialize_validation_rules()
        logger.debug("WebSocketErrorValidator initialized")
    
    def _initialize_validation_rules(self) -> Dict[str, Any]:
        """Initialize validation rules for different error scenarios."""
        return {
            'connection_timeout_ms': 30000,
            'message_size_limit_bytes': 1024 * 1024,  # 1MB
            'rate_limit_per_minute': 100,
            'required_fields': ['error_type', 'severity', 'message'],
            'severity_escalation': {
                WebSocketErrorType.CONNECTION_FAILED: WebSocketErrorSeverity.HIGH,
                WebSocketErrorType.AUTHENTICATION_FAILED: WebSocketErrorSeverity.CRITICAL,
                WebSocketErrorType.TIMEOUT: WebSocketErrorSeverity.MEDIUM,
                WebSocketErrorType.RATE_LIMITED: WebSocketErrorSeverity.MEDIUM,
                WebSocketErrorType.INTERNAL_ERROR: WebSocketErrorSeverity.HIGH
            }
        }
    
    def validate_error(self, error: Union[WebSocketError, Dict[str, Any]]) -> List[str]:
        """
        Validate a WebSocket error for completeness and compliance.
        
        Args:
            error: WebSocket error to validate
            
        Returns:
            List of validation issues (empty if valid)
        """
        issues = []
        
        # Convert dict to WebSocketError if needed
        if isinstance(error, dict):
            try:
                error = self._dict_to_websocket_error(error)
            except Exception as e:
                issues.append(f"Failed to parse error dict: {e}")
                return issues
        
        # Validate required fields
        for field in self.validation_rules['required_fields']:
            if not hasattr(error, field) or getattr(error, field) is None:
                issues.append(f"Missing required field: {field}")
        
        # Validate error type
        if not isinstance(error.error_type, WebSocketErrorType):
            issues.append("error_type must be a valid WebSocketErrorType")
        
        # Validate severity
        if not isinstance(error.severity, WebSocketErrorSeverity):
            issues.append("severity must be a valid WebSocketErrorSeverity")
        
        # Validate message
        if not error.message or len(error.message.strip()) == 0:
            issues.append("message cannot be empty")
        elif len(error.message) > 1000:
            issues.append("message too long (max 1000 characters)")
        
        # Validate severity escalation rules
        expected_severity = self.validation_rules['severity_escalation'].get(error.error_type)
        if expected_severity and error.severity.value != expected_severity.value:
            issues.append(
                f"Severity mismatch for {error.error_type.value}: "
                f"expected {expected_severity.value}, got {error.severity.value}"
            )
        
        # Validate user_id format if present
        if error.user_id and not isinstance(error.user_id, str):
            issues.append("user_id must be a string")
        
        # Validate connection_id format if present
        if error.connection_id and not isinstance(error.connection_id, str):
            issues.append("connection_id must be a string")
        
        return issues
    
    def _dict_to_websocket_error(self, error_dict: Dict[str, Any]) -> WebSocketError:
        """Convert dictionary to WebSocketError."""
        # Parse error type
        error_type_str = error_dict.get('error_type', 'unknown')
        try:
            error_type = WebSocketErrorType(error_type_str)
        except ValueError:
            error_type = WebSocketErrorType.UNKNOWN
        
        # Parse severity
        severity_str = error_dict.get('severity', 'medium')
        try:
            severity = WebSocketErrorSeverity(severity_str)
        except ValueError:
            severity = WebSocketErrorSeverity.MEDIUM
        
        # Parse timestamp
        timestamp = None
        if error_dict.get('timestamp'):
            try:
                timestamp = datetime.fromisoformat(error_dict['timestamp'].replace('Z', '+00:00'))
            except (ValueError, AttributeError):
                timestamp = datetime.now(timezone.utc)
        
        return WebSocketError(
            error_type=error_type,
            severity=severity,
            message=error_dict.get('message', ''),
            details=error_dict.get('details'),
            user_id=error_dict.get('user_id'),
            connection_id=error_dict.get('connection_id'),
            timestamp=timestamp,
            recoverable=error_dict.get('recoverable', True)
        )
    
    def validate_error_recovery(self, error: WebSocketError) -> Dict[str, Any]:
        """
        Validate error recovery options and recommendations.
        
        Args:
            error: WebSocket error to analyze
            
        Returns:
            Recovery analysis and recommendations
        """
        recovery_analysis = {
            'is_recoverable': error.recoverable,
            'recommended_actions': [],
            'retry_strategy': None,
            'escalation_required': False
        }
        
        # Determine recovery actions based on error type
        if error.error_type == WebSocketErrorType.CONNECTION_FAILED:
            recovery_analysis['recommended_actions'].extend([
                'retry_connection',
                'check_network_connectivity',
                'validate_server_availability'
            ])
            recovery_analysis['retry_strategy'] = 'exponential_backoff'
        
        elif error.error_type == WebSocketErrorType.AUTHENTICATION_FAILED:
            recovery_analysis['recommended_actions'].extend([
                'refresh_authentication_token',
                'redirect_to_login'
            ])
            recovery_analysis['escalation_required'] = True
        
        elif error.error_type == WebSocketErrorType.TIMEOUT:
            recovery_analysis['recommended_actions'].extend([
                'retry_with_longer_timeout',
                'check_message_size'
            ])
            recovery_analysis['retry_strategy'] = 'linear_backoff'
        
        elif error.error_type == WebSocketErrorType.RATE_LIMITED:
            recovery_analysis['recommended_actions'].extend([
                'implement_rate_limiting_backoff',
                'queue_messages_for_later'
            ])
            recovery_analysis['retry_strategy'] = 'rate_limited_backoff'
        
        elif error.severity == WebSocketErrorSeverity.CRITICAL:
            recovery_analysis['escalation_required'] = True
            recovery_analysis['recommended_actions'].append('immediate_escalation')
        
        return recovery_analysis
    
    def create_test_error(self, 
                         error_type: WebSocketErrorType,
                         severity: WebSocketErrorSeverity = WebSocketErrorSeverity.MEDIUM,
                         message: str = "Test error",
                         **kwargs) -> WebSocketError:
        """
        Create a test WebSocket error for validation testing.
        
        Args:
            error_type: Type of error to create
            severity: Severity level (defaults to MEDIUM)
            message: Error message
            **kwargs: Additional error attributes
            
        Returns:
            WebSocketError instance for testing
        """
        return WebSocketError(
            error_type=error_type,
            severity=severity,
            message=message,
            details=kwargs.get('details'),
            user_id=kwargs.get('user_id'),
            connection_id=kwargs.get('connection_id'),
            timestamp=kwargs.get('timestamp'),
            recoverable=kwargs.get('recoverable', True)
        )


class WebSocketErrorHandler:
    """Handler for processing and managing WebSocket errors."""
<<<<<<< HEAD
    
    def __init__(self, validator: Optional[WebSocketErrorValidator] = None):
        self.validator = validator or WebSocketErrorValidator()
        self.error_history: List[WebSocketError] = []
        logger.debug("WebSocketErrorHandler initialized")
    
=======
    
    def __init__(self, validator: Optional[WebSocketErrorValidator] = None):
        self.validator = validator or WebSocketErrorValidator()
        self.error_history: List[WebSocketError] = []
        logger.debug("WebSocketErrorHandler initialized")
    
>>>>>>> 883eed76
    async def handle_error(self, error: Union[WebSocketError, Dict[str, Any]]) -> Dict[str, Any]:
        """
        Handle a WebSocket error with validation and recovery recommendations.
        
        Args:
            error: WebSocket error to handle
            
        Returns:
            Error handling result with validation and recovery info
        """
        # Validate the error
        if isinstance(error, dict):
            error = self.validator._dict_to_websocket_error(error)
        
        validation_issues = self.validator.validate_error(error)
        recovery_analysis = self.validator.validate_error_recovery(error)
        
        # Store error in history
        self.error_history.append(error)
        
        # Log error based on severity
        if error.severity == WebSocketErrorSeverity.CRITICAL:
            logger.critical(f"Critical WebSocket error: {error.message}")
        elif error.severity == WebSocketErrorSeverity.HIGH:
            logger.error(f"High severity WebSocket error: {error.message}")
        elif error.severity == WebSocketErrorSeverity.MEDIUM:
            logger.warning(f"Medium severity WebSocket error: {error.message}")
        else:
            logger.info(f"Low severity WebSocket error: {error.message}")
        
        return {
            'error': error.to_dict(),
            'validation_issues': validation_issues,
            'recovery_analysis': recovery_analysis,
            'handled_at': datetime.now(timezone.utc).isoformat(),
            'is_valid': len(validation_issues) == 0
        }
    
    def get_error_statistics(self) -> Dict[str, Any]:
        """Get statistics about handled errors."""
        if not self.error_history:
            return {
                'total_errors': 0,
                'by_type': {},
                'by_severity': {},
                'recoverable_percentage': 0.0
            }
        
        by_type = {}
        by_severity = {}
        recoverable_count = 0
        
        for error in self.error_history:
            # Count by type
            type_key = error.error_type.value
            by_type[type_key] = by_type.get(type_key, 0) + 1
            
            # Count by severity
            severity_key = error.severity.value
            by_severity[severity_key] = by_severity.get(severity_key, 0) + 1
            
            # Count recoverable
            if error.recoverable:
                recoverable_count += 1
        
        return {
            'total_errors': len(self.error_history),
            'by_type': by_type,
            'by_severity': by_severity,
            'recoverable_percentage': (recoverable_count / len(self.error_history)) * 100
        }
    
    def clear_error_history(self):
        """Clear the error history."""
        self.error_history.clear()
        logger.debug("Error history cleared")


# Factory functions for test compatibility

def create_websocket_error_validator() -> WebSocketErrorValidator:
    """Create a WebSocket error validator instance."""
    return WebSocketErrorValidator()


def create_websocket_error_handler(validator: Optional[WebSocketErrorValidator] = None) -> WebSocketErrorHandler:
    """Create a WebSocket error handler instance."""
    return WebSocketErrorHandler(validator)

<<<<<<< HEAD
=======

def get_websocket_validator() -> WebSocketErrorValidator:
    """Get or create a WebSocket validator instance (compatibility function)."""
    return create_websocket_error_validator()


def reset_websocket_validator():
    """Reset WebSocket validator state (compatibility function for tests)."""
    # This is a no-op function for stateless validator compatibility
    logger.debug("WebSocket validator reset called (stateless validator - no-op)")
    pass


# ===== ADDITIONAL COMPATIBILITY METHODS (FROM REMOTE) =====

# Add simple validation methods from remote for backward compatibility
def validate_error_response(error_data: Dict[str, Any]) -> bool:
    """
    COMPATIBILITY FUNCTION: Validate WebSocket error response format (simple version).
    
    This function provides the simple validation from the remote branch for
    backward compatibility with tests expecting basic error validation.
    
    Args:
        error_data: Error data dictionary
        
    Returns:
        bool: True if valid error format
    """
    required_fields = ['error_type', 'message', 'timestamp']
    is_valid = all(field in error_data for field in required_fields)
    logger.debug(f"Simple error response validation: {is_valid}")
    return is_valid


def validate_websocket_message(message: Dict[str, Any]) -> List[str]:
    """
    COMPATIBILITY FUNCTION: Validate WebSocket message format (simple version).
    
    This function provides the simple message validation from the remote branch
    for backward compatibility with tests expecting basic message validation.
    
    Args:
        message: WebSocket message dictionary
        
    Returns:
        List[str]: List of validation errors (empty if valid)
    """
    errors = []
    
    if not isinstance(message, dict):
        errors.append("Message must be a dictionary")
        return errors
        
    if 'type' not in message:
        errors.append("Message must contain 'type' field")
        
    if 'data' not in message:
        errors.append("Message must contain 'data' field")
    
    logger.debug(f"Simple message validation: {len(errors)} errors found")
    return errors


def is_valid_connection_state(state: str) -> bool:
    """
    COMPATIBILITY FUNCTION: Check if connection state is valid (simple version).
    
    This function provides the simple connection state validation from the remote
    branch for backward compatibility with basic state checking.
    
    Args:
        state: Connection state string
        
    Returns:
        bool: True if valid state
    """
    valid_states = ['connecting', 'connected', 'disconnecting', 'disconnected', 'error']
    is_valid = state in valid_states
    logger.debug(f"Simple connection state validation for '{state}': {is_valid}")
    return is_valid

>>>>>>> 883eed76

# Legacy alias for test compatibility
WebSocketEventValidator = WebSocketErrorValidator

# Export classes and functions
__all__ = [
    'WebSocketError',
    'WebSocketErrorType',
    'WebSocketErrorSeverity',
<<<<<<< HEAD
=======
    'EventCriticality',
>>>>>>> 883eed76
    'WebSocketErrorValidator',
    'WebSocketEventValidator',  # Legacy alias
    'WebSocketErrorHandler',
    'ValidationResult',
    'create_websocket_error_validator',
<<<<<<< HEAD
    'create_websocket_error_handler'
=======
    'create_websocket_error_handler',
    'get_websocket_validator',
    'reset_websocket_validator',
    # Simple compatibility functions from remote
    'validate_error_response',
    'validate_websocket_message',
    'is_valid_connection_state'
>>>>>>> 883eed76
]

logger.info("WebSocket Error Validator compatibility module loaded with SSOT imports")<|MERGE_RESOLUTION|>--- conflicted
+++ resolved
@@ -1,20 +1,3 @@
-<<<<<<< HEAD
-"""WebSocket Error Validator - Test Compatibility Module
-
-COMPATIBILITY MODULE: This module provides error validation functionality for
-WebSocket tests that expect structured error handling validation.
-
-Business Value Justification (BVJ):
-- Segment: Platform/Internal (Test Infrastructure)
-- Business Goal: Enable comprehensive WebSocket error testing
-- Value Impact: Ensures WebSocket errors are properly validated and handled
-- Revenue Impact: Protects $500K+ ARR by ensuring chat reliability
-
-COMPLIANCE NOTES:
-- This is a COMPATIBILITY MODULE for test infrastructure
-- Provides structured error validation for WebSocket operations
-- Follows SSOT principles by integrating with unified error handling
-=======
 """WebSocket Error Validator - Enhanced Compatibility Module
 
 COMPREHENSIVE COMPATIBILITY MODULE: This module provides advanced error validation 
@@ -37,7 +20,6 @@
 - Follows SSOT principles by integrating with unified error handling
 - Maintains backward compatibility with simple validation patterns
 - Supports both basic and advanced error handling workflows
->>>>>>> 883eed76
 """
 
 from typing import Dict, Any, List, Optional, Union
@@ -80,8 +62,6 @@
     CRITICAL = "critical"
 
 
-<<<<<<< HEAD
-=======
 class EventCriticality(Enum):
     """Event criticality levels for test compatibility (alias for WebSocketErrorSeverity)."""
     LOW = "low"
@@ -90,7 +70,6 @@
     CRITICAL = "critical"
 
 
->>>>>>> 883eed76
 @dataclass
 class ValidationResult:
     """Validation result data structure for test compatibility."""
@@ -344,21 +323,12 @@
 
 class WebSocketErrorHandler:
     """Handler for processing and managing WebSocket errors."""
-<<<<<<< HEAD
     
     def __init__(self, validator: Optional[WebSocketErrorValidator] = None):
         self.validator = validator or WebSocketErrorValidator()
         self.error_history: List[WebSocketError] = []
         logger.debug("WebSocketErrorHandler initialized")
     
-=======
-    
-    def __init__(self, validator: Optional[WebSocketErrorValidator] = None):
-        self.validator = validator or WebSocketErrorValidator()
-        self.error_history: List[WebSocketError] = []
-        logger.debug("WebSocketErrorHandler initialized")
-    
->>>>>>> 883eed76
     async def handle_error(self, error: Union[WebSocketError, Dict[str, Any]]) -> Dict[str, Any]:
         """
         Handle a WebSocket error with validation and recovery recommendations.
@@ -448,8 +418,6 @@
     """Create a WebSocket error handler instance."""
     return WebSocketErrorHandler(validator)
 
-<<<<<<< HEAD
-=======
 
 def get_websocket_validator() -> WebSocketErrorValidator:
     """Get or create a WebSocket validator instance (compatibility function)."""
@@ -532,7 +500,6 @@
     logger.debug(f"Simple connection state validation for '{state}': {is_valid}")
     return is_valid
 
->>>>>>> 883eed76
 
 # Legacy alias for test compatibility
 WebSocketEventValidator = WebSocketErrorValidator
@@ -542,18 +509,12 @@
     'WebSocketError',
     'WebSocketErrorType',
     'WebSocketErrorSeverity',
-<<<<<<< HEAD
-=======
     'EventCriticality',
->>>>>>> 883eed76
     'WebSocketErrorValidator',
     'WebSocketEventValidator',  # Legacy alias
     'WebSocketErrorHandler',
     'ValidationResult',
     'create_websocket_error_validator',
-<<<<<<< HEAD
-    'create_websocket_error_handler'
-=======
     'create_websocket_error_handler',
     'get_websocket_validator',
     'reset_websocket_validator',
@@ -561,7 +522,6 @@
     'validate_error_response',
     'validate_websocket_message',
     'is_valid_connection_state'
->>>>>>> 883eed76
 ]
 
 logger.info("WebSocket Error Validator compatibility module loaded with SSOT imports")