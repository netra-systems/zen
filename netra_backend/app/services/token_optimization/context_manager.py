"""Token Optimization Context Manager

This module provides proper UserExecutionContext integration for token optimization
without violating the frozen dataclass constraints. It uses immutable patterns
to enhance context with token data while respecting SSOT principles.

CRITICAL: Never mutate frozen UserExecutionContext - always create new instances.
"""

from typing import Dict, Any, Optional
from dataclasses import replace
from datetime import datetime, timezone

from netra_backend.app.services.user_execution_context import UserExecutionContext
from netra_backend.app.services.billing.token_counter import TokenCounter, TokenCount
from netra_backend.app.logging_config import central_logger

logger = central_logger.get_logger(__name__)


class TokenOptimizationContextManager:
    """Manages token optimization data within UserExecutionContext using immutable patterns.
    
    This class ensures that token data is properly stored in UserExecutionContext
    without violating the frozen=True constraint by always creating new context instances.
    
    Key Design Principles:
    - NEVER mutate existing UserExecutionContext 
    - Always use dataclass.replace() for immutable updates
    - Store token data in metadata field using structured keys
    - Maintain user isolation through proper context scoping
    """
    
    def __init__(self, token_counter: TokenCounter):
        """Initialize with existing TokenCounter instance (SSOT compliance)."""
        self.token_counter = token_counter
        self._session_data = {}  # Per-session token tracking
    
    def track_agent_usage(
        self, 
        context: UserExecutionContext,
        agent_name: str,
        input_tokens: int,
        output_tokens: int,
        model: str,
        operation_type: str = "execution"
    ) -> UserExecutionContext:
        """Track agent token usage and return enhanced context.
        
        CRITICAL: This method respects frozen dataclass by creating new context.
        
        Args:
            context: Original UserExecutionContext (immutable)
            agent_name: Name of the agent
            input_tokens: Input tokens used
            output_tokens: Output tokens generated
            model: Model used
            operation_type: Type of operation
            
        Returns:
            New UserExecutionContext with token data in metadata
        """
        # Track usage in TokenCounter (existing SSOT component)
        tracking_result = self.token_counter.track_agent_usage(
            agent_name=agent_name,
            input_tokens=input_tokens,
            output_tokens=output_tokens,
            model=model,
            operation_type=operation_type
        )
        
        # Create enhanced agent_context WITHOUT mutating original
        enhanced_agent_context = self._create_enhanced_metadata(
            context.agent_context,
            tracking_result,
            agent_name,
            operation_type
        )
<<<<<<< HEAD
        
        # Return new context with enhanced metadata (immutable pattern)
        # CRITICAL: UserExecutionContext uses agent_context field, not metadata parameter
=======

        # Return new context with enhanced agent_context (immutable pattern)
>>>>>>> 30c633f9
        return replace(context, agent_context=enhanced_agent_context)
    
    def optimize_prompt_for_context(
        self,
        context: UserExecutionContext,
        agent_name: str,
        prompt: str,
        target_reduction: int = 20
    ) -> tuple[UserExecutionContext, str]:
        """Optimize prompt and return enhanced context with metrics.
        
        Args:
            context: Original UserExecutionContext
            agent_name: Agent performing optimization
            prompt: Prompt to optimize
            target_reduction: Target percentage reduction
            
        Returns:
            Tuple of (enhanced_context, optimized_prompt)
        """
        # Use existing TokenCounter optimization (SSOT compliance)
        optimization_result = self.token_counter.optimize_prompt(
            prompt=prompt,
            target_reduction_percent=target_reduction
        )
        
        # Create enhanced agent_context with optimization data
        enhanced_agent_context = self._add_optimization_data(
            context.agent_context,
            agent_name,
            optimization_result
        )

        # Return enhanced context and optimized prompt
        enhanced_context = replace(context, agent_context=enhanced_agent_context)
        return enhanced_context, optimization_result["optimized_prompt"]
    
    def add_cost_suggestions(
        self,
        context: UserExecutionContext,
        agent_name: str
    ) -> UserExecutionContext:
        """Add cost optimization suggestions to context metadata.
        
        Args:
            context: Original UserExecutionContext
            agent_name: Agent requesting suggestions
            
        Returns:
            Enhanced UserExecutionContext with suggestions
        """
        # Get suggestions from existing TokenCounter
        suggestions = self.token_counter.get_optimization_suggestions()
        
        # Create enhanced agent_context with suggestions
        enhanced_agent_context = self._add_suggestions_data(
            context.agent_context,
            agent_name,
            suggestions
        )
<<<<<<< HEAD
        
=======

>>>>>>> 30c633f9
        return replace(context, agent_context=enhanced_agent_context)
    
    def get_token_usage_summary(
        self,
        context: UserExecutionContext,
        agent_name: str
    ) -> Dict[str, Any]:
        """Get token usage summary for current context and agent.
        
        Args:
            context: UserExecutionContext to analyze
            agent_name: Agent to get summary for
            
        Returns:
            Token usage summary dictionary
        """
        # Get overall agent summary from TokenCounter
        summary = self.token_counter.get_agent_usage_summary()
        
<<<<<<< HEAD
        # Add current session data from context agent_context (also accessible via metadata property)
=======
        # Add current session data from context agent_context
>>>>>>> 30c633f9
        token_usage = context.agent_context.get("token_usage", {})
        if token_usage:
            session_operations = token_usage.get("operations", [])
            agent_operations = [op for op in session_operations if op.get("agent") == agent_name]
            
            if agent_operations:
                session_cost = sum(op.get("cost", 0) for op in agent_operations)
                session_tokens = sum(
                    op.get("input_tokens", 0) + op.get("output_tokens", 0) 
                    for op in agent_operations
                )
                
                summary["current_session"] = {
                    "operations_count": len(agent_operations),
                    "total_cost": session_cost,
                    "total_tokens": session_tokens,
                    "agent_name": agent_name
                }
        
        return summary
    
    def _create_enhanced_metadata(
        self,
        original_metadata: Dict[str, Any],
        tracking_result: Dict[str, Any],
        agent_name: str,
        operation_type: str
    ) -> Dict[str, Any]:
        """Create enhanced metadata with token tracking data.
        
        CRITICAL: Creates new dictionary - never mutates original.
        """
        # Create copy of original metadata
        enhanced = original_metadata.copy()
        
        # Initialize token_usage structure if not present
        if "token_usage" not in enhanced:
            enhanced["token_usage"] = {
                "operations": [],
                "cumulative_cost": 0.0,
                "cumulative_tokens": 0,
                "session_start": datetime.now(timezone.utc).isoformat()
            }
        else:
            # Copy existing token_usage to avoid mutation
            enhanced["token_usage"] = enhanced["token_usage"].copy()
            enhanced["token_usage"]["operations"] = enhanced["token_usage"]["operations"].copy()
        
        # Add new operation if tracking was successful
        if tracking_result.get("tracking_enabled"):
            current_op = tracking_result["current_operation"]
            cumulative = tracking_result["cumulative_stats"]
            
            enhanced["token_usage"]["operations"].append({
                "agent": agent_name,
                "operation_type": operation_type,
                "input_tokens": current_op["input_tokens"],
                "output_tokens": current_op["output_tokens"],
                "model": current_op["model"],
                "cost": current_op["cost"],
                "timestamp": tracking_result["timestamp"]
            })
            
            # Update cumulative metrics from TokenCounter
            enhanced["token_usage"]["cumulative_cost"] = cumulative["total_cost"]
            enhanced["token_usage"]["cumulative_tokens"] = cumulative["total_tokens"]
        
        return enhanced
    
    def _add_optimization_data(
        self,
        original_metadata: Dict[str, Any],
        agent_name: str,
        optimization_result: Dict[str, Any]
    ) -> Dict[str, Any]:
        """Add prompt optimization data to metadata."""
        enhanced = original_metadata.copy()
        
        if "prompt_optimizations" not in enhanced:
            enhanced["prompt_optimizations"] = []
        else:
            enhanced["prompt_optimizations"] = enhanced["prompt_optimizations"].copy()
        
        enhanced["prompt_optimizations"].append({
            "agent": agent_name,
            "original_tokens": optimization_result["original_tokens"],
            "optimized_tokens": optimization_result["optimized_tokens"],
            "tokens_saved": optimization_result["tokens_saved"],
            "reduction_percent": optimization_result["reduction_percent"],
            "cost_savings": float(optimization_result["cost_savings"]),
            "optimizations_applied": optimization_result["optimization_applied"],
            "target_achieved": optimization_result["target_achieved"],
            "timestamp": datetime.now(timezone.utc).isoformat()
        })
        
        return enhanced
    
    def _add_suggestions_data(
        self,
        original_metadata: Dict[str, Any],
        agent_name: str,
        suggestions: list
    ) -> Dict[str, Any]:
        """Add cost optimization suggestions to metadata."""
        enhanced = original_metadata.copy()
        
        # Store suggestions with agent context
        enhanced["cost_optimization_suggestions"] = {
            "agent_name": agent_name,
            "suggestions": suggestions,
            "generated_at": datetime.now(timezone.utc).isoformat(),
            "high_priority_count": len([s for s in suggestions if s.get("priority") == "high"])
        }
        
        return enhanced
    
    def create_token_aware_context(
        self,
        base_context: UserExecutionContext,
        enable_optimization: bool = True,
        cost_threshold: Optional[float] = None
    ) -> UserExecutionContext:
        """Create a token-aware context with optimization flags.
        
        Args:
            base_context: Base UserExecutionContext
            enable_optimization: Whether to enable token optimization
            cost_threshold: Cost threshold for optimization alerts
            
        Returns:
            Enhanced UserExecutionContext with token optimization metadata
        """
        # Create token optimization metadata
        token_optimization_config = {
            "token_optimization_enabled": enable_optimization,
            "cost_threshold": cost_threshold or 1.0,
            "session_id": f"token_session_{base_context.request_id}",
            "initialized_at": datetime.now(timezone.utc).isoformat()
        }
        
        # Enhance agent_context with optimization config
        enhanced_agent_context = base_context.agent_context.copy()
        enhanced_agent_context["token_optimization"] = token_optimization_config
<<<<<<< HEAD
        
=======

>>>>>>> 30c633f9
        # Return new context with enhanced agent_context
        return replace(base_context, agent_context=enhanced_agent_context)<|MERGE_RESOLUTION|>--- conflicted
+++ resolved
@@ -76,14 +76,9 @@
             agent_name,
             operation_type
         )
-<<<<<<< HEAD
-        
-        # Return new context with enhanced metadata (immutable pattern)
+
+        # Return new context with enhanced agent_context (immutable pattern)
         # CRITICAL: UserExecutionContext uses agent_context field, not metadata parameter
-=======
-
-        # Return new context with enhanced agent_context (immutable pattern)
->>>>>>> 30c633f9
         return replace(context, agent_context=enhanced_agent_context)
     
     def optimize_prompt_for_context(
@@ -144,11 +139,7 @@
             agent_name,
             suggestions
         )
-<<<<<<< HEAD
-        
-=======
-
->>>>>>> 30c633f9
+
         return replace(context, agent_context=enhanced_agent_context)
     
     def get_token_usage_summary(
@@ -167,12 +158,8 @@
         """
         # Get overall agent summary from TokenCounter
         summary = self.token_counter.get_agent_usage_summary()
-        
-<<<<<<< HEAD
+
         # Add current session data from context agent_context (also accessible via metadata property)
-=======
-        # Add current session data from context agent_context
->>>>>>> 30c633f9
         token_usage = context.agent_context.get("token_usage", {})
         if token_usage:
             session_operations = token_usage.get("operations", [])
@@ -316,10 +303,6 @@
         # Enhance agent_context with optimization config
         enhanced_agent_context = base_context.agent_context.copy()
         enhanced_agent_context["token_optimization"] = token_optimization_config
-<<<<<<< HEAD
-        
-=======
-
->>>>>>> 30c633f9
+
         # Return new context with enhanced agent_context
         return replace(base_context, agent_context=enhanced_agent_context)