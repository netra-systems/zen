"""DEPRECATED - REDIRECTED TO SSOT: UnifiedWebSocketEmitter

This module has been converted to redirect to the SSOT UnifiedWebSocketEmitter.
All functionality is now provided by netra_backend.app.websocket_core.unified_emitter.

Business Value Justification:
- Segment: Platform/Internal (Migration phase)
- Business Goal: SSOT Compliance & System Reliability
- Value Impact: Reduces code duplication and improves maintainability
- Strategic Impact: Consolidates WebSocket emitter implementations into single source

## MIGRATION STATUS: PHASE 1 COMPLETE
- WebSocketBridgeFactory redirects to UnifiedWebSocketEmitter
- UserWebSocketEmitter redirects to UnifiedWebSocketEmitter
- All factory patterns preserved for backward compatibility
- Performance optimization inherited from SSOT implementation

OLD IMPLEMENTATION REPLACED BY: UnifiedWebSocketEmitter + UnifiedWebSocketManager
"""

# SSOT REDIRECT: Import the unified implementation
from netra_backend.app.websocket_core.unified_emitter import UnifiedWebSocketEmitter
from netra_backend.app.websocket_core.unified_manager import UnifiedWebSocketManager
from netra_backend.app.logging_config import central_logger
from netra_backend.app.monitoring.websocket_notification_monitor import get_websocket_notification_monitor
from netra_backend.app.services.websocket_connection_pool import WebSocketConnectionPool, ConnectionInfo

import asyncio
import time
import uuid
import secrets
from dataclasses import dataclass, field
from datetime import datetime, timezone
from typing import Dict, List, Optional, Any, Callable, TYPE_CHECKING
from enum import Enum

if TYPE_CHECKING:
    from netra_backend.app.agents.supervisor.agent_registry import AgentRegistry
    from netra_backend.app.services.user_execution_context import UserExecutionContext

logger = central_logger.get_logger(__name__)


class ConnectionStatus(Enum):
    """WebSocket connection status (preserved for compatibility)."""
    INITIALIZING = "initializing"
    HEALTHY = "healthy"
    UNHEALTHY = "unhealthy"
    FAILED = "failed"
    CLOSED = "closed"


@dataclass
class UserWebSocketContext:
    """COMPATIBILITY: User WebSocket context (redirected to SSOT)."""
    user_id: str
    thread_id: str
    connection_id: str
    session_id: Optional[str] = None
    created_at: datetime = field(default_factory=lambda: datetime.now(timezone.utc))
    
    # Connection health
    last_heartbeat: Optional[datetime] = None
    connection_status: ConnectionStatus = ConnectionStatus.INITIALIZING
    reconnect_attempts: int = 0
    
    # Resource management
    cleanup_callbacks: List[Callable] = field(default_factory=list)
    _is_cleaned: bool = False
    
    async def cleanup(self) -> None:
        """Clean up user-specific WebSocket resources (SSOT delegated)."""
        if self._is_cleaned:
            logger.debug(f"UserWebSocketContext already cleaned for user {self.user_id}")
            return
        
        logger.info(f"[U+1F9F9] Cleaning up UserWebSocketContext (SSOT redirect) for user {self.user_id}")
        
        try:
            # Run cleanup callbacks
            for callback in reversed(self.cleanup_callbacks):
                try:
                    if asyncio.iscoroutinefunction(callback):
                        await callback()
                    else:
                        callback()
                except Exception as e:
                    logger.error(f"WebSocket cleanup callback failed for user {self.user_id}: {e}")
            
            # Clear cleanup callbacks
            self.cleanup_callbacks.clear()
            self.connection_status = ConnectionStatus.CLOSED
            self._is_cleaned = True
            
            logger.info(f" PASS:  UserWebSocketContext cleanup completed for user {self.user_id}")
            
        except Exception as e:
            logger.error(f" FAIL:  UserWebSocketContext cleanup failed for user {self.user_id}: {e}")
            self._is_cleaned = True


@dataclass
class WebSocketEvent:
    """WebSocket event structure for validation (SSOT compatibility layer).
    
    This dataclass provides compatibility with existing test infrastructure while
    redirecting to the SSOT WebSocket event implementations in the unified emitter.
    
    Business Value: Enables test validation of WebSocket events critical for chat functionality.
    """
    event_type: str
    payload: Dict[str, Any]
    timestamp: float = field(default_factory=time.time)
    user_id: str = ""
    thread_id: Optional[str] = None
    run_id: Optional[str] = None
    connection_id: Optional[str] = None
    agent_name: Optional[str] = None
    tool_name: Optional[str] = None
    validation_errors: List[str] = field(default_factory=list)
    delivery_latency_ms: Optional[float] = None
    
    def to_dict(self) -> Dict[str, Any]:
        """Convert event to dictionary for transmission (SSOT compatibility)."""
        return {
            "type": self.event_type,
            "user_id": self.user_id,
            "thread_id": self.thread_id,
            "run_id": self.run_id,
            "timestamp": self.timestamp,
            "payload": self.payload,
            "agent_name": self.agent_name,
            "tool_name": self.tool_name,
            "connection_id": self.connection_id
        }
    
    @classmethod
    def from_dict(cls, data: Dict[str, Any]) -> 'WebSocketEvent':
        """Create WebSocketEvent from dictionary (SSOT compatibility)."""
        return cls(
            event_type=data.get("type", ""),
            payload=data.get("payload", {}),
            timestamp=data.get("timestamp", time.time()),
            user_id=data.get("user_id", ""),
            thread_id=data.get("thread_id"),
            run_id=data.get("run_id"),
            connection_id=data.get("connection_id"),
            agent_name=data.get("agent_name"),
            tool_name=data.get("tool_name")
        )


@dataclass
class WebSocketFactoryConfig:
    """Configuration for WebSocketBridgeFactory (redirected to SSOT)."""
    max_events_per_user: int = 1000
    event_timeout_seconds: float = 30.0
    heartbeat_interval_seconds: float = 30.0
    max_reconnect_attempts: int = 3
    delivery_retries: int = 3
    delivery_timeout_seconds: float = 5.0
    enable_event_compression: bool = True
    enable_event_batching: bool = True
    
    @classmethod
    def from_env(cls) -> 'WebSocketFactoryConfig':
        """Create config from environment variables."""
        from shared.isolated_environment import get_env
        
        env = get_env()
        return cls(
            max_events_per_user=int(env.get('WEBSOCKET_MAX_EVENTS_PER_USER', '1000')),
            event_timeout_seconds=float(env.get('WEBSOCKET_EVENT_TIMEOUT', '30.0')),
            heartbeat_interval_seconds=float(env.get('WEBSOCKET_HEARTBEAT_INTERVAL', '30.0')),
            max_reconnect_attempts=int(env.get('WEBSOCKET_MAX_RECONNECT_ATTEMPTS', '3')),
            delivery_retries=int(env.get('WEBSOCKET_DELIVERY_RETRIES', '3')),
            delivery_timeout_seconds=float(env.get('WEBSOCKET_DELIVERY_TIMEOUT', '5.0')),
            enable_event_compression=env.get('WEBSOCKET_ENABLE_COMPRESSION', 'true').lower() == 'true',
            enable_event_batching=env.get('WEBSOCKET_ENABLE_BATCHING', 'true').lower() == 'true',
        )

# SSOT CONSOLIDATION COMPLETE: All functionality provided by UnifiedWebSocketEmitter

class WebSocketBridgeFactory:
    """LEGACY COMPATIBILITY WRAPPER - Redirects to UnifiedWebSocketManager + UnifiedWebSocketEmitter
    
    This factory maintains backward compatibility while redirecting all functionality
    to the SSOT WebSocket implementations. All emitters created use UnifiedWebSocketEmitter.
    
    ## MIGRATION STATUS: PHASE 1 COMPLETE
    - All creation methods redirect to SSOT implementations
    - Backward compatibility maintained for all existing consumers
    - Performance optimization inherited from SSOT
    """
    
    def __init__(self, config: Optional[WebSocketFactoryConfig] = None):
        """Initialize the WebSocket bridge factory (SSOT redirect)."""
        self.config = config or WebSocketFactoryConfig.from_env()
        
        logger.info(" CYCLE:  WebSocketBridgeFactory  ->  SSOT (UnifiedWebSocketManager + UnifiedWebSocketEmitter)")
        
        # Initialize monitoring
        self.notification_monitor = get_websocket_notification_monitor()
        
        # Infrastructure components (will redirect to SSOT)
        self._unified_manager: Optional[UnifiedWebSocketManager] = None
        self._connection_pool: Optional[WebSocketConnectionPool] = None
        self._agent_registry: Optional['AgentRegistry'] = None
        self._health_monitor: Optional[Any] = None
        
        # Factory metrics (preserved for compatibility)
        self._factory_metrics = {
            'emitters_created': 0,
            'emitters_active': 0,
            'emitters_cleaned': 0,
            'events_sent_total': 0,
            'events_failed_total': 0,
            'created_at': datetime.now(timezone.utc).isoformat(),
            'ssot_redirect': True
        }
        
        logger.info(" PASS:  WebSocketBridgeFactory initialized (SSOT redirect mode)")
        
    def configure(self, 
                 connection_pool: WebSocketConnectionPool,
                 agent_registry: 'AgentRegistry',
                 health_monitor: Any) -> None:
        """Configure factory with infrastructure components (SSOT redirect).
        
        Args:
            connection_pool: WebSocket connection pool for managing connections
            agent_registry: Registry for agent operations
            health_monitor: Health monitoring component
        """
        if connection_pool is None:
            raise ValueError("Connection pool cannot be None - factory requires valid connection pool")
        
        self._connection_pool = connection_pool
        self._agent_registry = agent_registry
        self._health_monitor = health_monitor
        
<<<<<<< HEAD
        # Get or create the unified WebSocket manager (SSOT) - Issue #712 factory pattern
        # Create minimal user context for bridge factory operations
        from netra_backend.app.core.unified_id_manager import UnifiedIDManager, IDType
        id_manager = UnifiedIDManager()
        bridge_context = type('BridgeUserContext', (), {
            'user_id': id_manager.generate_id(IDType.USER, prefix='bridge'),
            'thread_id': id_manager.generate_id(IDType.THREAD, prefix='bridge'),
            'request_id': id_manager.generate_id(IDType.REQUEST, prefix='bridge'),
            'is_bridge_factory': True
        })()

        self._unified_manager = UnifiedWebSocketManager(
            user_context=bridge_context,
            _ssot_authorization_token=secrets.token_urlsafe(16)
        )
=======
        # Unified WebSocket manager will be created on-demand with proper user context
        # SECURITY FIX: Do not directly instantiate to prevent factory bypass detection
        self._unified_manager = None
>>>>>>> c4b331d0
        
        logger.info(" PASS:  WebSocketBridgeFactory configured (SSOT redirect mode)")
        
    async def create_user_emitter(self,
                                user_context: Optional['UserExecutionContext'] = None,
                                user_id: Optional[str] = None,
                                thread_id: Optional[str] = None,
                                connection_id: Optional[str] = None) -> UnifiedWebSocketEmitter:
        """Create a per-user WebSocket event emitter (SSOT redirect).

        ISSUE #669 REMEDIATION: Unified parameter signature supporting both new and legacy patterns.

        Args:
            user_context: User execution context (preferred new pattern)
            user_id: Unique user identifier (legacy pattern)
            thread_id: Thread identifier for WebSocket routing (legacy pattern)
            connection_id: WebSocket connection identifier (legacy pattern)

        Returns:
            UnifiedWebSocketEmitter: SSOT emitter with full compatibility
        """
        if not self._unified_manager:
            # Create WebSocket manager using proper factory pattern with user context
            # SECURITY FIX: Use create_websocket_manager instead of direct instantiation
            try:
                from netra_backend.app.websocket_core.websocket_manager_factory import create_websocket_manager
                from netra_backend.app.services.websocket_connection_pool import WebSocketConnectionPool

                # Try different registry import paths
                try:
                    from netra_backend.app.agents.registry import AgentRegistry
                except ImportError:
                    try:
                        from netra_backend.app.agents.supervisor.agent_registry import AgentRegistry
                    except ImportError:
                        AgentRegistry = None  # Use None if not available

<<<<<<< HEAD
                logger.warning("WebSocketBridgeFactory auto-configuring for testing - not recommended for production")

                # Create minimal configuration for testing - Issue #712 factory pattern
                from netra_backend.app.core.unified_id_manager import UnifiedIDManager, IDType
                id_manager = UnifiedIDManager()
                test_context = type('TestUserContext', (), {
                    'user_id': id_manager.generate_id(IDType.USER, prefix='test'),
                    'thread_id': id_manager.generate_id(IDType.THREAD, prefix='test'),
                    'request_id': id_manager.generate_id(IDType.REQUEST, prefix='test'),
                    'is_test': True
                })()

                self._unified_manager = UnifiedWebSocketManager(
                    user_context=test_context,
                    _ssot_authorization_token=secrets.token_urlsafe(16)
                )
                self._connection_pool = WebSocketConnectionPool()
                self._agent_registry = AgentRegistry() if AgentRegistry else None
                self._health_monitor = None  # Optional for testing
=======
                logger.warning("WebSocketBridgeFactory auto-configuring - creating manager with user context")

                # Use proper factory pattern with user context (if available)
                if user_context:
                    self._unified_manager = await create_websocket_manager(user_context)
                else:
                    # For testing without user context, create minimal context
                    test_context = type('TestContext', (), {'user_id': 'test_user', 'thread_id': 'test_thread'})()
                    self._unified_manager = await create_websocket_manager(test_context)

                # Auto-configure other components if needed
                if not self._connection_pool:
                    self._connection_pool = WebSocketConnectionPool()
                if not self._agent_registry and AgentRegistry:
                    self._agent_registry = AgentRegistry()
>>>>>>> c4b331d0

            except Exception as e:
                raise RuntimeError(f"Factory not configured - call configure() first. Auto-configuration failed: {e}")

        # ISSUE #669 REMEDIATION: Support both new and legacy parameter patterns
        if user_context:
            # NEW pattern (preferred)
            actual_user_id = user_context.user_id
            actual_thread_id = getattr(user_context, 'thread_id', None)
            actual_connection_id = getattr(user_context, 'connection_id', None)
            if not actual_connection_id:
                actual_connection_id = f"conn_{actual_user_id}_{actual_thread_id}"
        elif user_id and thread_id:
            # LEGACY pattern (backward compatibility)
            actual_user_id = user_id
            actual_thread_id = thread_id
            actual_connection_id = connection_id or f"conn_{user_id}_{thread_id}"
            # Create minimal context for compatibility
            user_context = type('Context', (), {
                'user_id': user_id,
                'thread_id': thread_id,
                'connection_id': actual_connection_id
            })()
        else:
            raise ValueError("Either user_context or (user_id + thread_id) required")

        # MONITORING: Track bridge initialization start
        correlation_id = self.notification_monitor.track_bridge_initialization_started(
            actual_user_id, actual_thread_id, actual_connection_id
        )

        start_time = time.time()

        try:
            logger.info(f" CYCLE:  Creating UnifiedWebSocketEmitter (SSOT) for user {actual_user_id}")

            # Create SSOT emitter directly
            unified_emitter = UnifiedWebSocketEmitter(
                manager=self._unified_manager,
                user_id=actual_user_id,
                context=user_context
            )
            
            # Update metrics
            self._factory_metrics['emitters_created'] += 1
            self._factory_metrics['emitters_active'] += 1
            
            creation_time_ms = (time.time() - start_time) * 1000

            # MONITORING: Track successful bridge initialization
            self.notification_monitor.track_bridge_initialization_success(
                correlation_id, creation_time_ms
            )

            logger.info(f" PASS:  UnifiedWebSocketEmitter (SSOT) created for user {actual_user_id} in {creation_time_ms:.1f}ms")

            return unified_emitter

        except Exception as e:
            creation_time_ms = (time.time() - start_time) * 1000

            # MONITORING: Track failed bridge initialization
            self.notification_monitor.track_bridge_initialization_failed(
                correlation_id, str(e), creation_time_ms
            )

            logger.error(f" FAIL:  Failed to create WebSocket emitter (SSOT) for user {actual_user_id}: {e}")
            raise RuntimeError(f"WebSocket emitter creation failed: {e}")
    
    async def cleanup_user_context(self, user_id: str, connection_id: str) -> None:
        """Clean up user context when connection closes (SSOT delegated)."""
        try:
            self._factory_metrics['emitters_active'] = max(0, self._factory_metrics['emitters_active'] - 1)
            self._factory_metrics['emitters_cleaned'] += 1
            logger.debug(f"Context cleaned for user {user_id} (SSOT mode)")
        except Exception as e:
            logger.error(f"Error in SSOT cleanup for user {user_id}: {e}")
    
    def get_factory_metrics(self) -> Dict[str, Any]:
        """Get comprehensive factory metrics (SSOT enhanced)."""
        return {
            **self._factory_metrics,
            'config': {
                'max_events_per_user': self.config.max_events_per_user,
                'delivery_retries': self.config.delivery_retries,
                'heartbeat_interval_seconds': self.config.heartbeat_interval_seconds
            },
            'timestamp': datetime.now(timezone.utc).isoformat(),
            'ssot_mode': True,
            'emitter_type': 'WebSocketBridgeFactory  ->  UnifiedWebSocketEmitter'
        }


# SSOT CONSOLIDATION COMPLETE: UserWebSocketEmitter class removed - use UnifiedWebSocketEmitter directly


# Compatibility classes for backward compatibility

class UserWebSocketConnection:
    """COMPATIBILITY: Individual user WebSocket connection (SSOT delegated)."""
    
    def __init__(self, user_id: str, connection_id: str, websocket: Any):
        self.user_id = user_id
        self.connection_id = connection_id
        self.websocket = websocket
        self.created_at = datetime.now(timezone.utc)
        self.last_activity = self.created_at
        self._closed = False
        
        logger.debug(f"UserWebSocketConnection (SSOT mode) for user {user_id}")


# WebSocket Event and Factory Metrics classes (for test compatibility)

class WebSocketEvent:
    """WebSocket event data class for test compatibility."""
    
    def __init__(self, event_type: str, data: Dict[str, Any], user_id: str = None, timestamp: datetime = None):
        self.event_type = event_type
        self.data = data
        self.user_id = user_id
        self.timestamp = timestamp or datetime.now(timezone.utc)
        self.id = str(uuid.uuid4())
    
    def to_dict(self) -> Dict[str, Any]:
        """Convert event to dictionary."""
        return {
            'id': self.id,
            'event_type': self.event_type,
            'data': self.data,
            'user_id': self.user_id,
            'timestamp': self.timestamp.isoformat() if self.timestamp else None
        }


@dataclass
class FactoryMetrics:
    """Factory metrics data class for test compatibility."""
    emitters_created: int = 0
    emitters_active: int = 0
    emitters_cleaned: int = 0
    events_sent_total: int = 0
    events_failed_total: int = 0
    created_at: str = field(default_factory=lambda: datetime.now(timezone.utc).isoformat())
    ssot_redirect: bool = True
    
    @classmethod
    def from_dict(cls, data: Dict[str, Any]) -> 'FactoryMetrics':
        """Create metrics from dictionary."""
        return cls(
            emitters_created=data.get('emitters_created', 0),
            emitters_active=data.get('emitters_active', 0),
            emitters_cleaned=data.get('emitters_cleaned', 0),
            events_sent_total=data.get('events_sent_total', 0),
            events_failed_total=data.get('events_failed_total', 0),
            created_at=data.get('created_at', datetime.now(timezone.utc).isoformat()),
            ssot_redirect=data.get('ssot_redirect', True)
        )
    
    def to_dict(self) -> Dict[str, Any]:
        """Convert metrics to dictionary."""
        return {
            'emitters_created': self.emitters_created,
            'emitters_active': self.emitters_active,
            'emitters_cleaned': self.emitters_cleaned,
            'events_sent_total': self.events_sent_total,
            'events_failed_total': self.events_failed_total,
            'created_at': self.created_at,
            'ssot_redirect': self.ssot_redirect
        }


# Exception classes (preserved for compatibility)

class ConnectionNotFound(Exception):
    """Exception raised when WebSocket connection not found for user."""
    pass


class ConnectionClosed(Exception):
    """Exception raised when WebSocket connection is closed."""
    pass


# Factory instance management (SSOT redirect)
_websocket_bridge_factory: Optional[WebSocketBridgeFactory] = None


def get_websocket_bridge_factory() -> WebSocketBridgeFactory:
    """Get or create the singleton WebSocketBridgeFactory instance (SSOT redirect).
    
    Returns:
        WebSocketBridgeFactory: The singleton factory instance (SSOT-backed)
    """
    global _websocket_bridge_factory
    if _websocket_bridge_factory is None:
        _websocket_bridge_factory = WebSocketBridgeFactory()
        logger.info(" PASS:  WebSocketBridgeFactory singleton created (SSOT redirect mode)")
    return _websocket_bridge_factory<|MERGE_RESOLUTION|>--- conflicted
+++ resolved
@@ -239,27 +239,9 @@
         self._agent_registry = agent_registry
         self._health_monitor = health_monitor
         
-<<<<<<< HEAD
-        # Get or create the unified WebSocket manager (SSOT) - Issue #712 factory pattern
-        # Create minimal user context for bridge factory operations
-        from netra_backend.app.core.unified_id_manager import UnifiedIDManager, IDType
-        id_manager = UnifiedIDManager()
-        bridge_context = type('BridgeUserContext', (), {
-            'user_id': id_manager.generate_id(IDType.USER, prefix='bridge'),
-            'thread_id': id_manager.generate_id(IDType.THREAD, prefix='bridge'),
-            'request_id': id_manager.generate_id(IDType.REQUEST, prefix='bridge'),
-            'is_bridge_factory': True
-        })()
-
-        self._unified_manager = UnifiedWebSocketManager(
-            user_context=bridge_context,
-            _ssot_authorization_token=secrets.token_urlsafe(16)
-        )
-=======
         # Unified WebSocket manager will be created on-demand with proper user context
         # SECURITY FIX: Do not directly instantiate to prevent factory bypass detection
         self._unified_manager = None
->>>>>>> c4b331d0
         
         logger.info(" PASS:  WebSocketBridgeFactory configured (SSOT redirect mode)")
         
@@ -297,27 +279,6 @@
                     except ImportError:
                         AgentRegistry = None  # Use None if not available
 
-<<<<<<< HEAD
-                logger.warning("WebSocketBridgeFactory auto-configuring for testing - not recommended for production")
-
-                # Create minimal configuration for testing - Issue #712 factory pattern
-                from netra_backend.app.core.unified_id_manager import UnifiedIDManager, IDType
-                id_manager = UnifiedIDManager()
-                test_context = type('TestUserContext', (), {
-                    'user_id': id_manager.generate_id(IDType.USER, prefix='test'),
-                    'thread_id': id_manager.generate_id(IDType.THREAD, prefix='test'),
-                    'request_id': id_manager.generate_id(IDType.REQUEST, prefix='test'),
-                    'is_test': True
-                })()
-
-                self._unified_manager = UnifiedWebSocketManager(
-                    user_context=test_context,
-                    _ssot_authorization_token=secrets.token_urlsafe(16)
-                )
-                self._connection_pool = WebSocketConnectionPool()
-                self._agent_registry = AgentRegistry() if AgentRegistry else None
-                self._health_monitor = None  # Optional for testing
-=======
                 logger.warning("WebSocketBridgeFactory auto-configuring - creating manager with user context")
 
                 # Use proper factory pattern with user context (if available)
@@ -333,7 +294,6 @@
                     self._connection_pool = WebSocketConnectionPool()
                 if not self._agent_registry and AgentRegistry:
                     self._agent_registry = AgentRegistry()
->>>>>>> c4b331d0
 
             except Exception as e:
                 raise RuntimeError(f"Factory not configured - call configure() first. Auto-configuration failed: {e}")
