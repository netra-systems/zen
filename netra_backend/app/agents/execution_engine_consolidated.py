--- conflicted
+++ resolved
@@ -1,8 +1,4 @@
-<<<<<<< HEAD
-"""DEPRECATED: Use UserExecutionEngine from netra_backend.app.agents.supervisor.user_execution_engine
-=======
 """DEPRECATED: Use UserExecutionEngine - this import redirects to SSOT implementation.
->>>>>>> dbad8c6f
 
 This file redirects to the SSOT UserExecutionEngine to maintain backwards compatibility.
 """
@@ -15,17 +11,10 @@
     AgentExecutionResult,
     UserExecutionEngineExtensions as ExecutionEngineFactory
 )
-<<<<<<< HEAD
 
 # For missing classes, provide basic compatibility stubs
 from netra_backend.app.agents.supervisor.request_scoped_execution_engine import RequestScopedExecutionEngine
 
-=======
-
-# For missing classes, provide basic compatibility stubs
-from netra_backend.app.agents.supervisor.request_scoped_execution_engine import RequestScopedExecutionEngine
-
->>>>>>> dbad8c6f
 # Compatibility stubs for test classes that no longer exist
 class EngineConfig:
     """Deprecated compatibility stub - use UserExecutionEngine directly"""
@@ -61,21 +50,6 @@
     raise NotImplementedError("Use UserExecutionContext instead")
 
 def create_execution_engine(*args, **kwargs):
-<<<<<<< HEAD
-    """SSOT factory function for ExecutionEngine - creates UserExecutionEngine instance
-    
-    This is a compatibility bridge for Issue #565 migration.
-    """
-    from netra_backend.app.agents.supervisor.user_execution_engine import UserExecutionEngine
-    # Return a compatibility stub that can be used in tests
-    return ExecutionEngine
-
-def get_execution_engine_factory():
-    """Get ExecutionEngine factory for creating instances with different configurations
-    
-    This is a compatibility bridge for Issue #565 migration.
-    """
-=======
     """DEPRECATED: SSOT factory function for ExecutionEngine - creates UserExecutionEngine instance
     
     🚨 DEPRECATION WARNING: Issue #884 factory consolidation
@@ -105,7 +79,6 @@
     
     This is a compatibility bridge for Issue #565 migration.
     """
->>>>>>> dbad8c6f
     return ExecutionEngineFactory
 
 # Additional compatibility aliases for WebSocket event-related tests
