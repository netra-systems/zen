--- conflicted
+++ resolved
@@ -1,35 +1,4 @@
 """DEPRECATED - This file has been DEPRECATED as part of ExecutionEngine SSOT consolidation.
-
-MIGRATION REQUIRED:
-- Use UserExecutionEngine from netra_backend.app.agents.supervisor.user_execution_engine
-- This file will be REMOVED in the next release
-
-SECURITY FIX: Multiple ExecutionEngine implementations caused WebSocket user 
-isolation vulnerabilities. UserExecutionEngine is now the SINGLE SOURCE OF TRUTH.
-"""
-
-<<<<<<< HEAD
-# Import UserExecutionEngine as ExecutionEngine for backward compatibility
-from netra_backend.app.agents.supervisor.user_execution_engine import UserExecutionEngine as ExecutionEngine
-
-# Legacy factory methods for backward compatibility
-from netra_backend.app.agents.supervisor.user_execution_engine import (
-    create_request_scoped_engine,
-    create_execution_context_manager,
-    detect_global_state_usage
-)
-
-__all__ = [
-    'ExecutionEngine',
-    'create_request_scoped_engine', 
-    'create_execution_context_manager',
-    'detect_global_state_usage'
-]
-=======
-"""
- ALERT:  CRITICAL SSOT MIGRATION - FILE DEPRECATED  ALERT: 
-
-This file has been DEPRECATED as part of ExecutionEngine SSOT consolidation.
 
 MIGRATION REQUIRED:
 - Use UserExecutionEngine from netra_backend.app.agents.supervisor.user_execution_engine
@@ -384,4 +353,18 @@
             'Proper concurrent user support'
         ]
     }
->>>>>>> 2c9f95bb
+
+
+# Legacy factory methods for backward compatibility - added to resolve conflict
+from netra_backend.app.agents.supervisor.user_execution_engine import (
+    create_request_scoped_engine,
+    create_execution_context_manager,
+    detect_global_state_usage
+)
+
+__all__ = [
+    'ExecutionEngine',
+    'create_request_scoped_engine', 
+    'create_execution_context_manager',
+    'detect_global_state_usage'
+]