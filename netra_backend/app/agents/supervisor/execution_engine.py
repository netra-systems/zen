"""DEPRECATED: Use UserExecutionEngine - this import redirects to SSOT implementation."""
from netra_backend.app.agents.supervisor.user_execution_engine import UserExecutionEngine as ExecutionEngine
from netra_backend.app.agents.supervisor.user_execution_engine import create_request_scoped_engine

<<<<<<< HEAD
MIGRATION REQUIRED:
- Use UserExecutionEngine from netra_backend.app.agents.supervisor.user_execution_engine
- This file will be REMOVED in the next release

SECURITY FIX: Multiple ExecutionEngine implementations caused WebSocket user 
isolation vulnerabilities. UserExecutionEngine is now the SINGLE SOURCE OF TRUTH.
"""

"""Execution engine for supervisor agent pipelines with UserExecutionContext support.

⚠️  ALERT:  CRITICAL SSOT MIGRATION NOTICE  ALERT ⚠️
This ExecutionEngine is DEPRECATED and will be REMOVED in the next release.

MIGRATION REQUIRED:
- NEW CODE: Use UserExecutionEngine from netra_backend.app.agents.supervisor.user_execution_engine
- EXISTING CODE: Replace imports with 'from netra_backend.app.agents.supervisor.user_execution_engine import UserExecutionEngine as ExecutionEngine'

⚠️  ISSUE #565 API COMPATIBILITY BRIDGE ⚠️
This class now provides automatic delegation to UserExecutionEngine for seamless migration of 128+ deprecated imports.

Business Value: Supports 5+ concurrent users with complete isolation and <2s response times.
New Features: UserExecutionContext integration, per-user isolation, UserWebSocketEmitter support.
Optimizations: Semaphore-based concurrency control, event sequencing, backlog handling.

Migration Guide:
- Replace direct ExecutionEngine instantiation with UserExecutionEngine.create_from_legacy()
- Use ExecutionContextManager for request-scoped execution management
- See UserExecutionEngine for isolated per-request execution
"""

import asyncio
import warnings
from datetime import datetime
from typing import TYPE_CHECKING, Any, Dict, List, Optional

if TYPE_CHECKING:
    from netra_backend.app.agents.supervisor.agent_registry import AgentRegistry
    from netra_backend.app.services.agent_websocket_bridge import AgentWebSocketBridge
    from netra_backend.app.services.user_execution_context import UserExecutionContext

from netra_backend.app.agents.supervisor.execution_context import (
    AgentExecutionContext,
    AgentExecutionResult,
)
from netra_backend.app.logging_config import central_logger

# Import UserExecutionEngine for delegation
from netra_backend.app.agents.supervisor.user_execution_engine import UserExecutionEngine

logger = central_logger.get_logger(__name__)


class ExecutionEngine:
    """Request-scoped agent execution orchestration.
    
     ALERT:  DEPRECATED - Use UserExecutionEngine instead!
    
    ⚠️  ISSUE #565 API COMPATIBILITY BRIDGE ⚠️
    This class now delegates to UserExecutionEngine for seamless migration.
    
    MIGRATION PATH:
    from netra_backend.app.agents.supervisor.user_execution_engine import UserExecutionEngine as ExecutionEngine
    
    REQUIRED: Use factory methods for instantiation:
    - create_request_scoped_engine() for isolated instances
    - ExecutionContextManager for automatic cleanup
    
    Direct instantiation now automatically uses UserExecutionEngine compatibility bridge.
    
    Features:
    - UserExecutionContext integration for complete user isolation
    - UserWebSocketEmitter support for per-user event emission
    - Request-scoped execution with no global state sharing
    - Semaphore-based concurrency control for 5+ concurrent users
    - Guaranteed WebSocket event delivery with proper sequencing
    """
    
    def __init__(self, registry: 'AgentRegistry', websocket_bridge, 
                 user_context: Optional['UserExecutionContext'] = None):
        """Initialize ExecutionEngine with automatic UserExecutionEngine delegation.
        
        ⚠️  ISSUE #565 COMPATIBILITY BRIDGE ⚠️
        This constructor now automatically creates and delegates to UserExecutionEngine
        to provide seamless migration for the 128 deprecated imports.
        
        Args:
            registry: Agent registry for agent lookup
            websocket_bridge: WebSocket bridge for event emission
            user_context: Optional UserExecutionContext for user isolation
        """
        warnings.warn(
            "ExecutionEngine is DEPRECATED and delegates to UserExecutionEngine for Issue #565 migration. "
            "Use UserExecutionEngine directly for full benefits and security isolation. "
            "This compatibility bridge maintains functionality during migration.",
            DeprecationWarning,
            stacklevel=2
        )
        
        logger.warning(
            "🔄 Issue #565 AUTOMATIC DELEGATION: ExecutionEngine created - automatically delegating to UserExecutionEngine. "
            f"Registry: {type(registry).__name__}, WebSocketBridge: {type(websocket_bridge).__name__}. "
            "MIGRATION: Use UserExecutionEngine directly for optimal performance."
        )
        
        # Store parameters for deferred initialization
        self._registry = registry
        self._websocket_bridge = websocket_bridge
        self._user_context = user_context
        self._delegated_engine = None
        self._initialized = False
        
        # Issue #565 Compatibility metadata
        self._compatibility_mode = True
        self._migration_issue = "#565"
        self._delegation_active = True
    
    # Legacy constants for compatibility
    MAX_HISTORY_SIZE = 100  # Prevent memory leak
    MAX_CONCURRENT_AGENTS = 10  # Support 5 concurrent users (2 agents each)
    AGENT_EXECUTION_TIMEOUT = 25.0  # Delegated to UserExecutionEngine
    
    async def _ensure_delegated_engine(self) -> UserExecutionEngine:
        """Ensure UserExecutionEngine is initialized for delegation.
        
        Returns:
            UserExecutionEngine: The delegated engine instance
            
        Raises:
            ValueError: If delegation setup fails
        """
        if self._delegated_engine is None:
            try:
                logger.debug(
                    f"🔄 Issue #565: Initializing UserExecutionEngine delegation. "
                    f"Registry: {type(self._registry).__name__}, WebSocketBridge: {type(self._websocket_bridge).__name__}"
                )
                
                # Use the compatibility bridge to create UserExecutionEngine
                self._delegated_engine = await UserExecutionEngine.create_from_legacy(
                    registry=self._registry,
                    websocket_bridge=self._websocket_bridge,
                    user_context=self._user_context
                )
                
                self._initialized = True
                
                logger.info(
                    f"✅ Issue #565 DELEGATION: Successfully initialized UserExecutionEngine. "
                    f"Engine: {self._delegated_engine.engine_id}, User: {self._delegated_engine.context.user_id}"
                )
                
            except Exception as e:
                logger.error(
                    f"❌ Issue #565 DELEGATION FAILED: Could not initialize UserExecutionEngine: {e}. "
                    f"Registry: {type(self._registry)}, WebSocketBridge: {type(self._websocket_bridge)}"
                )
                raise ValueError(f"ExecutionEngine delegation to UserExecutionEngine failed: {e}")
        
        return self._delegated_engine
    
    def is_compatibility_mode(self) -> bool:
        """Check if this is running in Issue #565 compatibility mode."""
        return self._compatibility_mode
    
    def get_delegation_info(self) -> Dict[str, Any]:
        """Get delegation information for debugging."""
        return {
            'compatibility_mode': self._compatibility_mode,
            'migration_issue': self._migration_issue,
            'delegation_active': self._delegation_active,
            'initialized': self._initialized,
            'registry_type': type(self._registry).__name__,
            'websocket_bridge_type': type(self._websocket_bridge).__name__,
            'has_user_context': self._user_context is not None,
            'delegated_engine_created': self._delegated_engine is not None,
            'migration_guide': 'Use UserExecutionEngine directly for full benefits'
        }

    async def execute_agent(self, context: AgentExecutionContext,
                           user_context: Optional['UserExecutionContext'] = None) -> AgentExecutionResult:
        """Execute a single agent with automatic UserExecutionEngine delegation.
        
        ⚠️  ISSUE #565 API COMPATIBILITY BRIDGE ⚠️
        This method automatically delegates to UserExecutionEngine for seamless migration.
        
        Args:
            context: Agent execution context
            user_context: Optional UserExecutionContext (uses instance context if None)
            
        Returns:
            AgentExecutionResult: Results from delegated UserExecutionEngine
        """
        logger.info(
            f"🔄 Issue #565 AUTOMATIC DELEGATION: ExecutionEngine.execute_agent() called - delegating to UserExecutionEngine. "
            f"Agent: {context.agent_name}, User: {context.user_id}"
        )
        
        try:
            # Ensure the delegated engine is initialized
            delegated_engine = await self._ensure_delegated_engine()
            
            # Use the passed user_context or get from delegated engine
            effective_user_context = user_context or delegated_engine.get_user_context()
            
            # Execute via UserExecutionEngine with full isolation
            result = await delegated_engine.execute_agent(context, effective_user_context)
            
            logger.info(
                f"✅ Issue #565 DELEGATION SUCCESS: Agent {context.agent_name} executed via UserExecutionEngine. "
                f"Success: {result.success}, User: {effective_user_context.user_id}"
            )
            
            return result
            
        except Exception as e:
            logger.error(
                f"❌ Issue #565 DELEGATION FAILED: Could not execute {context.agent_name} via UserExecutionEngine: {e}. "
                f"User: {context.user_id}, Error: {type(e).__name__}"
            )
            raise RuntimeError(f"ExecutionEngine delegation failed: {e}")
    
    async def shutdown(self) -> None:
        """Shutdown execution engine and clean up resources."""
        logger.info("🔄 Issue #565: Shutting down ExecutionEngine with UserExecutionEngine delegation")
        
        if self._delegated_engine:
            try:
                await self._delegated_engine.cleanup()
                logger.info("✅ Issue #565: Successfully cleaned up delegated UserExecutionEngine")
            except Exception as e:
                logger.error(f"❌ Issue #565: Error cleaning up delegated UserExecutionEngine: {e}")
        
        self._delegated_engine = None
        self._initialized = False
        
    # Legacy property accessors for backward compatibility
    
    @property 
    def user_context(self) -> Optional['UserExecutionContext']:
        """Get user context from delegated engine if available."""
        if self._delegated_engine:
            return self._delegated_engine.get_user_context()
        return self._user_context
    
    @property
    def registry(self):
        """Get registry for backward compatibility."""
        return self._registry
    
    @property  
    def websocket_bridge(self):
        """Get websocket bridge for backward compatibility."""
        return self._websocket_bridge
    
    async def get_execution_stats(self) -> Dict[str, Any]:
        """Get execution statistics from delegated engine."""
        if self._delegated_engine:
            stats = await self._delegated_engine.get_execution_stats()
            stats['delegation_info'] = self.get_delegation_info()
            return stats
        else:
            return {
                'delegation_active': True,
                'initialized': False,
                'message': 'UserExecutionEngine not yet initialized - call execute_agent() first'
            }
    
    def __str__(self) -> str:
        """String representation showing delegation status."""
        if self._delegated_engine:
            return f"ExecutionEngine(delegated_to={self._delegated_engine.engine_id}, compatibility_mode=True)"
        else:
            return f"ExecutionEngine(delegation_pending=True, compatibility_mode=True)"
    
    def __repr__(self) -> str:
        """Detailed string representation."""
        return self.__str__()
    
    @classmethod 
    async def create_request_scoped_engine(cls, registry: 'AgentRegistry', 
                                         websocket_bridge: 'AgentWebSocketBridge',
                                         user_context: 'UserExecutionContext') -> 'ExecutionEngine':
        """Create request-scoped execution engine - compatibility classmethod.
        
        ⚠️  ISSUE #565 COMPATIBILITY BRIDGE ⚠️
        This classmethod provides backward compatibility for tests that expect 
        ExecutionEngine._init_from_factory() or similar factory pattern.
        
        Args:
            registry: Agent registry for agent lookup
            websocket_bridge: WebSocket bridge for event emission
            user_context: UserExecutionContext for user isolation
            
        Returns:
            ExecutionEngine: Compatibility wrapper that delegates to UserExecutionEngine
            
        Example:
            # OLD (test pattern):
            engine = ExecutionEngine._init_from_factory(registry, bridge, context)
            
            # NEW (still supported):
            engine = await ExecutionEngine.create_request_scoped_engine(registry, bridge, context)
        """
        # Import the factory function 
        from netra_backend.app.agents.supervisor.execution_engine_factory import create_request_scoped_engine
        
        # Create the UserExecutionEngine using the factory
        user_engine = await create_request_scoped_engine(user_context)
        
        # Create ExecutionEngine wrapper for compatibility
        compat_engine = cls(registry, websocket_bridge, user_context)
        
        # Pre-initialize with the created UserExecutionEngine
        compat_engine._delegated_engine = user_engine
        compat_engine._initialized = True
        
        logger.info(
            f"🔄 Issue #565 CLASSMETHOD COMPATIBILITY: Created ExecutionEngine wrapper for UserExecutionEngine. "
            f"User: {user_context.user_id}, Engine ID: {user_engine.engine_id}"
        )
        
        return compat_engine


# ============================================================================
# FACTORY METHODS AND MIGRATION SUPPORT - Issue #565 Compatibility
# ============================================================================

def create_execution_engine_legacy_compat(registry: 'AgentRegistry', 
                                          websocket_bridge: 'AgentWebSocketBridge',
                                          user_context: Optional['UserExecutionContext'] = None) -> ExecutionEngine:
    """Legacy compatibility factory for Issue #565 migration.
    
    ⚠️  DEPRECATED - Use UserExecutionEngine directly ⚠️
    
    This function provides compatibility for code that expects to create ExecutionEngine
    instances but now needs to work with the new UserExecutionEngine architecture.
    
    Args:
        registry: Agent registry for agent lookup
        websocket_bridge: WebSocket bridge for event emission
        user_context: Optional UserExecutionContext for user isolation
        
    Returns:
        ExecutionEngine: Compatibility wrapper that delegates to UserExecutionEngine
        
    Example:
        # OLD (still works via delegation):
        engine = create_execution_engine_legacy_compat(registry, websocket_bridge)
        
        # NEW (preferred):
        engine = await UserExecutionEngine.create_from_legacy(registry, websocket_bridge)
    """
    warnings.warn(
        "create_execution_engine_legacy_compat() is deprecated for Issue #565 migration. "
        "Use UserExecutionEngine.create_from_legacy() or UserExecutionEngine constructor directly.",
        DeprecationWarning,
        stacklevel=2
    )
    
    logger.warning(
        "🔄 Issue #565 FACTORY: Creating ExecutionEngine with legacy compatibility factory. "
        "MIGRATION: Use UserExecutionEngine directly."
    )
    
    return ExecutionEngine(registry, websocket_bridge, user_context)


# Migration helper to detect compatibility mode usage
def detect_execution_engine_compatibility_usage() -> Dict[str, Any]:
    """Detect if ExecutionEngine compatibility mode is being used.
    
    This utility function helps identify where Issue #565 compatibility bridges
    are being used and provides migration guidance.
    
    Returns:
        Dictionary with compatibility usage detection results
    """
    return {
        'compatibility_bridge_active': True,
        'migration_issue': '#565',
        'deprecated_patterns': [
            'ExecutionEngine(registry, websocket_bridge, user_context=None)',
            'create_execution_engine_legacy_compat()',
        ],
        'recommended_migration': [
            'Use UserExecutionEngine(context, agent_factory, websocket_emitter) directly',
            'Use UserExecutionEngine.create_from_legacy() for gradual migration',
            'Replace ExecutionEngine imports with UserExecutionEngine'
        ],
        'benefits_of_migration': [
            'Complete user isolation and security',
            'Better performance and resource management',
            'Modern async/await patterns',
            'Enhanced WebSocket event delivery',
            'Proper concurrent user support'
        ]
    }


# Legacy factory methods for backward compatibility
from netra_backend.app.agents.supervisor.execution_engine_factory import (
    create_request_scoped_engine,
)
from netra_backend.app.agents.supervisor.user_execution_engine import (
    create_execution_context_manager,
    detect_global_state_usage
)

__all__ = [
    'ExecutionEngine',
    'create_request_scoped_engine', 
    'create_execution_context_manager',
    'detect_global_state_usage'
]
=======
__all__ = ["ExecutionEngine", "create_request_scoped_engine"]
>>>>>>> 34183ca1
<|MERGE_RESOLUTION|>--- conflicted
+++ resolved
@@ -1,8 +1,5 @@
-"""DEPRECATED: Use UserExecutionEngine - this import redirects to SSOT implementation."""
-from netra_backend.app.agents.supervisor.user_execution_engine import UserExecutionEngine as ExecutionEngine
-from netra_backend.app.agents.supervisor.user_execution_engine import create_request_scoped_engine
+"""DEPRECATED: Use UserExecutionEngine - this import redirects to SSOT implementation.
 
-<<<<<<< HEAD
 MIGRATION REQUIRED:
 - Use UserExecutionEngine from netra_backend.app.agents.supervisor.user_execution_engine
 - This file will be REMOVED in the next release
@@ -11,413 +8,7 @@
 isolation vulnerabilities. UserExecutionEngine is now the SINGLE SOURCE OF TRUTH.
 """
 
-"""Execution engine for supervisor agent pipelines with UserExecutionContext support.
+from netra_backend.app.agents.supervisor.user_execution_engine import UserExecutionEngine as ExecutionEngine
+from netra_backend.app.agents.supervisor.user_execution_engine import create_request_scoped_engine
 
-⚠️  ALERT:  CRITICAL SSOT MIGRATION NOTICE  ALERT ⚠️
-This ExecutionEngine is DEPRECATED and will be REMOVED in the next release.
-
-MIGRATION REQUIRED:
-- NEW CODE: Use UserExecutionEngine from netra_backend.app.agents.supervisor.user_execution_engine
-- EXISTING CODE: Replace imports with 'from netra_backend.app.agents.supervisor.user_execution_engine import UserExecutionEngine as ExecutionEngine'
-
-⚠️  ISSUE #565 API COMPATIBILITY BRIDGE ⚠️
-This class now provides automatic delegation to UserExecutionEngine for seamless migration of 128+ deprecated imports.
-
-Business Value: Supports 5+ concurrent users with complete isolation and <2s response times.
-New Features: UserExecutionContext integration, per-user isolation, UserWebSocketEmitter support.
-Optimizations: Semaphore-based concurrency control, event sequencing, backlog handling.
-
-Migration Guide:
-- Replace direct ExecutionEngine instantiation with UserExecutionEngine.create_from_legacy()
-- Use ExecutionContextManager for request-scoped execution management
-- See UserExecutionEngine for isolated per-request execution
-"""
-
-import asyncio
-import warnings
-from datetime import datetime
-from typing import TYPE_CHECKING, Any, Dict, List, Optional
-
-if TYPE_CHECKING:
-    from netra_backend.app.agents.supervisor.agent_registry import AgentRegistry
-    from netra_backend.app.services.agent_websocket_bridge import AgentWebSocketBridge
-    from netra_backend.app.services.user_execution_context import UserExecutionContext
-
-from netra_backend.app.agents.supervisor.execution_context import (
-    AgentExecutionContext,
-    AgentExecutionResult,
-)
-from netra_backend.app.logging_config import central_logger
-
-# Import UserExecutionEngine for delegation
-from netra_backend.app.agents.supervisor.user_execution_engine import UserExecutionEngine
-
-logger = central_logger.get_logger(__name__)
-
-
-class ExecutionEngine:
-    """Request-scoped agent execution orchestration.
-    
-     ALERT:  DEPRECATED - Use UserExecutionEngine instead!
-    
-    ⚠️  ISSUE #565 API COMPATIBILITY BRIDGE ⚠️
-    This class now delegates to UserExecutionEngine for seamless migration.
-    
-    MIGRATION PATH:
-    from netra_backend.app.agents.supervisor.user_execution_engine import UserExecutionEngine as ExecutionEngine
-    
-    REQUIRED: Use factory methods for instantiation:
-    - create_request_scoped_engine() for isolated instances
-    - ExecutionContextManager for automatic cleanup
-    
-    Direct instantiation now automatically uses UserExecutionEngine compatibility bridge.
-    
-    Features:
-    - UserExecutionContext integration for complete user isolation
-    - UserWebSocketEmitter support for per-user event emission
-    - Request-scoped execution with no global state sharing
-    - Semaphore-based concurrency control for 5+ concurrent users
-    - Guaranteed WebSocket event delivery with proper sequencing
-    """
-    
-    def __init__(self, registry: 'AgentRegistry', websocket_bridge, 
-                 user_context: Optional['UserExecutionContext'] = None):
-        """Initialize ExecutionEngine with automatic UserExecutionEngine delegation.
-        
-        ⚠️  ISSUE #565 COMPATIBILITY BRIDGE ⚠️
-        This constructor now automatically creates and delegates to UserExecutionEngine
-        to provide seamless migration for the 128 deprecated imports.
-        
-        Args:
-            registry: Agent registry for agent lookup
-            websocket_bridge: WebSocket bridge for event emission
-            user_context: Optional UserExecutionContext for user isolation
-        """
-        warnings.warn(
-            "ExecutionEngine is DEPRECATED and delegates to UserExecutionEngine for Issue #565 migration. "
-            "Use UserExecutionEngine directly for full benefits and security isolation. "
-            "This compatibility bridge maintains functionality during migration.",
-            DeprecationWarning,
-            stacklevel=2
-        )
-        
-        logger.warning(
-            "🔄 Issue #565 AUTOMATIC DELEGATION: ExecutionEngine created - automatically delegating to UserExecutionEngine. "
-            f"Registry: {type(registry).__name__}, WebSocketBridge: {type(websocket_bridge).__name__}. "
-            "MIGRATION: Use UserExecutionEngine directly for optimal performance."
-        )
-        
-        # Store parameters for deferred initialization
-        self._registry = registry
-        self._websocket_bridge = websocket_bridge
-        self._user_context = user_context
-        self._delegated_engine = None
-        self._initialized = False
-        
-        # Issue #565 Compatibility metadata
-        self._compatibility_mode = True
-        self._migration_issue = "#565"
-        self._delegation_active = True
-    
-    # Legacy constants for compatibility
-    MAX_HISTORY_SIZE = 100  # Prevent memory leak
-    MAX_CONCURRENT_AGENTS = 10  # Support 5 concurrent users (2 agents each)
-    AGENT_EXECUTION_TIMEOUT = 25.0  # Delegated to UserExecutionEngine
-    
-    async def _ensure_delegated_engine(self) -> UserExecutionEngine:
-        """Ensure UserExecutionEngine is initialized for delegation.
-        
-        Returns:
-            UserExecutionEngine: The delegated engine instance
-            
-        Raises:
-            ValueError: If delegation setup fails
-        """
-        if self._delegated_engine is None:
-            try:
-                logger.debug(
-                    f"🔄 Issue #565: Initializing UserExecutionEngine delegation. "
-                    f"Registry: {type(self._registry).__name__}, WebSocketBridge: {type(self._websocket_bridge).__name__}"
-                )
-                
-                # Use the compatibility bridge to create UserExecutionEngine
-                self._delegated_engine = await UserExecutionEngine.create_from_legacy(
-                    registry=self._registry,
-                    websocket_bridge=self._websocket_bridge,
-                    user_context=self._user_context
-                )
-                
-                self._initialized = True
-                
-                logger.info(
-                    f"✅ Issue #565 DELEGATION: Successfully initialized UserExecutionEngine. "
-                    f"Engine: {self._delegated_engine.engine_id}, User: {self._delegated_engine.context.user_id}"
-                )
-                
-            except Exception as e:
-                logger.error(
-                    f"❌ Issue #565 DELEGATION FAILED: Could not initialize UserExecutionEngine: {e}. "
-                    f"Registry: {type(self._registry)}, WebSocketBridge: {type(self._websocket_bridge)}"
-                )
-                raise ValueError(f"ExecutionEngine delegation to UserExecutionEngine failed: {e}")
-        
-        return self._delegated_engine
-    
-    def is_compatibility_mode(self) -> bool:
-        """Check if this is running in Issue #565 compatibility mode."""
-        return self._compatibility_mode
-    
-    def get_delegation_info(self) -> Dict[str, Any]:
-        """Get delegation information for debugging."""
-        return {
-            'compatibility_mode': self._compatibility_mode,
-            'migration_issue': self._migration_issue,
-            'delegation_active': self._delegation_active,
-            'initialized': self._initialized,
-            'registry_type': type(self._registry).__name__,
-            'websocket_bridge_type': type(self._websocket_bridge).__name__,
-            'has_user_context': self._user_context is not None,
-            'delegated_engine_created': self._delegated_engine is not None,
-            'migration_guide': 'Use UserExecutionEngine directly for full benefits'
-        }
-
-    async def execute_agent(self, context: AgentExecutionContext,
-                           user_context: Optional['UserExecutionContext'] = None) -> AgentExecutionResult:
-        """Execute a single agent with automatic UserExecutionEngine delegation.
-        
-        ⚠️  ISSUE #565 API COMPATIBILITY BRIDGE ⚠️
-        This method automatically delegates to UserExecutionEngine for seamless migration.
-        
-        Args:
-            context: Agent execution context
-            user_context: Optional UserExecutionContext (uses instance context if None)
-            
-        Returns:
-            AgentExecutionResult: Results from delegated UserExecutionEngine
-        """
-        logger.info(
-            f"🔄 Issue #565 AUTOMATIC DELEGATION: ExecutionEngine.execute_agent() called - delegating to UserExecutionEngine. "
-            f"Agent: {context.agent_name}, User: {context.user_id}"
-        )
-        
-        try:
-            # Ensure the delegated engine is initialized
-            delegated_engine = await self._ensure_delegated_engine()
-            
-            # Use the passed user_context or get from delegated engine
-            effective_user_context = user_context or delegated_engine.get_user_context()
-            
-            # Execute via UserExecutionEngine with full isolation
-            result = await delegated_engine.execute_agent(context, effective_user_context)
-            
-            logger.info(
-                f"✅ Issue #565 DELEGATION SUCCESS: Agent {context.agent_name} executed via UserExecutionEngine. "
-                f"Success: {result.success}, User: {effective_user_context.user_id}"
-            )
-            
-            return result
-            
-        except Exception as e:
-            logger.error(
-                f"❌ Issue #565 DELEGATION FAILED: Could not execute {context.agent_name} via UserExecutionEngine: {e}. "
-                f"User: {context.user_id}, Error: {type(e).__name__}"
-            )
-            raise RuntimeError(f"ExecutionEngine delegation failed: {e}")
-    
-    async def shutdown(self) -> None:
-        """Shutdown execution engine and clean up resources."""
-        logger.info("🔄 Issue #565: Shutting down ExecutionEngine with UserExecutionEngine delegation")
-        
-        if self._delegated_engine:
-            try:
-                await self._delegated_engine.cleanup()
-                logger.info("✅ Issue #565: Successfully cleaned up delegated UserExecutionEngine")
-            except Exception as e:
-                logger.error(f"❌ Issue #565: Error cleaning up delegated UserExecutionEngine: {e}")
-        
-        self._delegated_engine = None
-        self._initialized = False
-        
-    # Legacy property accessors for backward compatibility
-    
-    @property 
-    def user_context(self) -> Optional['UserExecutionContext']:
-        """Get user context from delegated engine if available."""
-        if self._delegated_engine:
-            return self._delegated_engine.get_user_context()
-        return self._user_context
-    
-    @property
-    def registry(self):
-        """Get registry for backward compatibility."""
-        return self._registry
-    
-    @property  
-    def websocket_bridge(self):
-        """Get websocket bridge for backward compatibility."""
-        return self._websocket_bridge
-    
-    async def get_execution_stats(self) -> Dict[str, Any]:
-        """Get execution statistics from delegated engine."""
-        if self._delegated_engine:
-            stats = await self._delegated_engine.get_execution_stats()
-            stats['delegation_info'] = self.get_delegation_info()
-            return stats
-        else:
-            return {
-                'delegation_active': True,
-                'initialized': False,
-                'message': 'UserExecutionEngine not yet initialized - call execute_agent() first'
-            }
-    
-    def __str__(self) -> str:
-        """String representation showing delegation status."""
-        if self._delegated_engine:
-            return f"ExecutionEngine(delegated_to={self._delegated_engine.engine_id}, compatibility_mode=True)"
-        else:
-            return f"ExecutionEngine(delegation_pending=True, compatibility_mode=True)"
-    
-    def __repr__(self) -> str:
-        """Detailed string representation."""
-        return self.__str__()
-    
-    @classmethod 
-    async def create_request_scoped_engine(cls, registry: 'AgentRegistry', 
-                                         websocket_bridge: 'AgentWebSocketBridge',
-                                         user_context: 'UserExecutionContext') -> 'ExecutionEngine':
-        """Create request-scoped execution engine - compatibility classmethod.
-        
-        ⚠️  ISSUE #565 COMPATIBILITY BRIDGE ⚠️
-        This classmethod provides backward compatibility for tests that expect 
-        ExecutionEngine._init_from_factory() or similar factory pattern.
-        
-        Args:
-            registry: Agent registry for agent lookup
-            websocket_bridge: WebSocket bridge for event emission
-            user_context: UserExecutionContext for user isolation
-            
-        Returns:
-            ExecutionEngine: Compatibility wrapper that delegates to UserExecutionEngine
-            
-        Example:
-            # OLD (test pattern):
-            engine = ExecutionEngine._init_from_factory(registry, bridge, context)
-            
-            # NEW (still supported):
-            engine = await ExecutionEngine.create_request_scoped_engine(registry, bridge, context)
-        """
-        # Import the factory function 
-        from netra_backend.app.agents.supervisor.execution_engine_factory import create_request_scoped_engine
-        
-        # Create the UserExecutionEngine using the factory
-        user_engine = await create_request_scoped_engine(user_context)
-        
-        # Create ExecutionEngine wrapper for compatibility
-        compat_engine = cls(registry, websocket_bridge, user_context)
-        
-        # Pre-initialize with the created UserExecutionEngine
-        compat_engine._delegated_engine = user_engine
-        compat_engine._initialized = True
-        
-        logger.info(
-            f"🔄 Issue #565 CLASSMETHOD COMPATIBILITY: Created ExecutionEngine wrapper for UserExecutionEngine. "
-            f"User: {user_context.user_id}, Engine ID: {user_engine.engine_id}"
-        )
-        
-        return compat_engine
-
-
-# ============================================================================
-# FACTORY METHODS AND MIGRATION SUPPORT - Issue #565 Compatibility
-# ============================================================================
-
-def create_execution_engine_legacy_compat(registry: 'AgentRegistry', 
-                                          websocket_bridge: 'AgentWebSocketBridge',
-                                          user_context: Optional['UserExecutionContext'] = None) -> ExecutionEngine:
-    """Legacy compatibility factory for Issue #565 migration.
-    
-    ⚠️  DEPRECATED - Use UserExecutionEngine directly ⚠️
-    
-    This function provides compatibility for code that expects to create ExecutionEngine
-    instances but now needs to work with the new UserExecutionEngine architecture.
-    
-    Args:
-        registry: Agent registry for agent lookup
-        websocket_bridge: WebSocket bridge for event emission
-        user_context: Optional UserExecutionContext for user isolation
-        
-    Returns:
-        ExecutionEngine: Compatibility wrapper that delegates to UserExecutionEngine
-        
-    Example:
-        # OLD (still works via delegation):
-        engine = create_execution_engine_legacy_compat(registry, websocket_bridge)
-        
-        # NEW (preferred):
-        engine = await UserExecutionEngine.create_from_legacy(registry, websocket_bridge)
-    """
-    warnings.warn(
-        "create_execution_engine_legacy_compat() is deprecated for Issue #565 migration. "
-        "Use UserExecutionEngine.create_from_legacy() or UserExecutionEngine constructor directly.",
-        DeprecationWarning,
-        stacklevel=2
-    )
-    
-    logger.warning(
-        "🔄 Issue #565 FACTORY: Creating ExecutionEngine with legacy compatibility factory. "
-        "MIGRATION: Use UserExecutionEngine directly."
-    )
-    
-    return ExecutionEngine(registry, websocket_bridge, user_context)
-
-
-# Migration helper to detect compatibility mode usage
-def detect_execution_engine_compatibility_usage() -> Dict[str, Any]:
-    """Detect if ExecutionEngine compatibility mode is being used.
-    
-    This utility function helps identify where Issue #565 compatibility bridges
-    are being used and provides migration guidance.
-    
-    Returns:
-        Dictionary with compatibility usage detection results
-    """
-    return {
-        'compatibility_bridge_active': True,
-        'migration_issue': '#565',
-        'deprecated_patterns': [
-            'ExecutionEngine(registry, websocket_bridge, user_context=None)',
-            'create_execution_engine_legacy_compat()',
-        ],
-        'recommended_migration': [
-            'Use UserExecutionEngine(context, agent_factory, websocket_emitter) directly',
-            'Use UserExecutionEngine.create_from_legacy() for gradual migration',
-            'Replace ExecutionEngine imports with UserExecutionEngine'
-        ],
-        'benefits_of_migration': [
-            'Complete user isolation and security',
-            'Better performance and resource management',
-            'Modern async/await patterns',
-            'Enhanced WebSocket event delivery',
-            'Proper concurrent user support'
-        ]
-    }
-
-
-# Legacy factory methods for backward compatibility
-from netra_backend.app.agents.supervisor.execution_engine_factory import (
-    create_request_scoped_engine,
-)
-from netra_backend.app.agents.supervisor.user_execution_engine import (
-    create_execution_context_manager,
-    detect_global_state_usage
-)
-
-__all__ = [
-    'ExecutionEngine',
-    'create_request_scoped_engine', 
-    'create_execution_context_manager',
-    'detect_global_state_usage'
-]
-=======
-__all__ = ["ExecutionEngine", "create_request_scoped_engine"]
->>>>>>> 34183ca1
+__all__ = ["ExecutionEngine", "create_request_scoped_engine"]