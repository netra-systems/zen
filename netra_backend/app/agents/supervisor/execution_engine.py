--- conflicted
+++ resolved
@@ -1,11 +1,4 @@
-"""DEPRECATED - Redirects to UserExecutionEngine SSOT"""
-
-<<<<<<< HEAD
-# This file has been migrated to UserExecutionEngine for SSOT compliance
-# Import UserExecutionEngine as ExecutionEngine for backward compatibility
-from netra_backend.app.agents.supervisor.user_execution_engine import UserExecutionEngine as ExecutionEngine
-=======
-This file has been DEPRECATED as part of ExecutionEngine SSOT consolidation.
+"""DEPRECATED - This file has been DEPRECATED as part of ExecutionEngine SSOT consolidation.
 
 MIGRATION REQUIRED:
 - Use UserExecutionEngine from netra_backend.app.agents.supervisor.user_execution_engine
@@ -15,1548 +8,19 @@
 isolation vulnerabilities. UserExecutionEngine is now the SINGLE SOURCE OF TRUTH.
 """
 
-"""
- ALERT:  CRITICAL SSOT MIGRATION - FILE DEPRECATED  ALERT: 
+# Import UserExecutionEngine as ExecutionEngine for backward compatibility
+from netra_backend.app.agents.supervisor.user_execution_engine import UserExecutionEngine as ExecutionEngine
 
-This file has been DEPRECATED as part of ExecutionEngine SSOT consolidation.
-
-MIGRATION REQUIRED:
-- Use UserExecutionEngine from netra_backend.app.agents.supervisor.user_execution_engine
-- This file will be REMOVED in the next release
-
-SECURITY FIX: Multiple ExecutionEngine implementations caused WebSocket user 
-isolation vulnerabilities. UserExecutionEngine is now the SINGLE SOURCE OF TRUTH.
-"""
-
-"""Execution engine for supervisor agent pipelines with UserExecutionContext support.
-
- ALERT:  CRITICAL SSOT MIGRATION NOTICE  ALERT: 
-This ExecutionEngine is DEPRECATED and will be REMOVED in the next release.
-
-MIGRATION REQUIRED:
-- NEW CODE: Use UserExecutionEngine from netra_backend.app.agents.supervisor.user_execution_engine
-- EXISTING CODE: Replace imports with 'from netra_backend.app.agents.supervisor.user_execution_engine import UserExecutionEngine as ExecutionEngine'
-
-DEPRECATION WARNING: This ExecutionEngine uses global state and is not safe for concurrent users.
-For new code, use RequestScopedExecutionEngine or the factory methods provided below.
-
-Business Value: Supports 5+ concurrent users with complete isolation and <2s response times.
-New Features: UserExecutionContext integration, per-user isolation, UserWebSocketEmitter support.
-Optimizations: Semaphore-based concurrency control, event sequencing, backlog handling.
-
-Migration Guide:
-- Replace direct ExecutionEngine instantiation with create_request_scoped_engine()
-- Use ExecutionContextManager for request-scoped execution management
-- See RequestScopedExecutionEngine for isolated per-request execution
-"""
-
-import asyncio
-import hashlib
-import time
-import warnings
-from datetime import datetime
-from typing import TYPE_CHECKING, Any, Dict, List, Optional
-
-if TYPE_CHECKING:
-    from netra_backend.app.agents.supervisor.agent_registry import AgentRegistry
-    from netra_backend.app.services.agent_websocket_bridge import AgentWebSocketBridge
-    from netra_backend.app.services.user_execution_context import UserExecutionContext
-    from netra_backend.app.websocket_core.unified_emitter import UnifiedWebSocketEmitter as UserWebSocketEmitter
-
-# DeepAgentState removed - using UserExecutionContext pattern
-# from netra_backend.app.agents.state import DeepAgentState
-from netra_backend.app.agents.supervisor.agent_execution_core import AgentExecutionCore
-from netra_backend.app.agents.supervisor.execution_context import (
-    AgentExecutionContext,
-    AgentExecutionResult,
-    PipelineStep,
-)
-# DISABLED: fallback_manager module removed
-# from netra_backend.app.agents.supervisor.fallback_manager import FallbackManager
-from netra_backend.app.agents.supervisor.observability_flow import (
-    get_supervisor_flow_logger,
-)
-# WebSocketNotifier deprecated - using AgentWebSocketBridge instead
-# DISABLED: periodic_update_manager module removed
-# from netra_backend.app.agents.supervisor.periodic_update_manager import PeriodicUpdateManager
-from netra_backend.app.core.agent_execution_tracker import (
-    get_execution_tracker,
-    ExecutionState
-)
-from netra_backend.app.logging_config import central_logger
-
-# NEW: Split architecture imports
-from netra_backend.app.agents.supervisor.user_execution_context import (
-    UserExecutionContext,
-    validate_user_context
-)
-from netra_backend.app.agents.supervisor.agent_instance_factory import (
-    UserWebSocketEmitter,
-    get_agent_instance_factory
-)
-# NEW: Import user execution engine components for delegation
-from netra_backend.app.agents.supervisor.user_execution_engine import UserExecutionEngine
-from netra_backend.app.agents.supervisor.execution_engine_factory import (
-    get_execution_engine_factory,
-    user_execution_engine
+# Legacy factory methods for backward compatibility
+from netra_backend.app.agents.supervisor.user_execution_engine import (
+    create_request_scoped_engine,
+    create_execution_context_manager,
+    detect_global_state_usage
 )
 
-logger = central_logger.get_logger(__name__)
-
-
-class ExecutionEngine:
-    """Request-scoped agent execution orchestration.
-    
-     ALERT:  DEPRECATED - Use UserExecutionEngine instead!
-    
-    ⚠️  ISSUE #565 API COMPATIBILITY BRIDGE ⚠️
-    This class now delegates to UserExecutionEngine for seamless migration.
-    
-    MIGRATION PATH:
-    from netra_backend.app.agents.supervisor.user_execution_engine import UserExecutionEngine as ExecutionEngine
-    
-    REQUIRED: Use factory methods for instantiation:
-    - create_request_scoped_engine() for isolated instances
-    - ExecutionContextManager for automatic cleanup
-    
-    Direct instantiation now automatically uses UserExecutionEngine compatibility bridge.
-    
-    Features:
-    - UserExecutionContext integration for complete user isolation
-    - UserWebSocketEmitter support for per-user event emission
-    - Request-scoped execution with no global state sharing
-    - Semaphore-based concurrency control for 5+ concurrent users
-    - Guaranteed WebSocket event delivery with proper sequencing
-    """
-    
-    def __init__(self, registry: 'AgentRegistry', websocket_bridge, 
-                 user_context: Optional['UserExecutionContext'] = None):
-        """Initialize ExecutionEngine with automatic UserExecutionEngine delegation.
-        
-        ⚠️  ISSUE #565 COMPATIBILITY BRIDGE ⚠️
-        This constructor now automatically creates and delegates to UserExecutionEngine
-        to provide seamless migration for the 128 deprecated imports.
-        
-        Args:
-            registry: Agent registry for agent lookup
-            websocket_bridge: WebSocket bridge for event emission
-            user_context: Optional UserExecutionContext for user isolation
-        """
-        import warnings
-        warnings.warn(
-            "ExecutionEngine is DEPRECATED and delegates to UserExecutionEngine for Issue #565 migration. "
-            "Use UserExecutionEngine directly for full benefits and security isolation. "
-            "This compatibility bridge maintains functionality during migration.",
-            DeprecationWarning,
-            stacklevel=2
-        )
-        
-        logger.warning(
-            "🔄 Issue #565 AUTOMATIC DELEGATION: ExecutionEngine created - automatically delegating to UserExecutionEngine. "
-            f"Registry: {type(registry).__name__}, WebSocketBridge: {type(websocket_bridge).__name__}. "
-            "MIGRATION: Use UserExecutionEngine directly for optimal performance."
-        )
-        
-        # Store parameters for deferred initialization
-        self._registry = registry
-        self._websocket_bridge = websocket_bridge
-        self._user_context = user_context
-        self._delegated_engine = None
-        self._initialized = False
-        
-        # Issue #565 Compatibility metadata
-        self._compatibility_mode = True
-        self._migration_issue = "#565"
-        self._delegation_active = True
-    
-    # Legacy constants for compatibility
-    MAX_HISTORY_SIZE = 100  # Prevent memory leak
-    MAX_CONCURRENT_AGENTS = 10  # Support 5 concurrent users (2 agents each)
-    AGENT_EXECUTION_TIMEOUT = 25.0  # Delegated to UserExecutionEngine
-    
-    async def _ensure_delegated_engine(self) -> UserExecutionEngine:
-        """Ensure UserExecutionEngine is initialized for delegation.
-        
-        Returns:
-            UserExecutionEngine: The delegated engine instance
-            
-        Raises:
-            ValueError: If delegation setup fails
-        """
-        if self._delegated_engine is None:
-            try:
-                logger.debug(
-                    f"🔄 Issue #565: Initializing UserExecutionEngine delegation. "
-                    f"Registry: {type(self._registry).__name__}, WebSocketBridge: {type(self._websocket_bridge).__name__}"
-                )
-                
-                # Use the compatibility bridge to create UserExecutionEngine
-                self._delegated_engine = await UserExecutionEngine.create_from_legacy(
-                    registry=self._registry,
-                    websocket_bridge=self._websocket_bridge,
-                    user_context=self._user_context
-                )
-                
-                self._initialized = True
-                
-                logger.info(
-                    f"✅ Issue #565 DELEGATION: Successfully initialized UserExecutionEngine. "
-                    f"Engine: {self._delegated_engine.engine_id}, User: {self._delegated_engine.context.user_id}"
-                )
-                
-            except Exception as e:
-                logger.error(
-                    f"❌ Issue #565 DELEGATION FAILED: Could not initialize UserExecutionEngine: {e}. "
-                    f"Registry: {type(self._registry)}, WebSocketBridge: {type(self._websocket_bridge)}"
-                )
-                raise ValueError(f"ExecutionEngine delegation to UserExecutionEngine failed: {e}")
-        
-        return self._delegated_engine
-    
-    def is_compatibility_mode(self) -> bool:
-        """Check if this is running in Issue #565 compatibility mode."""
-        return self._compatibility_mode
-    
-    def get_delegation_info(self) -> Dict[str, Any]:
-        """Get delegation information for debugging."""
-        return {
-            'compatibility_mode': self._compatibility_mode,
-            'migration_issue': self._migration_issue,
-            'delegation_active': self._delegation_active,
-            'initialized': self._initialized,
-            'registry_type': type(self._registry).__name__,
-            'websocket_bridge_type': type(self._websocket_bridge).__name__,
-            'has_user_context': self._user_context is not None,
-            'delegated_engine_created': self._delegated_engine is not None,
-            'migration_guide': 'Use UserExecutionEngine directly for full benefits'
-        }
-    
-    def _init_core_components(self) -> None:
-        """Initialize core ExecutionEngine components after validation."""
-        # Validate that websocket_bridge is an AgentWebSocketBridge (not a deprecated notifier)
-        if not hasattr(self.websocket_bridge, 'notify_agent_started'):
-            raise RuntimeError(
-                f"websocket_bridge must be AgentWebSocketBridge instance with proper notification methods. "
-                f"Got: {type(self.websocket_bridge)}. Deprecated WebSocketNotifier fallbacks are eliminated for security."
-            )
-            
-        # RACE CONDITION FIX: Enhanced user isolation and state safety
-        # NOTE: These remain as instance variables but are now scoped per ExecutionEngine instance
-        # In the new architecture, each user request gets its own ExecutionEngine instance
-        self.active_runs = {}
-        self.run_history = []
-        self.execution_tracker = get_execution_tracker()
-        
-        # NEW: Per-user state isolation to prevent race conditions
-        self._user_execution_states: Dict[str, Dict] = {}
-        self._user_state_locks: Dict[str, asyncio.Lock] = {}
-        self._state_lock_creation_lock = asyncio.Lock()
-        
-        # Phase 3: Response caching for 80% performance improvement on repeat queries
-        self._response_cache: Dict[str, Dict] = {}
-        self._cache_ttl_seconds = 300  # 5 minutes TTL for agent responses
-        logger.info(" PASS:  Phase 3: Response caching initialized for 80% performance improvement")
-        
-        self._init_components()
-        self._init_death_monitoring()
-        
-    @classmethod
-    def _init_from_factory(cls, registry: 'AgentRegistry', websocket_bridge,
-                          user_context: Optional['UserExecutionContext'] = None):
-        """Internal factory initializer for creating request-scoped instances.
-        
-        DEPRECATED: Use standard __init__ instead. This method remains for backward compatibility.
-        """
-        logger.warning("Using deprecated _init_from_factory - migrate to standard __init__ for better integration")
-        return cls(registry, websocket_bridge, user_context)
-    
-    async def _get_user_state_lock(self, user_id: str) -> asyncio.Lock:
-        """Get or create user-specific state lock for thread safety.
-        
-        Args:
-            user_id: User identifier for state lock isolation
-            
-        Returns:
-            User-specific asyncio Lock for execution state operations
-        """
-        if user_id not in self._user_state_locks:
-            async with self._state_lock_creation_lock:
-                # Double-check locking pattern
-                if user_id not in self._user_state_locks:
-                    self._user_state_locks[user_id] = asyncio.Lock()
-                    logger.debug(f"Created user-specific state lock for user: {user_id}")
-        return self._user_state_locks[user_id]
-    
-    async def _get_user_execution_state(self, user_id: str) -> Dict:
-        """Get or create user-specific execution state for complete isolation.
-        
-        Args:
-            user_id: User identifier for state isolation
-            
-        Returns:
-            User-specific execution state dictionary
-        """
-        if user_id not in self._user_execution_states:
-            # This is already protected by the user state lock in calling methods
-            self._user_execution_states[user_id] = {
-                'active_runs': {},
-                'run_history': [],
-                'execution_stats': {
-                    'total_executions': 0,
-                    'concurrent_executions': 0,
-                    'queue_wait_times': [],
-                    'execution_times': [],
-                    'failed_executions': 0,
-                    'dead_executions': 0,
-                    'timeout_executions': 0
-                }
-            }
-            logger.debug(f"Created user-specific execution state for user: {user_id}")
-        return self._user_execution_states[user_id]
-        
-    def _init_components(self) -> None:
-        """Initialize execution components."""
-        # Use AgentWebSocketBridge instead of creating WebSocketNotifier
-        # periodic_update_manager removed - no longer needed
-        self.periodic_update_manager = None
-        self.agent_core = AgentExecutionCore(self.registry, self.websocket_bridge)
-        # fallback_manager removed - no longer needed
-        self.fallback_manager = None
-        self.flow_logger = get_supervisor_flow_logger()
-        
-        # CONCURRENCY OPTIMIZATION: Semaphore for agent execution control
-        self.execution_semaphore = asyncio.Semaphore(self.MAX_CONCURRENT_AGENTS)
-        self.execution_stats = {
-            'total_executions': 0,
-            'concurrent_executions': 0,
-            'queue_wait_times': [],
-            'execution_times': [],
-            'failed_executions': 0,
-            'dead_executions': 0,
-            'timeout_executions': 0
-        }
-        
-        # CRITICAL: Initialize user emitter management for per-user WebSocket events
-        self._user_emitters: Dict[str, Any] = {}  # UserWebSocketEmitter instances per user
-        self._user_emitter_lock = asyncio.Lock()
-        
-    def _init_death_monitoring(self) -> None:
-        """Initialize agent death monitoring callbacks."""
-        # Register callbacks for death detection
-        self.execution_tracker.register_death_callback(self._handle_agent_death)
-        self.execution_tracker.register_timeout_callback(self._handle_agent_timeout)
-        
-    async def _handle_agent_death(self, execution_record) -> None:
-        """Handle agent death detection."""
-        logger.critical(f"[U+1F480] AGENT DEATH DETECTED: {execution_record.agent_name} (execution_id={execution_record.execution_id})")
-        
-        # Send death notification via WebSocket
-        if self.websocket_bridge:
-            await self.websocket_bridge.notify_agent_death(
-                execution_record.metadata.get('run_id', execution_record.execution_id),
-                execution_record.agent_name,
-                'no_heartbeat',
-                {
-                    'execution_id': execution_record.execution_id,
-                    'last_heartbeat': execution_record.last_heartbeat.isoformat(),
-                    'time_since_heartbeat': execution_record.time_since_heartbeat.total_seconds()
-                }
-            )
-        
-        self.execution_stats['dead_executions'] += 1
-        
-    async def _handle_agent_timeout(self, execution_record) -> None:
-        """Handle agent timeout detection."""
-        logger.error(f"[U+23F1][U+FE0F] AGENT TIMEOUT: {execution_record.agent_name} exceeded {execution_record.timeout_seconds}s")
-        
-        # Send timeout notification via WebSocket
-        if self.websocket_bridge:
-            await self.websocket_bridge.notify_agent_death(
-                execution_record.metadata.get('run_id', execution_record.execution_id),
-                execution_record.agent_name,
-                'timeout',
-                {
-                    'execution_id': execution_record.execution_id,
-                    'timeout_seconds': execution_record.timeout_seconds,
-                    'duration': execution_record.duration.total_seconds() if execution_record.duration else 0
-                }
-            )
-        
-        self.execution_stats['timeout_executions'] += 1
-    
-    def _validate_execution_context(self, context: AgentExecutionContext) -> None:
-        """Validate execution context to prevent invalid placeholder values from propagating.
-        
-        Args:
-            context: The agent execution context to validate
-            
-        Raises:
-            ValueError: If context contains invalid or placeholder values
-        """
-        # Validate user_id is not None or empty
-        if not context.user_id or not context.user_id.strip():
-            raise ValueError(
-                f"Invalid execution context: user_id must be a non-empty string, "
-                f"got: {context.user_id!r}"
-            )
-        
-        # Validate run_id is not the forbidden 'registry' placeholder
-        if context.run_id == 'registry':
-            raise ValueError(
-                f"Invalid execution context: run_id cannot be 'registry' placeholder value, "
-                f"got: {context.run_id!r}"
-            )
-        
-        # Validate run_id is not None or empty
-        if not context.run_id or not context.run_id.strip():
-            raise ValueError(
-                f"Invalid execution context: run_id must be a non-empty string, "
-                f"got: {context.run_id!r}"
-            )
-        
-        # NEW: Validate UserExecutionContext consistency if present
-        if self.user_context:
-            if context.user_id != self.user_context.user_id:
-                raise ValueError(
-                    f"UserExecutionContext user_id mismatch: "
-                    f"context.user_id='{context.user_id}' vs user_context.user_id='{self.user_context.user_id}'"
-                )
-            
-            if context.run_id != self.user_context.run_id:
-                logger.warning(
-                    f"UserExecutionContext run_id mismatch: "
-                    f"context.run_id='{context.run_id}' vs user_context.run_id='{self.user_context.run_id}' "
-                    f"- this may indicate multiple runs in same context"
-                )
-        
-    async def execute_agent(self, context: AgentExecutionContext,
-                           user_context: Optional['UserExecutionContext'] = None) -> AgentExecutionResult:
-        """Execute a single agent with automatic UserExecutionEngine delegation.
-        
-        ⚠️  ISSUE #565 API COMPATIBILITY BRIDGE ⚠️
-        This method automatically delegates to UserExecutionEngine for seamless migration.
-        
-        Args:
-            context: Agent execution context
-            user_context: Optional UserExecutionContext (uses instance context if None)
-            
-        Returns:
-            AgentExecutionResult: Results from delegated UserExecutionEngine
-        """
-        logger.info(
-            f"🔄 Issue #565 AUTOMATIC DELEGATION: ExecutionEngine.execute_agent() called - delegating to UserExecutionEngine. "
-            f"Agent: {context.agent_name}, User: {context.user_id}"
-        )
-        
-        try:
-            # Ensure the delegated engine is initialized
-            delegated_engine = await self._ensure_delegated_engine()
-            
-            # Use the passed user_context or get from delegated engine
-            effective_user_context = user_context or delegated_engine.get_user_context()
-            
-            # Execute via UserExecutionEngine with full isolation
-            result = await delegated_engine.execute_agent(context, effective_user_context)
-            
-            logger.info(
-                f"✅ Issue #565 DELEGATION SUCCESS: Agent {context.agent_name} executed via UserExecutionEngine. "
-                f"Success: {result.success}, User: {effective_user_context.user_id}"
-            )
-            
-            return result
-            
-        except Exception as e:
-            logger.error(
-                f"❌ Issue #565 DELEGATION FAILED: Could not execute {context.agent_name} via UserExecutionEngine: {e}. "
-                f"User: {context.user_id}, Error: {type(e).__name__}"
-            )
-            raise RuntimeError(f"ExecutionEngine delegation failed: {e}")
-    
-    async def shutdown(self) -> None:
-        """Shutdown execution engine and clean up resources."""
-        logger.info("🔄 Issue #565: Shutting down ExecutionEngine with UserExecutionEngine delegation")
-        
-        if self._delegated_engine:
-            try:
-                await self._delegated_engine.cleanup()
-                logger.info("✅ Issue #565: Successfully cleaned up delegated UserExecutionEngine")
-            except Exception as e:
-                logger.error(f"❌ Issue #565: Error cleaning up delegated UserExecutionEngine: {e}")
-        
-        self._delegated_engine = None
-        self._initialized = False
-        
-    # Legacy property accessors for backward compatibility
-    
-    @property 
-    def user_context(self) -> Optional['UserExecutionContext']:
-        """Get user context from delegated engine if available."""
-        if self._delegated_engine:
-            return self._delegated_engine.get_user_context()
-        return self._user_context
-    
-    @property
-    def registry(self):
-        """Get registry for backward compatibility."""
-        return self._registry
-    
-    @property  
-    def websocket_bridge(self):
-        """Get websocket bridge for backward compatibility."""
-        return self._websocket_bridge
-    
-    async def get_execution_stats(self) -> Dict[str, Any]:
-        """Get execution statistics from delegated engine."""
-        if self._delegated_engine:
-            stats = await self._delegated_engine.get_execution_stats()
-            stats['delegation_info'] = self.get_delegation_info()
-            return stats
-        else:
-            return {
-                'delegation_active': True,
-                'initialized': False,
-                'message': 'UserExecutionEngine not yet initialized - call execute_agent() first'
-            }
-    
-    def __str__(self) -> str:
-        """String representation showing delegation status."""
-        if self._delegated_engine:
-            return f"ExecutionEngine(delegated_to={self._delegated_engine.engine_id}, compatibility_mode=True)"
-        else:
-            return f"ExecutionEngine(delegation_pending=True, compatibility_mode=True)"
-    
-    def __repr__(self) -> str:
-        """Detailed string representation."""
-        return self.__str__()
-
-
-# ============================================================================
-# FACTORY METHODS AND MIGRATION SUPPORT - Issue #565 Compatibility
-# ============================================================================
-    
-    async def _execute_with_error_handling(self, context: AgentExecutionContext,
-                                          user_context: Optional['UserExecutionContext']) -> AgentExecutionResult:
-        """Execute agent with error handling and fallback."""
-        start_time = time.time()
-        try:
-            # Send thinking updates during execution
-            task_preview = user_context.metadata.get('user_prompt', 'Task') if user_context else 'Task'
-            await self.send_agent_thinking(
-                context,
-                f"Processing request: {str(task_preview)[:100]}...",
-                step_number=2
-            )
-            
-            # Execute the agent
-            result = await self.agent_core.execute_agent(context, user_context)
-            
-            # Send partial result if available
-            if result.success and user_context and hasattr(user_context, 'final_answer'):
-                await self.send_partial_result(
-                    context,
-                    str(user_context.final_answer)[:500],
-                    is_complete=True
-                )
-            
-            return result
-        except Exception as e:
-            return await self._handle_execution_error(context, user_context, e, start_time)
-    
-    async def _handle_execution_error(self, context: AgentExecutionContext,
-                                     user_context: Optional['UserExecutionContext'], error: Exception,
-                                     start_time: float) -> AgentExecutionResult:
-        """Handle execution errors with enhanced user notification and loud error reporting."""
-        # LOUD ERROR: Make agent execution failures highly visible
-        logger.critical(
-            f"AGENT EXECUTION FAILURE: {context.agent_name} failed for user {context.user_id} "
-            f"(run_id: {context.run_id}): {error}. "
-            f"Error type: {type(error).__name__}. "
-            f"This will impact user experience directly."
-        )
-        
-        # Notify user via WebSocket about the execution failure
-        try:
-            await self._notify_user_of_execution_error(context, error)
-        except Exception as notify_error:
-            logger.critical(
-                f"DOUBLE FAILURE: Could not notify user {context.user_id} about agent execution failure: {notify_error}. "
-                f"User will experience silent failure."
-            )
-        
-        # Attempt retry if possible
-        if self._can_retry(context):
-            logger.warning(
-                f"Attempting retry {context.retry_count + 1}/{context.max_retries} "
-                f"for agent {context.agent_name} (user: {context.user_id})"
-            )
-            return await self._retry_execution(context, user_context)
-        
-        # Execute fallback strategy as last resort
-        logger.critical(
-            f"NO RETRY POSSIBLE: Executing fallback strategy for {context.agent_name} "
-            f"(user: {context.user_id}). Max retries ({context.max_retries}) exceeded."
-        )
-        return await self._execute_fallback_strategy(context, user_context, error, start_time)
-    
-    def _can_retry(self, context: AgentExecutionContext) -> bool:
-        """Check if retry is allowed."""
-        return context.retry_count < context.max_retries
-    
-    async def _retry_execution(self, context: AgentExecutionContext,
-                              user_context: Optional['UserExecutionContext']) -> AgentExecutionResult:
-        """Retry agent execution."""
-        self._prepare_retry_context(context)
-        self._log_retry_attempt(context)
-        await self._wait_for_retry(context.retry_count)
-        return await self.execute_agent(context, user_context)
-    
-    # SSOT COMPLIANCE: execute_pipeline method removed - use UserExecutionEngine directly
-    # This method has been removed to eliminate SSOT violations.
-    # Use UserExecutionEngine.execute_pipeline() for all pipeline execution.
-    
-    async def _execute_pipeline_steps(self, steps: List[PipelineStep],
-                                     context: AgentExecutionContext,
-                                     user_context: Optional['UserExecutionContext']) -> List[AgentExecutionResult]:
-        """Execute pipeline steps with optimal parallelization strategy."""
-        # Check if steps can be executed in parallel (no dependencies)
-        if self._can_execute_parallel(steps):
-            return await self._execute_steps_parallel(steps, context, user_context)
-        else:
-            # Fall back to sequential execution with early termination
-            results = []
-            await self._process_steps_with_early_termination(steps, context, user_context, results)
-            return results
-    
-    def _can_execute_parallel(self, steps: List[PipelineStep]) -> bool:
-        """Determine if steps can be executed in parallel.
-        
-        Returns False (sequential) by default for safety unless explicitly marked for parallel.
-        """
-        # Steps can be parallel ONLY if ALL conditions are met:
-        # 1. No step has dependencies on other steps
-        # 2. All steps explicitly allow parallel execution
-        # 3. None of the steps are marked as requiring sequential execution
-        
-        from netra_backend.app.agents.supervisor.execution_context import AgentExecutionStrategy
-        
-        for step in steps:
-            # Check if step explicitly requires sequential execution
-            if hasattr(step, 'strategy') and step.strategy == AgentExecutionStrategy.SEQUENTIAL:
-                return False
-            
-            # Check metadata for sequential requirement
-            if hasattr(step, 'metadata') and step.metadata.get('requires_sequential', False):
-                return False
-                
-            # Check if step has sequential requirement attribute
-            if hasattr(step, 'requires_sequential') and step.requires_sequential:
-                return False
-                
-            # Check if step has dependencies
-            if hasattr(step, 'dependencies') and step.dependencies:
-                return False
-                
-        # Default to sequential for safety - parallel must be explicitly enabled
-        # Only allow parallel if explicitly marked and we have multiple steps
-        has_parallel_strategy = any(
-            hasattr(step, 'strategy') and step.strategy == AgentExecutionStrategy.PARALLEL 
-            for step in steps
-        )
-        return has_parallel_strategy and len(steps) > 1
-    
-    async def _execute_steps_parallel(self, steps: List[PipelineStep],
-                                    context: AgentExecutionContext,
-                                    user_context: Optional['UserExecutionContext']) -> List[AgentExecutionResult]:
-        """Execute steps in parallel using asyncio.gather for improved performance.
-        
-        Phase 3 Performance Optimization: Enhanced parallel execution with timing and monitoring.
-        Target: 40% reduction in end-to-end time per benchmark analysis.
-        """
-        # Phase 3: Performance monitoring
-        parallel_start_time = time.time()
-        
-        # Create tasks for all executable steps
-        tasks = []
-        executable_steps = []
-        
-        for step in steps:
-            if await self._should_execute_step(step, user_context):
-                step_context = self._create_step_context(context, step)
-                task = self._execute_step_parallel_safe(step, step_context, user_context)
-                tasks.append(task)
-                executable_steps.append(step)
-        
-        if not tasks:
-            return []
-            
-        # Execute all steps in parallel
-        try:
-            parallel_results = await asyncio.gather(*tasks, return_exceptions=True)
-            
-            # Process results and handle any exceptions
-            results = []
-            for i, result in enumerate(parallel_results):
-                if isinstance(result, Exception):
-                    # Create error result for failed step
-                    error_result = self._create_error_result(executable_steps[i], result)
-                    results.append(error_result)
-                else:
-                    results.append(result)
-            
-            # Phase 3: Performance monitoring and optimization logging
-            parallel_duration = time.time() - parallel_start_time
-            steps_count = len(executable_steps)
-            successful_results = sum(1 for r in results if not getattr(r, 'is_error', False))
-            
-            logger.info(
-                f" LIGHTNING:  Phase 3 Parallel Execution: {steps_count} steps in {parallel_duration:.3f}s "
-                f"({successful_results}/{steps_count} successful) - "
-                f"Target: 40% faster than sequential"
-            )
-            
-            # WebSocket notification of performance metrics for real-time monitoring
-            if self.websocket_bridge and user_context:
-                await self.websocket_bridge.notify_performance_metrics(
-                    user_context.user_id,
-                    {
-                        "execution_type": "parallel",
-                        "steps_count": steps_count,
-                        "duration_ms": parallel_duration * 1000,
-                        "success_rate": successful_results / steps_count if steps_count > 0 else 0,
-                        "optimization_phase": "Phase 3"
-                    }
-                )
-                    
-            return results
-            
-        except Exception as e:
-            logger.error(f"Parallel execution failed: {e}")
-            # Fall back to sequential execution
-    
-    def _get_cache_key(self, context: AgentExecutionContext) -> str:
-        """Generate cache key for response caching - Phase 3 optimization."""
-        key_data = f"{context.agent_name}:{context.prompt or ''}:{context.user_input or ''}"
-        return hashlib.md5(key_data.encode()).hexdigest()
-    
-    def _is_cache_valid(self, cache_entry: Dict) -> bool:
-        """Check if cache entry is still valid based on TTL."""
-        return (time.time() - cache_entry.get('timestamp', 0)) < self._cache_ttl_seconds
-    
-    def _get_cached_response(self, context: AgentExecutionContext) -> Optional[AgentExecutionResult]:
-        """Phase 3: Get cached response if available and valid."""
-        cache_key = self._get_cache_key(context)
-        if cache_key in self._response_cache:
-            cache_entry = self._response_cache[cache_key]
-            if self._is_cache_valid(cache_entry):
-                logger.info(f" LIGHTNING:  Phase 3 Cache HIT: {context.agent_name} - 80% faster response")
-                return cache_entry['result']
-        return None
-    
-    def _cache_response(self, context: AgentExecutionContext, result: AgentExecutionResult) -> None:
-        """Phase 3: Cache successful response for future use."""
-        if result and not getattr(result, 'is_error', False):
-            cache_key = self._get_cache_key(context)
-            self._response_cache[cache_key] = {
-                'result': result,
-                'timestamp': time.time()
-            }
-            logger.debug(f" LIGHTNING:  Phase 3 Response cached: {context.agent_name}")
-    
-    async def _execute_step_parallel_safe(self, step: PipelineStep,
-                                        context: AgentExecutionContext,
-                                        user_context: Optional['UserExecutionContext']) -> AgentExecutionResult:
-        """Execute a single step safely for parallel execution."""
-        return await self._execute_with_fallback(context, user_context)
-    
-    def _create_error_result(self, step: PipelineStep, error: Exception) -> AgentExecutionResult:
-        """Create an error result for a failed step."""
-        from netra_backend.app.agents.supervisor.execution_context import AgentExecutionResult
-        return AgentExecutionResult(
-            success=False,
-            agent_name=getattr(step, 'agent_name', 'unknown'),
-            execution_time=0.0,
-            error=str(error),
-            state=None
-        )
-    
-    async def _execute_steps_sequential_fallback(self, steps: List[PipelineStep],
-                                               context: AgentExecutionContext,
-                                               user_context: Optional['UserExecutionContext']) -> List[AgentExecutionResult]:
-        """Fallback to sequential execution if parallel fails."""
-        logger.warning("Falling back to sequential execution")
-        results = []
-        await self._process_steps_with_early_termination(steps, context, user_context, results)
-        return results
-    
-    async def _process_steps_with_early_termination(self, steps: List[PipelineStep],
-                                                  context: AgentExecutionContext,
-                                                  user_context: Optional['UserExecutionContext'], results: List) -> None:
-        """Process steps with early termination on failure."""
-        for step in steps:
-            should_stop = await self._process_pipeline_step(step, context, user_context, results)
-            if should_stop:
-                break
-    
-    async def _process_pipeline_step(self, step: PipelineStep, context: AgentExecutionContext,
-                                    user_context: Optional['UserExecutionContext'], results: List) -> bool:
-        """Process single pipeline step. Returns True to stop pipeline."""
-        if not await self._should_execute_step(step, user_context):
-            return False
-        return await self._execute_and_check_result(step, context, user_context, results)
-    
-    async def _execute_and_check_result(self, step: PipelineStep, context: AgentExecutionContext,
-                                       user_context: Optional['UserExecutionContext'], results: List) -> bool:
-        """Execute step and check if pipeline should stop."""
-        result = await self._execute_step(step, context, user_context)
-        results.append(result)
-        return self._should_stop_pipeline(result, step)
-    
-    async def _should_execute_step(self, step: PipelineStep,
-                                  user_context: Optional['UserExecutionContext']) -> bool:
-        """Check if step should be executed."""
-        if not step.condition:
-            return True
-        return await self._evaluate_condition(step.condition, user_context)
-    
-    async def _evaluate_condition(self, condition, user_context: Optional['UserExecutionContext']) -> bool:
-        """Safely evaluate step condition."""
-        try:
-            return await condition(user_context)
-        except Exception as e:
-            logger.error(f"Error evaluating condition: {e}")
-            return False
-    
-    async def _execute_step(self, step: PipelineStep,
-                           context: AgentExecutionContext,
-                           user_context: Optional['UserExecutionContext']) -> AgentExecutionResult:
-        """Execute a single pipeline step."""
-        step_context = self._create_step_context(context, step)
-        return await self._execute_with_fallback(step_context, user_context)
-    
-    def _create_step_context(self, base_context: AgentExecutionContext,
-                           step: PipelineStep) -> AgentExecutionContext:
-        """Create context for a pipeline step."""
-        params = self._extract_step_context_params(base_context, step)
-        return AgentExecutionContext(**params)
-    
-    def _extract_step_context_params(self, base_context: AgentExecutionContext,
-                                   step: PipelineStep) -> Dict[str, Any]:
-        """Extract parameters for step context creation."""
-        return self._build_step_context_dict(base_context, step)
-    
-    def _build_step_context_dict(self, base_context: AgentExecutionContext,
-                                step: PipelineStep) -> Dict[str, Any]:
-        """Build step context parameter dictionary."""
-        base_params = self._extract_base_context_params(base_context)
-        step_params = self._extract_step_params(step)
-        return {**base_params, **step_params}
-    
-    def _extract_base_context_params(self, context: AgentExecutionContext) -> Dict[str, str]:
-        """Extract base context parameters."""
-        return {
-            "run_id": context.run_id,
-            "thread_id": context.thread_id,
-            "user_id": context.user_id
-        }
-    
-    def _extract_step_params(self, step: PipelineStep) -> Dict[str, Any]:
-        """Extract step-specific parameters."""
-        return {
-            "agent_name": step.agent_name,
-            "metadata": step.metadata
-        }
-    
-    def _should_stop_pipeline(self, result: AgentExecutionResult, 
-                            step: PipelineStep) -> bool:
-        """Check if pipeline should stop."""
-        return not result.success and not step.metadata.get("continue_on_error")
-    
-    async def _execute_with_fallback(self, context: AgentExecutionContext,
-                                   user_context: Optional['UserExecutionContext']) -> AgentExecutionResult:
-        """Execute agent with fallback handling."""
-        # Fallback manager removed - execute directly
-        return await self.agent_core.execute_agent(context, user_context)
-    
-    def _update_history(self, result: AgentExecutionResult) -> None:
-        """Update run history with size limit."""
-        self.run_history.append(result)
-        self._enforce_history_size_limit()
-    
-    # === NEW: UserWebSocketEmitter Integration ===
-    
-    async def _ensure_user_emitter(self, user_context: 'UserExecutionContext') -> Optional[Any]:
-        """Ensure UserWebSocketEmitter exists for the given user context.
-        
-        This method creates per-user WebSocket emitters for isolated event emission.
-        
-        Args:
-            user_context: User execution context for emitter creation
-            
-        Returns:
-            UserWebSocketEmitter instance or None if creation fails
-        """
-        if not user_context:
-            return None
-            
-        user_key = f"{user_context.user_id}_{user_context.thread_id}_{user_context.run_id}"
-        
-        async with self._user_emitter_lock:
-            if user_key not in self._user_emitters:
-                try:
-                    # Create UserWebSocketEmitter for this specific user context
-                    from netra_backend.app.agents.supervisor.agent_instance_factory import UserWebSocketEmitter
-                    
-                    user_emitter = UserWebSocketEmitter(
-                        user_id=user_context.user_id,
-                        thread_id=user_context.thread_id,
-                        run_id=user_context.run_id,
-                        websocket_bridge=self.websocket_bridge
-                    )
-                    
-                    self._user_emitters[user_key] = user_emitter
-                    logger.debug(f"Created UserWebSocketEmitter for user {user_context.user_id}")
-                    
-                except Exception as e:
-                    logger.error(f"Failed to create UserWebSocketEmitter for user {user_context.user_id}: {e}")
-                    return None
-            
-            return self._user_emitters[user_key]
-    
-    async def _send_via_user_emitter(self, method_name: str, *args, **kwargs) -> bool:
-        """Send notification via UserWebSocketEmitter if available.
-        
-        Returns:
-            bool: True if sent successfully via user emitter, False if not available
-        """
-        if not self.user_context:
-            return False
-        
-        try:
-            user_emitter = await self._ensure_user_emitter(self.user_context)
-            if user_emitter:
-                method = getattr(user_emitter, method_name, None)
-                if method:
-                    await method(*args, **kwargs)
-                    return True
-        except Exception as e:
-            logger.debug(f"Failed to send via UserWebSocketEmitter: {e}")
-        
-        return False
-    
-    # WebSocket delegation methods with UserExecutionContext support
-    async def send_agent_thinking(self, context: AgentExecutionContext, 
-                                 thought: str, step_number: int = None) -> None:
-        """Send agent thinking notification with UserExecutionContext support."""
-        # CRITICAL FIX: Try UserWebSocketEmitter first for proper isolation
-        if self.user_context:
-            success = await self._send_via_user_emitter(
-                'notify_agent_thinking',
-                context.agent_name,
-                thought,
-                step_number
-            )
-            if success:
-                logger.debug(f"Agent thinking sent via user emitter for user {self.user_context.user_id}")
-                return
-            else:
-                logger.debug(f"User emitter failed, falling back to bridge for agent_thinking (user: {self.user_context.user_id})")
-        
-        # Fallback to bridge - fix parameter mapping for AgentWebSocketBridge
-        await self.websocket_bridge.notify_agent_thinking(
-            context.run_id,
-            context.agent_name,
-            reasoning=thought,
-            step_number=step_number
-        )
-    
-    async def send_partial_result(self, context: AgentExecutionContext,
-                                 content: str, is_complete: bool = False) -> None:
-        """Send partial result notification with UserExecutionContext support."""
-        # FIXED: AgentWebSocketBridge doesn't have notify_progress_update - use agent_thinking instead
-        await self.websocket_bridge.notify_agent_thinking(
-            context.run_id,
-            context.agent_name,
-            reasoning=f"Progress Update: {content}" + (" (Complete)" if is_complete else " (In Progress)"),
-            step_number=None,
-            progress_percentage=100.0 if is_complete else None
-        )
-    
-    async def send_tool_executing(self, context: AgentExecutionContext,
-                                 tool_name: str) -> None:
-        """Send tool executing notification with UserExecutionContext support."""
-        # CRITICAL FIX: Try UserWebSocketEmitter first for proper isolation
-        if self.user_context:
-            success = await self._send_via_user_emitter(
-                'notify_tool_executing',
-                context.agent_name,
-                tool_name,
-                {}  # parameters
-            )
-            if success:
-                logger.debug(f"Tool executing sent via user emitter for user {self.user_context.user_id}: {tool_name}")
-                return
-            else:
-                logger.debug(f"User emitter failed, falling back to bridge for tool_executing (user: {self.user_context.user_id})")
-        
-        # Fallback to bridge - fix parameter mapping for AgentWebSocketBridge
-        await self.websocket_bridge.notify_tool_executing(
-            context.run_id,
-            context.agent_name,
-            tool_name,
-            parameters={}  # Add empty parameters dict as expected by AgentWebSocketBridge
-        )
-    
-    async def send_final_report(self, context: AgentExecutionContext,
-                               report: dict, duration_ms: float) -> None:
-        """Send final report notification with UserExecutionContext support."""
-        # CRITICAL FIX: Try UserWebSocketEmitter first for proper isolation
-        if self.user_context:
-            # Enhance report with isolation info
-            enhanced_report = report.copy()
-            enhanced_report['isolated'] = True
-            enhanced_report['user_context'] = {
-                'user_id': self.user_context.user_id,
-                'thread_id': self.user_context.thread_id,
-                'run_id': self.user_context.run_id
-            }
-            
-            success = await self._send_via_user_emitter(
-                'notify_agent_completed',
-                context.agent_name,
-                enhanced_report,
-                duration_ms
-            )
-            if success:
-                logger.debug(f"Agent completed sent via user emitter for user {self.user_context.user_id}")
-                return
-            else:
-                logger.debug(f"User emitter failed, falling back to bridge for agent_completed (user: {self.user_context.user_id})")
-        
-        # Fallback to bridge - fix parameter mapping for AgentWebSocketBridge  
-        await self.websocket_bridge.notify_agent_completed(
-            context.run_id,
-            context.agent_name,
-            result=report,
-            execution_time_ms=duration_ms
-        )
-    
-    async def _send_final_execution_report(self, context: AgentExecutionContext,
-                                          result: AgentExecutionResult,
-                                          user_context: Optional['UserExecutionContext']) -> None:
-        """Send comprehensive final report after successful execution."""
-        try:
-            # Build comprehensive report
-            report = {
-                "agent_name": context.agent_name,
-                "success": result.success,
-                "duration_ms": result.duration * 1000 if result.duration else 0,
-                "user_prompt": user_context.metadata.get('user_prompt', 'N/A') if user_context else 'N/A',
-                "final_answer": user_context.metadata.get('final_answer', 'Completed') if user_context else 'Completed',
-                "step_count": user_context.metadata.get('step_count', 0) if user_context else 0,
-                "status": "completed"
-            }
-            
-            # Send final report (this already calls websocket_bridge.notify_agent_completed internally)
-            await self.send_final_report(
-                context, 
-                report, 
-                result.duration * 1000 if result.duration else 0
-            )
-            
-            # FIXED: Removed duplicate notify_agent_completed call
-            # send_final_report already handles the WebSocket notification
-        except Exception as e:
-            logger.warning(f"Failed to send final execution report: {e}")
-    
-    async def _send_completion_for_failed_execution(self, context: AgentExecutionContext,
-                                                   result: AgentExecutionResult,
-                                                   user_context: Optional['UserExecutionContext']) -> None:
-        """Send completion event for failed/fallback execution scenarios."""
-        try:
-            # Build error/fallback completion report
-            report = {
-                "agent_name": context.agent_name,
-                "success": False,  # Explicitly mark as failed
-                "duration_ms": result.duration * 1000 if result.duration else 0,
-                "error": getattr(result, 'error', 'Execution failed'),
-                "fallback_used": result.metadata.get('fallback_used', False) if result.metadata else False,
-                "status": "failed_with_fallback" if (result.metadata and result.metadata.get('fallback_used')) else "failed"
-            }
-            
-            # Send completion notification for failed execution via bridge - fix parameter mapping
-            # This is CRITICAL for WebSocket clients to know execution finished
-            await self.websocket_bridge.notify_agent_completed(
-                context.run_id,
-                context.agent_name,
-                result=report,
-                execution_time_ms=result.duration * 1000 if result.duration else 0
-            )
-            
-            logger.info(f"Sent completion event for failed {context.agent_name} execution")
-            
-        except Exception as e:
-            logger.warning(f"Failed to send completion event for failed execution: {e}")
-    
-    def _log_fallback_trigger(self, context: AgentExecutionContext) -> None:
-        """Log fallback trigger if flow_id is available."""
-        flow_id = self._get_context_flow_id(context)
-        if flow_id:
-            self.flow_logger.log_fallback_triggered(flow_id, context.agent_name, "fallback_agent")
-    
-    def _log_retry_attempt(self, context: AgentExecutionContext) -> None:
-        """Log retry attempt if flow_id is available."""
-        flow_id = self._get_context_flow_id(context)
-        if flow_id:
-            self.flow_logger.log_retry_attempt(flow_id, context.agent_name, context.retry_count)
-    
-    async def _execute_fallback_strategy(self, context: AgentExecutionContext,
-                                       user_context: Optional['UserExecutionContext'], error: Exception,
-                                       start_time: float) -> AgentExecutionResult:
-        """Execute fallback strategy for failed execution."""
-        self._log_fallback_trigger(context)
-        # Fallback manager removed - create result directly
-        return AgentExecutionResult(
-            success=False,
-            error=str(error),
-            agent_name=context.agent_name if context else "unknown",
-            duration=(time.time() - start_time) if start_time else 0
-        )
-
-    # Fallback management delegation
-    async def get_fallback_health_status(self) -> Dict[str, any]:
-        """Get health status of fallback mechanisms."""
-        # Fallback manager removed - return simple health status
-        return {"status": "healthy", "fallback_enabled": False}
-    
-    async def reset_fallback_mechanisms(self) -> None:
-        """Reset all fallback mechanisms."""
-        # Fallback manager removed - no reset needed
-        pass
-    
-    async def _execute_fallback_strategy(self, context: AgentExecutionContext, 
-                                        user_context: Optional['UserExecutionContext'], error: Exception, 
-                                        start_time: float) -> AgentExecutionResult:
-        """Execute fallback strategy for failed agent."""
-        self._log_fallback_trigger(context)
-        # Fallback manager removed - create result directly
-        return AgentExecutionResult(
-            success=False,
-            error=str(error),
-            agent_name=context.agent_name if context else "unknown",
-            duration=(time.time() - start_time) if start_time else 0
-        )
-    
-    def _prepare_retry_context(self, context: AgentExecutionContext) -> None:
-        """Prepare context for retry execution."""
-        context.retry_count += 1
-        logger.info(f"Retrying {context.agent_name} ({context.retry_count}/{context.max_retries})")
-    
-    async def _wait_for_retry(self, retry_count: int) -> None:
-        """Wait for exponential backoff delay."""
-        await asyncio.sleep(2 ** retry_count)
-    
-    def _enforce_history_size_limit(self) -> None:
-        """Enforce maximum history size to prevent memory leaks."""
-        if len(self.run_history) > self.MAX_HISTORY_SIZE:
-            self.run_history = self.run_history[-self.MAX_HISTORY_SIZE:]
-    
-    def _get_context_flow_id(self, context: AgentExecutionContext) -> Optional[str]:
-        """Get flow ID from execution context if available."""
-        return getattr(context, 'flow_id', None)
-    
-    # ============================================================================
-    # SSOT COMPLIANCE: Timeout Delegation Methods
-    # ============================================================================
-    
-    async def _execute_with_ssot_timeout(self, coro):
-        """Execute coroutine with timeout managed by AgentExecutionTracker."""
-        # SSOT COMPLIANCE: All timeout logic delegated to AgentExecutionTracker
-        # Use the same timeout configuration as AgentExecutionTracker
-        default_timeout = self.execution_tracker.timeout_config.agent_execution_timeout
-        try:
-            import asyncio
-            return await asyncio.wait_for(coro, timeout=default_timeout)
-        except asyncio.TimeoutError:
-            # Re-raise as the same exception type for backward compatibility
-            raise asyncio.TimeoutError()
-    
-    def _get_ssot_timeout_duration(self):
-        """Get timeout duration from AgentExecutionTracker."""
-        # SSOT COMPLIANCE: Timeout values from AgentExecutionTracker only
-        return self.execution_tracker.timeout_config.agent_execution_timeout
-    
-    # ============================================================================
-    # CONCURRENCY OPTIMIZATION: Error and Timeout Handling
-    # ============================================================================
-    
-    def _create_timeout_result(self, context: AgentExecutionContext) -> AgentExecutionResult:
-        """Create result for timed out execution."""
-        from netra_backend.app.agents.supervisor.execution_context import AgentExecutionResult
-        # SSOT COMPLIANCE: Get timeout from AgentExecutionTracker
-        timeout_seconds = self.execution_tracker.get_default_timeout()
-        return AgentExecutionResult(
-            success=False,
-            agent_name=context.agent_name,
-            duration=timeout_seconds,
-            error=f"Agent execution timed out after {timeout_seconds}s",
-            metadata={'timeout': True, 'timeout_duration': timeout_seconds}
-        )
-    
-    def _create_error_result(self, context: AgentExecutionContext, error: Exception) -> AgentExecutionResult:
-        """Create result for unexpected errors."""
-        from netra_backend.app.agents.supervisor.execution_context import AgentExecutionResult
-        return AgentExecutionResult(
-            success=False,
-            agent_name=context.agent_name,
-            duration=0.0,
-            error=str(error),
-            metadata={'unexpected_error': True, 'error_type': type(error).__name__}
-        )
-    
-    async def get_execution_stats(self) -> Dict[str, Any]:
-        """Get comprehensive execution statistics."""
-        stats = self.execution_stats.copy()
-        
-        # Calculate averages
-        if stats['queue_wait_times']:
-            stats['avg_queue_wait_time'] = sum(stats['queue_wait_times']) / len(stats['queue_wait_times'])
-            stats['max_queue_wait_time'] = max(stats['queue_wait_times'])
-        else:
-            stats['avg_queue_wait_time'] = 0.0
-            stats['max_queue_wait_time'] = 0.0
-            
-        if stats['execution_times']:
-            stats['avg_execution_time'] = sum(stats['execution_times']) / len(stats['execution_times'])
-            stats['max_execution_time'] = max(stats['execution_times'])
-        else:
-            stats['avg_execution_time'] = 0.0
-            stats['max_execution_time'] = 0.0
-        
-        # Add WebSocket bridge stats
-        try:
-            bridge_metrics = await self.websocket_bridge.get_metrics()
-            stats['websocket_bridge_metrics'] = bridge_metrics
-        except Exception as e:
-            stats['websocket_bridge_error'] = str(e)
-        
-        return stats
-    
-    async def shutdown(self) -> None:
-        """Shutdown execution engine and clean up resources."""
-        # Shutdown periodic update manager
-        # periodic_update_manager removed - no shutdown needed
-        pass
-        
-        # Clear active runs
-        self.active_runs.clear()
-        
-        # WebSocket bridge shutdown is handled separately
-        logger.info("ExecutionEngine shutdown complete")
-    
-    # ============================================================================
-    # ENHANCED USER NOTIFICATION METHODS FOR ERROR HANDLING
-    # ============================================================================
-    
-    async def _notify_user_of_execution_error(self, context: AgentExecutionContext, 
-                                            error: Exception) -> None:
-        """Notify user of agent execution error via WebSocket."""
-        try:
-            error_message = {
-                "type": "agent_execution_error",
-                "data": {
-                    "agent_name": context.agent_name,
-                    "message": f"The {context.agent_name} encountered an error while processing your request.",
-                    "user_friendly_message": (
-                        "Something went wrong while processing your request. "
-                        "Our system is automatically trying to recover. "
-                        "If this persists, please try again or contact support."
-                    ),
-                    "error_type": type(error).__name__,
-                    "severity": "error",
-                    "action_required": "The system is attempting to recover automatically",
-                    "support_code": f"AGENT_ERR_{context.user_id[:8]}_{context.agent_name}_{datetime.utcnow().strftime('%H%M%S')}"
-                },
-                "timestamp": datetime.utcnow().isoformat(),
-                "critical": True
-            }
-            
-            # Try to send via WebSocket bridge - fix parameter mapping
-            await self.websocket_bridge.notify_agent_error(
-                context.run_id,
-                context.agent_name,
-                error=error_message["data"]["user_friendly_message"],
-                error_context=error_message["data"]
-            )
-            
-            logger.info(f"Notified user {context.user_id} of agent execution error")
-            
-        except Exception as e:
-            logger.error(f"Failed to notify user of execution error: {e}")
-    
-    async def _notify_user_of_timeout(self, context: AgentExecutionContext, 
-                                    timeout_seconds: float) -> None:
-        """Notify user of agent timeout via WebSocket."""
-        try:
-            timeout_message = {
-                "type": "agent_timeout",
-                "data": {
-                    "agent_name": context.agent_name,
-                    "message": f"The {context.agent_name} took longer than expected to respond.",
-                    "user_friendly_message": (
-                        f"Your request is taking longer than usual (over {timeout_seconds:.0f} seconds). "
-                        "This might be due to high system load or a complex request. "
-                        "Please try again with a simpler request or contact support if this continues."
-                    ),
-                    "timeout_seconds": timeout_seconds,
-                    "severity": "warning", 
-                    "action_required": "Consider trying a simpler request or refreshing the page",
-                    "support_code": f"TIMEOUT_{context.user_id[:8]}_{context.agent_name}_{datetime.utcnow().strftime('%H%M%S')}"
-                },
-                "timestamp": datetime.utcnow().isoformat(),
-                "critical": True
-            }
-            
-            # Try to send via WebSocket bridge - fix parameter mapping
-            await self.websocket_bridge.notify_agent_error(
-                context.run_id,
-                context.agent_name,
-                error=timeout_message["data"]["user_friendly_message"],
-                error_context=timeout_message["data"]
-            )
-            
-            logger.info(f"Notified user {context.user_id} of agent timeout")
-            
-        except Exception as e:
-            logger.error(f"Failed to notify user of timeout: {e}")
-    
-    async def _notify_user_of_system_error(self, context: AgentExecutionContext, 
-                                         error: Exception) -> None:
-        """Notify user of system error via WebSocket."""
-        try:
-            system_error_message = {
-                "type": "system_error",
-                "data": {
-                    "agent_name": context.agent_name,
-                    "message": f"A system error occurred in the {context.agent_name}.",
-                    "user_friendly_message": (
-                        "We encountered an unexpected system error while processing your request. "
-                        "Our engineering team has been automatically notified. "
-                        "Please try again in a few moments, or contact support if the issue persists."
-                    ),
-                    "error_type": type(error).__name__,
-                    "severity": "critical",
-                    "action_required": "Try again in a few moments or contact support",
-                    "support_code": f"SYS_ERR_{context.user_id[:8]}_{context.agent_name}_{datetime.utcnow().strftime('%H%M%S')}"
-                },
-                "timestamp": datetime.utcnow().isoformat(),
-                "critical": True
-            }
-            
-            # Try to send via WebSocket bridge - fix parameter mapping
-            await self.websocket_bridge.notify_agent_error(
-                context.run_id,
-                context.agent_name,
-                error=system_error_message["data"]["user_friendly_message"],
-                error_context=system_error_message["data"]
-            )
-            
-            logger.info(f"Notified user {context.user_id} of system error")
-            
-        except Exception as e:
-            logger.error(f"Failed to notify user of system error: {e}")
-    
-    # ============================================================================
-    # NEW DELEGATION METHODS FOR USER ISOLATION
-    # ============================================================================
-    
-    async def create_user_engine(self, context: UserExecutionContext) -> UserExecutionEngine:
-        """Create UserExecutionEngine for complete user isolation.
-        
-        RECOMMENDED: Use this method for new code requiring user isolation.
-        
-        Args:
-            context: User execution context for isolation
-            
-        Returns:
-            UserExecutionEngine: Isolated execution engine for the user
-            
-        Raises:
-            RuntimeError: If user engine creation fails
-        """
-        try:
-            factory = await get_execution_engine_factory()
-            return await factory.create_for_user(context)
-        except Exception as e:
-            logger.error(f"Failed to create UserExecutionEngine: {e}")
-            raise RuntimeError(f"User engine creation failed: {e}")
-    
-    @staticmethod
-    async def execute_with_user_isolation(context: UserExecutionContext,
-                                         agent_context: AgentExecutionContext,
-                                         user_context: Optional['UserExecutionContext']) -> AgentExecutionResult:
-        """Execute agent with complete user isolation (static method).
-        
-        RECOMMENDED: Use this static method for new code requiring complete isolation.
-        
-        Args:
-            context: User execution context for isolation
-            agent_context: Agent execution context
-            state: Deep agent state for execution
-            
-        Returns:
-            AgentExecutionResult: Results of isolated execution
-            
-        Usage:
-            result = await ExecutionEngine.execute_with_user_isolation(
-                user_context, agent_context, state
-            )
-        """
-        async with user_execution_engine(context) as engine:
-            return await engine.execute_agent(agent_context, user_context)
-    
-    def has_user_context(self) -> bool:
-        """Check if this engine has UserExecutionContext support."""
-        return self.user_context is not None
-    
-    def get_isolation_status(self) -> Dict[str, Any]:
-        """Get isolation status information for this engine.
-        
-        Returns:
-            Dictionary with isolation status and recommendations
-        """
-        return {
-            'has_user_context': self.has_user_context(),
-            'user_id': self.user_context.user_id if self.user_context else None,
-            'run_id': self.user_context.run_id if self.user_context else None,
-            'isolation_level': 'user_isolated' if self.user_context else 'global_state',
-            'recommended_migration': not self.has_user_context(),
-            'migration_method': 'create_user_engine() or ExecutionEngine.execute_with_user_isolation()',
-            'active_runs_count': len(self.active_runs),
-            'global_state_warning': not self.has_user_context()
-        }
-
-
-# ============================================================================
-# FACTORY METHODS AND MIGRATION SUPPORT
-# ============================================================================
-
-def create_request_scoped_engine(user_context: 'UserExecutionContext',
-                                registry: 'AgentRegistry',
-                                websocket_bridge: 'AgentWebSocketBridge',
-                                max_concurrent_executions: int = 3) -> 'RequestScopedExecutionEngine':
-    """Factory method to create RequestScopedExecutionEngine for safe concurrent usage.
-    
-    RECOMMENDED: Use this factory method instead of ExecutionEngine for new code.
-    
-    Args:
-        user_context: User execution context for complete isolation
-        registry: Agent registry for agent lookup
-        websocket_bridge: WebSocket bridge for event emission
-        max_concurrent_executions: Maximum concurrent executions for this request
-        
-    Returns:
-        RequestScopedExecutionEngine: Isolated execution engine for this request
-        
-    Examples:
-        # Create isolated engine for a user request
-        engine = create_request_scoped_engine(
-            user_context=user_context,
-            registry=agent_registry,
-            websocket_bridge=websocket_bridge
-        )
-        
-        # Execute agent with complete isolation
-        result = await engine.execute_agent(context, state)
-        
-        # Clean up when done
-        await engine.cleanup()
-    """
-    from netra_backend.app.agents.supervisor.request_scoped_execution_engine import (
-        RequestScopedExecutionEngine
-    )
-    
-    logger.info(f"Creating RequestScopedExecutionEngine for user {user_context.user_id} "
-                f"(run_id: {user_context.run_id})")
-    
-    return RequestScopedExecutionEngine(
-        user_context=user_context,
-        registry=registry,
-        websocket_bridge=websocket_bridge,
-        max_concurrent_executions=max_concurrent_executions
-    )
-
-
-def create_execution_context_manager(registry: 'AgentRegistry',
-                                    websocket_bridge: 'AgentWebSocketBridge',
-                                    max_concurrent_per_request: int = 3,
-                                    execution_timeout: Optional[float] = None) -> 'ExecutionContextManager':
-    """Factory method to create ExecutionContextManager for request-scoped management.
-    
-    RECOMMENDED: Use this for managing multiple agent executions within a request scope.
-    
-    Args:
-        registry: Agent registry for agent lookup
-        websocket_bridge: WebSocket bridge for event emission
-        max_concurrent_per_request: Maximum concurrent executions per request
-        execution_timeout: Execution timeout in seconds (default: uses AgentExecutionTracker config)
-        
-    Returns:
-        ExecutionContextManager: Context manager for request-scoped execution
-        
-    Examples:
-        # Create context manager
-        context_manager = create_execution_context_manager(
-            registry=agent_registry,
-            websocket_bridge=websocket_bridge
-        )
-        
-        # Use with async context manager
-        async with context_manager.execution_scope(user_context) as scope:
-            # Execute agents within isolated scope
-            pass
-    """
-    from netra_backend.app.agents.supervisor.execution_context_manager import (
-        ExecutionContextManager
-    )
-    
-    logger.info("Creating ExecutionContextManager for request-scoped execution management")
-    
-    # SSOT COMPLIANCE: Use AgentExecutionTracker for timeout management
-    # If no timeout specified, let AgentExecutionTracker provide the default
-    if execution_timeout is None:
-        from netra_backend.app.core.agent_execution_tracker import get_execution_tracker
-        execution_timeout = get_execution_tracker().get_default_timeout()
-    
-    return ExecutionContextManager(
-        registry=registry,
-        websocket_bridge=websocket_bridge,
-        max_concurrent_per_request=max_concurrent_per_request,
-        execution_timeout=execution_timeout
-    )
-
-
-# Legacy factory method removed - use create_request_scoped_engine() only
-
-
-# Migration helper to detect global state usage
-def detect_global_state_usage() -> Dict[str, Any]:
-    """Detect if ExecutionEngine instances are sharing global state.
-    
-    This utility function helps identify potential global state issues
-    by checking if multiple engine instances share the same state objects.
-    
-    Returns:
-        Dictionary with global state detection results
-    """
-    # This would be implemented to analyze existing ExecutionEngine instances
-    # and detect shared state objects between different instances
-    return {
-        'global_state_detected': False,
-        'shared_objects': [],
-        'recommendations': [
-            "Migrate to RequestScopedExecutionEngine for complete isolation",
-            "Use ExecutionContextManager for request-scoped execution management",
-            "Avoid direct ExecutionEngine instantiation in concurrent scenarios"
-        ]
-    }
->>>>>>> aba080d5
+__all__ = [
+    'ExecutionEngine',
+    'create_request_scoped_engine', 
+    'create_execution_context_manager',
+    'detect_global_state_usage'
+]