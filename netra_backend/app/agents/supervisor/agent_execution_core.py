--- conflicted
+++ resolved
@@ -625,36 +625,21 @@
                         metadata={'error': str(e), 'error_type': 'timeout'},
                         websocket_manager=self.websocket_bridge
                     )
-<<<<<<< HEAD
-                    
+
                     # CRITICAL FIX: Send WebSocket error notification for timeout (Issue #463 remediation)
-                    if self.websocket_bridge and hasattr(self.websocket_bridge, 'notify_agent_error'):
-=======
-
-                    # CRITICAL FIX: Notify user of timeout via WebSocket bridge
                     if self.websocket_bridge:
->>>>>>> d418f1d9
                         try:
                             await self.websocket_bridge.notify_agent_error(
                                 context.run_id,
                                 context.agent_name,
-<<<<<<< HEAD
                                 f"Agent '{context.agent_name}' timed out after {execution_timeout}s "
-                                f"(tier: {selected_tier.value})"
+                                f"(tier: {selected_tier.value}). "
+                                f"The agent took longer than expected to process your request."
                             )
                         except Exception as notify_error:
                             # Don't let notification failures break agent execution flow
                             logger.error(f"Failed to send timeout notification: {notify_error}")
                     
-=======
-                                f"Agent execution timed out after {execution_timeout}s. "
-                                f"The agent took longer than expected to process your request."
-                            )
-                        except Exception as notify_error:
-                            # Don't let notification failures break agent execution flow
-                            logger.error(f"Failed to send timeout error notification: {notify_error}")
-
->>>>>>> d418f1d9
                     # Create detailed timeout result with enhanced context and tier information
                     result = AgentExecutionResult(
                         success=False,
