--- conflicted
+++ resolved
@@ -12,40 +12,6 @@
 
 from typing import Any, Dict, Optional
 
-<<<<<<< HEAD
-# Import all JSON extraction functions from unified JSON handler
-from netra_backend.app.core.serialization.unified_json_handler import (
-    UnifiedJSONHandler, 
-    LLMResponseParser,
-    JSONErrorFixer,
-    backend_json_handler as json_handler,
-    llm_parser,
-)
-
-# Create error fixer instance
-error_fixer = JSONErrorFixer()
-
-# Create convenience functions for backward compatibility
-def extract_json_from_response(response: str):
-    """Extract JSON from LLM response."""
-    return llm_parser.extract_json_from_response(response)
-
-def extract_partial_json(response: str):
-    """Extract partial JSON from incomplete response."""
-    return llm_parser.extract_json_fragments(response)
-
-def fix_common_json_errors(json_str: str):
-    """Fix common JSON formatting errors."""
-    return error_fixer.fix_common_json_errors(json_str)
-
-def preprocess_llm_response(response: str):
-    """Preprocess LLM response for JSON extraction."""
-    return llm_parser._preprocess_response(response)
-
-def recover_truncated_json(json_str: str):
-    """Recover truncated JSON."""
-    return error_fixer.recover_truncated_json(json_str)
-=======
 # Import JSON utilities from unified handler
 from netra_backend.app.core.serialization.unified_json_handler import (
     comprehensive_json_fix,
@@ -74,7 +40,6 @@
 def recover_truncated_json(json_str: str) -> Optional[Dict[str, Any]]:
     """Attempt to recover truncated JSON."""
     return safe_json_loads(json_str)
->>>>>>> e6839619
 
 # Re-export for backward compatibility
 __all__ = [
