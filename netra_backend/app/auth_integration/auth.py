--- conflicted
+++ resolved
@@ -1015,35 +1015,23 @@
 # Issue #485 fix: Create auth_manager instance for test infrastructure access
 auth_manager = BackendAuthIntegration()
 
-<<<<<<< HEAD
-=======
 # Backward compatibility alias for integration tests
 AuthIntegrationService = BackendAuthIntegration  # Tests expect this name
 
->>>>>>> dbad8c6f
 # Export auth_manager for Issue #485 compatibility
 __all__ = [
     "auth_client",
     "get_current_user",
-<<<<<<< HEAD
-    "get_optional_user", 
-=======
     "get_optional_user",
->>>>>>> dbad8c6f
     "get_auth_client",
     "generate_access_token",
     "BackendAuthIntegration",
     "AuthValidationResult",
     "TokenRefreshResult",
-<<<<<<< HEAD
-    "auth_manager"  # Issue #485 fix: Missing import
-]
-=======
     "auth_manager",  # Issue #485 fix: Missing import
     "unified_auth_client",  # Issue #762 Phase 2: Backward compatibility alias
     "AuthIntegrationService"  # Backward compatibility for tests
 ]
 
 # Issue #762 Phase 2 Remediation: Add backward compatibility alias
-unified_auth_client = auth_client
->>>>>>> dbad8c6f
+unified_auth_client = auth_client