"""
[U+1F534] CRITICAL: Auth Integration Module - DO NOT IMPLEMENT AUTH LOGIC HERE

This module ONLY provides FastAPI dependency injection for authentication.
It connects to an EXTERNAL auth service via auth_client.

ARCHITECTURE:
- Auth Service: Separate microservice at AUTH_SERVICE_URL (e.g., http://localhost:8001)
- This Module: ONLY integration point - NO auth logic
- auth_client: HTTP client that calls the external auth service

 WARNING: [U+FE0F] NEVER IMPLEMENT HERE:
- Token generation/validation logic
- Password hashing/verification (except legacy compatibility)
- OAuth provider integration
- User authentication logic

 PASS:  ONLY DO HERE:
- Call auth_client methods
- FastAPI dependency injection
- Convert auth service responses to User objects

See: CRITICAL_AUTH_ARCHITECTURE.md for full details
"""
# Create auth-specific logger
import logging
import time
from collections import defaultdict
from datetime import timedelta
from typing import Annotated, Dict, Optional, Any

from fastapi import Depends, HTTPException, status
from fastapi.security import HTTPAuthorizationCredentials, HTTPBearer
from sqlalchemy.ext.asyncio import AsyncSession

from netra_backend.app.clients.auth_client_core import AuthServiceClient

# Initialize auth client instance
auth_client = AuthServiceClient()
from netra_backend.app.db.models_postgres import User
from netra_backend.app.dependencies import get_request_scoped_db_session as get_db

# Note: Password hashing is handled by the auth service, not directly here

# PHASE 4 REMEDIATION: Removed local token tracking - pure delegation to auth service
import hashlib
import asyncio

logger = logging.getLogger('auth_integration.auth')

# Token session tracking for compatibility with existing cleanup functions
_active_token_sessions: Dict[str, Dict[str, Any]] = {}
_token_usage_stats: Dict[str, int] = {
    'sessions_validated': 0,
    'reuse_attempts_blocked': 0,
    'validation_errors': 0,
    'tokens_expired_cleanup': 0
}
_token_cleanup_lock = asyncio.Lock()

security = HTTPBearer()
optional_security = HTTPBearer(auto_error=False)

async def get_current_user(
    credentials: HTTPAuthorizationCredentials = Depends(security),
    db: AsyncSession = Depends(get_db)
) -> User:
    """Get current authenticated user from auth service with JWT claims validation."""
    token = credentials.credentials
    validation_result = await _validate_token_with_auth_service(token)
    user = await _get_user_from_database(db, validation_result)
    
    # SECURITY: Store JWT validation result on user object for admin functions
    if hasattr(user, '__dict__'):
        user._jwt_validation_result = validation_result
    
    return user

async def _discover_auth_service_endpoint() -> Optional[str]:
    """Discover auth service endpoint with fallback chain for staging environment.
    
    Implements service discovery with graceful degradation:
    1. Try configured AUTH_SERVICE_URL
    2. Try staging canonical URL
    3. Try localhost development URLs
    4. Return None if all fail
    
    Returns:
        Optional[str]: Working auth service endpoint or None if unavailable
    """
    from shared.isolated_environment import get_env
    import httpx
    
    env = get_env()
    
    # Fallback chain for auth service discovery
    candidate_endpoints = [
        env.get('AUTH_SERVICE_URL'),  # Primary configured endpoint
<<<<<<< HEAD
        'https://api.staging.netrasystems.ai',  # Staging canonical
=======
        'https://staging.netrasystems.ai',  # Staging canonical (Issue #1278 fix)
>>>>>>> 5aba5b9f
        'http://localhost:8081',  # Development default
        'http://localhost:8001',  # Alternative development port
        'http://auth-service:8081',  # Docker compose
    ]
    
    # Filter out None values
    candidate_endpoints = [ep for ep in candidate_endpoints if ep]
    
    for endpoint in candidate_endpoints:
        try:
            async with httpx.AsyncClient(timeout=5.0) as client:
                # Try health check endpoint
                response = await client.get(f"{endpoint}/health")
                if response.status_code == 200:
                    logger.info(f" PASS:  AUTH SERVICE DISCOVERY: Found working endpoint at {endpoint}")
                    return endpoint
        except Exception as e:
            logger.debug(f"Auth service endpoint {endpoint} not available: {e}")
            continue
    
    logger.warning("AUTH SERVICE DISCOVERY: No working endpoints found in fallback chain")
    return None

async def check_auth_service_health() -> Dict[str, Any]:
    """Check auth service health with comprehensive status reporting.
    
    Returns:
        Dict containing health status, endpoint info, and diagnostic data
    """
    from shared.isolated_environment import get_env
    import httpx
    
    start_time = time.time()
    env = get_env()
    
    health_status = {
        "status": "unknown",
        "endpoint": auth_client.settings.base_url,
        "response_time_ms": 0,
        "discovered_endpoint": None,
        "fallback_available": False,
        "error": None
    }
    
    try:
        # Try current endpoint first
        async with httpx.AsyncClient(timeout=10.0) as client:
            response = await client.get(f"{auth_client.settings.base_url}/health")
            response_time = (time.time() - start_time) * 1000
            
            if response.status_code == 200:
                health_status.update({
                    "status": "healthy",
                    "response_time_ms": response_time,
                    "endpoint": auth_client.settings.base_url
                })
                logger.info(f" PASS:  AUTH SERVICE HEALTH: Service healthy at {auth_client.settings.base_url} ({response_time:.1f}ms)")
                return health_status
    except Exception as e:
        logger.warning(f"AUTH SERVICE HEALTH: Primary endpoint {auth_client.settings.base_url} unhealthy: {e}")
        health_status["error"] = str(e)
    
    # Try service discovery for fallback
    discovered_endpoint = await _discover_auth_service_endpoint()
    if discovered_endpoint:
        health_status.update({
            "status": "degraded",
            "discovered_endpoint": discovered_endpoint,
            "fallback_available": True,
            "response_time_ms": (time.time() - start_time) * 1000
        })
        logger.info(f" PASS:  AUTH SERVICE HEALTH: Fallback available at {discovered_endpoint}")
    else:
        health_status.update({
            "status": "unhealthy",
            "fallback_available": False,
            "response_time_ms": (time.time() - start_time) * 1000
        })
        logger.error("AUTH SERVICE HEALTH: No healthy endpoints available")
    
    return health_status

async def _validate_token_with_auth_service(token: str) -> Dict[str, str]:
    """Validate token with auth service and prevent token reuse (Issue #414 fix).
    
    Enhanced with service discovery and graceful degradation for staging environment.
    """
    start_time = time.time()
    
    # PHASE 4 REMEDIATION: Pure delegation to auth service - removed bypass logic
    # Token reuse detection is now handled by the auth service itself
    token_hash = hashlib.sha256(token.encode()).hexdigest()[:16]
    current_time = time.time()
    
    # PHASE 4 REMEDIATION: Token usage tracking moved to auth service
    
    # SERVICE DISCOVERY: Try to find working auth service endpoint
    discovered_endpoint = await _discover_auth_service_endpoint()
    if discovered_endpoint and discovered_endpoint != auth_client.settings.base_url:
        logger.info(f"🔄 AUTH SERVICE DISCOVERY: Updating endpoint from {auth_client.settings.base_url} to {discovered_endpoint}")
        auth_client.settings.base_url = discovered_endpoint
    
    logger.info(f"🔑 AUTH SERVICE DEPENDENCY: Starting token validation "
                f"(token_hash: {token_hash}, token_length: {len(token) if token else 0}, "
                f"auth_service_endpoint: {auth_client.settings.base_url}, "
                f"service_timeout: 30s, reuse_check: disabled, "
                f"discovery_enabled: True)")
    
    try:
        validation_result = await auth_client.validate_token_jwt(token)
        response_time = (time.time() - start_time) * 1000
        
        if not validation_result or not validation_result.get("valid"):
            logger.critical(f" ALERT:  AUTH SERVICE FAILURE: Token validation failed at auth service "
                           f"(response_time: {response_time:.2f}ms, "
                           f"result: {validation_result}, "
                           f"service_status: auth_service_responded_but_invalid, "
                           f"golden_path_impact: CRITICAL - User authentication blocked)")
            logger.warning("Token validation failed - invalid or expired")
            raise HTTPException(
                status_code=status.HTTP_401_UNAUTHORIZED,
                detail="Invalid or expired token",
                headers={"WWW-Authenticate": "Bearer"},
            )
        if not validation_result.get("user_id"):
            logger.critical(f" ALERT:  AUTH SERVICE FAILURE: Token validation failed - no user_id in payload "
                           f"(response_time: {response_time:.2f}ms, "
                           f"payload_keys: {list(validation_result.keys()) if validation_result else 'none'}, "
                           f"service_status: auth_service_invalid_response, "
                           f"golden_path_impact: CRITICAL - User identification failed)")
            logger.warning("Token validation failed - no user_id in payload")
            raise HTTPException(
                status_code=status.HTTP_401_UNAUTHORIZED,
                detail="Invalid token payload",
            )
        
        # Log successful token validation with key claims info
        user_id = validation_result.get('user_id', 'unknown')
        logger.info(f" PASS:  AUTH SERVICE SUCCESS: Token validated successfully "
                   f"(user_id: {user_id[:8]}..., "
                   f"role: {validation_result.get('role', 'none')}, "
                   f"response_time: {response_time:.2f}ms, "
                   f"service_status: auth_service_healthy, "
                   f"golden_path_status: user_authenticated)")
        logger.debug(
            f"Token validated successfully for user {validation_result.get('user_id', 'unknown')[:8]}... "
            f"with role: {validation_result.get('role', 'none')} "
            f"and permissions: {validation_result.get('permissions', [])}"
        )
        
        # PHASE 4 REMEDIATION: Pure delegation pattern - auth service handles session tracking
        
        return validation_result
        
    except HTTPException:
        # Re-raise HTTP exceptions (these are expected auth failures)
        raise
    except Exception as e:
        response_time = (time.time() - start_time) * 1000
        
        # ENHANCED STAGING SUPPORT: Check if this is a staging environment for graceful degradation
        from shared.isolated_environment import get_env
        env = get_env()
        is_staging = any([
            env.get('ENVIRONMENT', '').lower() == 'staging',
            env.get('NETRA_ENVIRONMENT', '').lower() == 'staging',
            'staging' in env.get('GCP_PROJECT_ID', '').lower(),
        ])
        
        if is_staging:
            # In staging, try service discovery before failing
            logger.warning(f"AUTH SERVICE STAGING RECOVERY: Attempting service discovery after failure: {e}")
            discovered_endpoint = await _discover_auth_service_endpoint()
            
            if discovered_endpoint and discovered_endpoint != auth_client.settings.base_url:
                logger.info(f"AUTH SERVICE STAGING RECOVERY: Found alternative endpoint {discovered_endpoint}, retrying validation")
                auth_client.settings.base_url = discovered_endpoint
                
                # Retry validation with discovered endpoint
                try:
                    validation_result = await auth_client.validate_token_jwt(token)
                    if validation_result and validation_result.get("valid"):
                        logger.info(f" PASS:  AUTH SERVICE STAGING RECOVERY: Token validation succeeded with fallback endpoint")
                        return validation_result
                except Exception as retry_e:
                    logger.error(f"AUTH SERVICE STAGING RECOVERY: Retry failed with {discovered_endpoint}: {retry_e}")
        
        logger.critical(f" ALERT:  AUTH SERVICE EXCEPTION: Auth service communication failed "
                       f"(exception_type: {type(e).__name__}, "
                       f"exception_message: {str(e)}, "
                       f"response_time: {response_time:.2f}ms, "
                       f"service_status: auth_service_unreachable, "
                       f"staging_environment: {is_staging}, "
                       f"golden_path_impact: CRITICAL - All authentication blocked, "
                       f"dependent_services: ['websocket_service', 'supervisor_service', 'thread_service'], "
                       f"recovery_action: Check auth service health and connectivity)")
        raise HTTPException(
            status_code=status.HTTP_503_SERVICE_UNAVAILABLE,
            detail="Authentication service temporarily unavailable",
        )


async def _get_user_from_database(db: AsyncSession, validation_result: Dict[str, str]) -> User:
    """Get or create user from database with JWT claims synchronization and demo mode auto-creation."""
    from sqlalchemy import select
    from netra_backend.app.core.configuration.demo import get_backend_demo_config
    from shared.database.session_validation import validate_db_session
    
    start_time = time.time()
    user_id = validation_result.get("user_id")
    
    logger.info(f" SEARCH:  DATABASE SERVICE DEPENDENCY: Starting user lookup "
               f"(user_id: {user_id[:8]}..., "
               f"db_session_type: {type(db).__name__}, "
               f"dependent_service: database)")
    
    try:
        # Validate database session (handles both production and test scenarios)
        validate_db_session(db, "get_user_from_database")
        
        result = await db.execute(select(User).where(User.id == user_id))
        user = result.scalar_one_or_none()
        
        db_response_time = (time.time() - start_time) * 1000
        
        if not user:
            logger.warning(f"[U+1F511] DATABASE USER AUTO-CREATE: User {user_id[:8]}... not found in database "
                          f"(response_time: {db_response_time:.2f}ms, "
                          f"service_status: database_healthy_but_user_missing, "
                          f"action: auto-creating from JWT claims)")
            user = await _auto_create_user_if_needed(db, validation_result)
        else:
            logger.info(f" PASS:  DATABASE USER FOUND: User {user_id[:8]}... exists in database "
                       f"(response_time: {db_response_time:.2f}ms, "
                       f"service_status: database_healthy, "
                       f"action: syncing JWT claims)")
            # SECURITY: Sync JWT role/permissions with database if needed
            await _sync_jwt_claims_to_user_record(user, validation_result, db)
        
        return user
        
    except Exception as e:
        db_response_time = (time.time() - start_time) * 1000
        logger.critical(f" ALERT:  DATABASE SERVICE FAILURE: User database lookup failed "
                       f"(user_id: {user_id[:8]}..., "
                       f"exception_type: {type(e).__name__}, "
                       f"exception_message: {str(e)}, "
                       f"response_time: {db_response_time:.2f}ms, "
                       f"service_status: database_unreachable, "
                       f"golden_path_impact: CRITICAL - User authentication cannot complete, "
                       f"dependent_services: ['auth_integration', 'websocket_service'], "
                       f"recovery_action: Check database connectivity and session pool)")
        raise HTTPException(
            status_code=status.HTTP_503_SERVICE_UNAVAILABLE,
            detail="Database service temporarily unavailable",
        )

async def _sync_jwt_claims_to_user_record(user: User, validation_result: Dict[str, str], db: AsyncSession) -> None:
    """Synchronize JWT claims with user database record for consistency.
    
    This ensures that the database record reflects the authoritative JWT claims,
    preventing privilege escalation through database manipulation.
    """
    try:
        jwt_role = validation_result.get("role", "standard_user")
        jwt_permissions = validation_result.get("permissions", [])
        
        # Check if user record needs updating
        needs_update = False
        
        # Sync role from JWT if different
        if hasattr(user, 'role') and user.role != jwt_role:
            logger.info(f"Syncing role from JWT: {user.role} -> {jwt_role} for user {user.id[:8]}...")
            user.role = jwt_role
            needs_update = True
        
        # Sync admin status from JWT role/permissions
        jwt_is_admin = (
            jwt_role in ["admin", "super_admin"] or
            "admin" in jwt_permissions or
            "system:*" in jwt_permissions
        )
        
        if hasattr(user, 'is_superuser') and bool(user.is_superuser) != jwt_is_admin:
            logger.info(f"Syncing admin status from JWT: {user.is_superuser} -> {jwt_is_admin} for user {user.id[:8]}...")
            user.is_superuser = jwt_is_admin
            needs_update = True
        
        if needs_update:
            await db.commit()
            logger.warning(f" CYCLE:  USER SYNC: User record synchronized with JWT claims for user {user.id[:8]}... (role: {jwt_role}, admin: {jwt_is_admin})")
            logger.info(f"User record synchronized with JWT claims for user {user.id[:8]}...")
    
    except Exception as e:
        logger.critical(f" ALERT:  USER SYNC FAILURE: Failed to sync JWT claims to user record: {e} (type: {type(e).__name__})")
        logger.error(f"Failed to sync JWT claims to user record: {e}")
        # Don't fail the entire authentication flow for sync issues
        await db.rollback()

async def _auto_create_user_if_needed(db: AsyncSession, validation_result: Dict[str, str]) -> User:
    """Auto-create user from JWT claims with demo mode support."""
    from netra_backend.app.services.user_service import user_service
    from netra_backend.app.config import get_config
    from shared.database.session_validation import validate_db_session
    from netra_backend.app.core.configuration.demo import get_backend_demo_config
    
    # Validate database session (handles both production and test scenarios)
    validate_db_session(db, "auto_create_user_if_needed")
    
    user_id = validation_result.get("user_id")
    email = validation_result.get("email")
    
    # Demo mode: enhanced auto-creation with better email handling
    demo_config = get_backend_demo_config()
    if demo_config.get("enabled", False):
        # Demo mode: be more permissive with email formats
        if not email or email.startswith("user_"):
            # Try to create a more user-friendly email for demo
            if "@" not in email if email else True:
                email = f"demo_{user_id[:8]}@demo.com" if user_id else f"demo_user@demo.com"
        
        logger.info(f"🎭 DEMO MODE: Auto-creating user with demo configuration (email: {email}, user_id: {user_id[:8]}...)")
    else:
        # Production mode: fallback to standard format
        if not email:
            email = f"user_{user_id}@example.com"
    
    user = await user_service.get_or_create_dev_user(db, email=email, user_id=user_id)
    
    # Apply demo mode permissions if enabled
    if demo_config.get("enabled", False):
        demo_settings = demo_config
        if hasattr(user, 'role') and not user.role:
            user.role = demo_settings.get("default_user_role", "user")
            logger.info(f"🎭 DEMO MODE: Applied default role '{user.role}' to user {user_id[:8]}...")
    
    config = get_config()

    # Issue #487: Enhanced institutional domain classification for business intelligence
    email_domain = user.email.split('@')[-1] if '@' in user.email else "unknown"
    domain_classification = _classify_domain_for_analytics(email_domain)

    logger.warning(f"[🔑] USER AUTO-CREATED: Created user {user.email} from JWT claims "
                  f"(env: {config.environment}, user_id: {user_id[:8]}..., "
                  f"demo_mode: {demo_config.get('enabled', False)}, "
                  f"domain: {email_domain}, domain_type: {domain_classification})")
    logger.info(f"Auto-created user from JWT: {user.email} (env: {config.environment})")
    return user

def _classify_domain_for_analytics(domain: str) -> str:
    """
    Classify email domain for business intelligence and analytics purposes.

    This function supports Issue #487: Institutional Domain Classification Enhancement
    by providing structured domain classification for business development insights.

    Args:
        domain: Email domain (e.g., 'cornell.edu', 'gmail.com')

    Returns:
        str: Domain classification ('institutional', 'corporate', 'consumer', 'unknown')
    """
    domain = domain.lower()

    # Educational/Research institutions - high value for partnerships
    educational_domains = {
        'cornell.edu', 'mit.edu', 'stanford.edu', 'harvard.edu', 'yale.edu',
        'princeton.edu', 'caltech.edu', 'berkeley.edu', 'cmu.edu',
        'columbia.edu', 'uchicago.edu', 'upenn.edu', 'dartmouth.edu',
        'brown.edu', 'northwestern.edu', 'duke.edu', 'vanderbilt.edu',
        'rice.edu', 'emory.edu', 'georgetown.edu', 'wustl.edu',
        'ox.ac.uk', 'cam.ac.uk', 'imperial.ac.uk', 'ucl.ac.uk',
        'toronto.ca', 'ubc.ca', 'mcgill.ca',
        'anu.edu.au', 'sydney.edu.au', 'melbourne.edu.au',
        'ethz.ch', 'epfl.ch', 'u-tokyo.ac.jp', 'kyoto-u.ac.jp'
    }

    # Corporate domains - business customers
    corporate_domains = {
        'enterprise.com', 'corp.com', 'business.com',
        'acme.com', 'bigcorp.com', 'enterprise.net', 'corporate.org'
    }

    # Consumer domains - individual users
    consumer_domains = {
        'gmail.com', 'yahoo.com', 'hotmail.com', 'outlook.com', 'aol.com',
        'icloud.com', 'protonmail.com', 'mail.com'
    }

    if domain in educational_domains:
        return 'institutional'
    elif domain in corporate_domains:
        return 'corporate'
    elif domain in consumer_domains:
        return 'consumer'
    elif domain.endswith('.edu') or domain.endswith('.ac.uk') or domain.endswith('.edu.au'):
        return 'institutional'  # Generic educational domain patterns
    else:
        return 'unknown'


async def get_current_user_secure(
    credentials: HTTPAuthorizationCredentials = Depends(security),
    db: AsyncSession = Depends(get_db)
) -> Dict[str, Any]:
    """
    Get current authenticated user for secure ticket-based operations.
    
    This function is designed for the AuthTicketManager integration (Issue #1296 Phase 2)
    and returns user information as a dictionary suitable for ticket generation.
    
    Returns:
        Dict containing user_id, email, role, permissions, and other user context
        
    Raises:
        HTTPException: 401 if authentication fails
    """
    token = credentials.credentials
    validation_result = await _validate_token_with_auth_service(token)
    user = await _get_user_from_database(db, validation_result)
    
    # Convert User object to dictionary format expected by ticket system
    user_dict = {
        "user_id": user.id if hasattr(user, 'id') else validation_result.get("user_id"),
        "id": user.id if hasattr(user, 'id') else validation_result.get("user_id"),  # Alias for compatibility
        "email": user.email if hasattr(user, 'email') else validation_result.get("email"),
        "role": getattr(user, 'role', validation_result.get("role", "standard_user")),
        "permissions": getattr(user, 'permissions', validation_result.get("permissions", [])),
        "is_superuser": getattr(user, 'is_superuser', False),
        "is_admin": getattr(user, 'is_admin', False) or getattr(user, 'is_superuser', False),
        # Include JWT validation result for additional security context
        "jwt_claims": validation_result
    }
    
    logger.info(f"🔐 SECURE AUTH: User {user_dict['user_id'][:8]}... authenticated for ticket operations")
    
    return user_dict


async def get_current_user_optional(
    credentials: Optional[HTTPAuthorizationCredentials] = Depends(optional_security),
    db: AsyncSession = Depends(get_db)
) -> Optional[User]:
    """
    Get current user if authenticated, otherwise return None
    """
    if not credentials:
        return None
    
    # Validate database session (handles both production and test scenarios)
    from shared.database.session_validation import validate_db_session
    logger.debug(f"get_current_user_optional - db type: {type(db)}")
    try:
        validate_db_session(db, "get_current_user_optional")
    except TypeError as e:
        logger.error(f"ERROR in get_current_user_optional: {e}")
    
    try:
        # Extract the token and validate it
        token = credentials.credentials
        logger.info(f"[U+1F511] OPTIONAL AUTH: Attempting optional authentication (token_length: {len(token) if token else 0})")
        validation_result = await _validate_token_with_auth_service(token)
        user = await _get_user_from_database(db, validation_result)
        logger.info(f" PASS:  OPTIONAL AUTH SUCCESS: Optional authentication succeeded for user {user.id[:8] if user and hasattr(user, 'id') else 'unknown'}...")
        return user
    except Exception as e:
        logger.warning(f"[U+1F511] OPTIONAL AUTH FAILURE: Optional authentication failed: {e} (type: {type(e).__name__})")
        logger.debug(f"Optional auth failed: {e}")
        return None

# Aliases for backward compatibility
get_current_active_user = get_current_user
validate_jwt_token = _validate_token_with_auth_service  # Compatibility alias for tests

async def get_current_user_with_db(
    credentials: HTTPAuthorizationCredentials = Depends(security),
    db: AsyncSession = None  # Will be injected separately
) -> User:
    """
    Get current authenticated user from auth service.
    This version is for use when db is already injected by another dependency.
    """
    if db is None:
        raise HTTPException(
            status_code=status.HTTP_500_INTERNAL_SERVER_ERROR,
            detail="Database session not provided"
        )
    token = credentials.credentials
    validation_result = await _validate_token_with_auth_service(token)
    user = await _get_user_from_database(db, validation_result)
    return user


async def validate_token_jwt(token: str) -> Optional[Dict[str, str]]:
    """Validate a JWT token through the auth service."""
    validation = await auth_client.validate_token(token)
    return validation if validation else None

# ISSUE #414 FIX: Token cleanup and monitoring functions

async def _cleanup_expired_tokens():
    """Clean up expired token sessions to prevent memory leaks (Issue #414 fix)."""
    async with _token_cleanup_lock:
        current_time = time.time()
        expired_tokens = []
        
        # Find tokens older than 1 hour
        max_age = 3600  # 1 hour
        
        for token_hash, session_info in _active_token_sessions.items():
            age = current_time - session_info.get('first_used', current_time)
            if age > max_age:
                expired_tokens.append(token_hash)
        
        # Remove expired tokens
        for token_hash in expired_tokens:
            del _active_token_sessions[token_hash]
            _token_usage_stats['tokens_expired_cleanup'] += 1
        
        if expired_tokens:
            logger.info(f"[U+1F9F9] ISSUE #414 CLEANUP: Removed {len(expired_tokens)} expired token sessions")

def get_token_usage_stats() -> Dict[str, Any]:
    """Get current token usage statistics (Issue #414 monitoring)."""
    current_time = time.time()
    active_sessions_by_user = defaultdict(int)
    
    for session_info in _active_token_sessions.values():
        user_id = session_info.get('user_id', 'unknown')
        active_sessions_by_user[user_id] += 1
    
    return {
        **_token_usage_stats,
        'active_token_sessions': len(_active_token_sessions),
        'active_sessions_by_user': dict(active_sessions_by_user),
        'oldest_session_age_seconds': (
            current_time - min((s.get('first_used', current_time) for s in _active_token_sessions.values()), default=current_time)
            if _active_token_sessions else 0
        )
    }

async def force_cleanup_user_tokens(user_id: str):
    """Force cleanup of all token sessions for a specific user (Issue #414 isolation)."""
    async with _token_cleanup_lock:
        user_tokens = [
            token_hash for token_hash, session_info in _active_token_sessions.items()
            if session_info.get('user_id') == user_id
        ]
        
        for token_hash in user_tokens:
            del _active_token_sessions[token_hash]
        
        if user_tokens:
            logger.info(f"[U+1F9F9] ISSUE #414 ISOLATION: Force cleaned up {len(user_tokens)} token sessions for user {user_id[:8]}...")

# Type annotations for dependency injection
ActiveUserDep = Annotated[User, Depends(get_current_user)]
OptionalUserDep = Annotated[Optional[User], Depends(get_current_user_optional)]

# Enhanced security function for extracting and validating JWT admin status
async def extract_admin_status_from_jwt(token: str) -> Dict[str, Any]:
    """Extract and validate admin status directly from JWT token.
    
    This function provides the authoritative source for admin status validation,
    bypassing any potential database record manipulation.
    
    Returns:
        Dict containing admin validation results and details
    """
    try:
        validation_result = await auth_client.validate_token_jwt(token)
        
        if not validation_result or not validation_result.get("valid"):
            return {
                "is_admin": False,
                "error": "Invalid token",
                "source": "jwt_validation_failed"
            }
        
        jwt_role = validation_result.get("role", "")
        jwt_permissions = validation_result.get("permissions", [])
        user_id = validation_result.get("user_id", "unknown")
        
        # Determine admin status from JWT claims
        is_admin = (
            jwt_role in ["admin", "super_admin"] or
            "admin" in jwt_permissions or
            "system:*" in jwt_permissions or
            "admin:*" in jwt_permissions
        )
        
        return {
            "is_admin": is_admin,
            "user_id": user_id,
            "role": jwt_role,
            "permissions": jwt_permissions,
            "source": "jwt_claims",
            "validation_result": validation_result
        }
        
    except Exception as e:
        logger.error(f"JWT admin status extraction failed: {e}")
        return {
            "is_admin": False,
            "error": str(e),
            "source": "jwt_extraction_error"
        }

# Permission-based dependencies with enhanced JWT validation
async def require_admin_with_enhanced_validation(
    credentials: HTTPAuthorizationCredentials = Depends(security),
    user: User = Depends(get_current_user)
) -> User:
    """Enhanced admin requirement with direct JWT validation.
    
    This function provides dual validation:
    1. Standard database-based admin check
    2. Direct JWT claims validation for additional security
    """
    # Standard database check
    if not _check_admin_permissions(user):
        # If database check fails, try JWT validation as authoritative source
        token = credentials.credentials
        jwt_admin_status = await extract_admin_status_from_jwt(token)
        
        if not jwt_admin_status.get("is_admin", False):
            logger.critical(
                f" ALERT:  ADMIN ACCESS DENIED: User {user.id if hasattr(user, 'id') else 'unknown'} failed both database and JWT admin validation. JWT result: {jwt_admin_status}"
            )
            logger.error(
                f"Admin access denied for user {user.id if hasattr(user, 'id') else 'unknown'} - "
                f"Failed both database and JWT validation. JWT result: {jwt_admin_status}"
            )
            raise HTTPException(
                status_code=status.HTTP_403_FORBIDDEN,
                detail="Admin access required: Insufficient privileges"
            )
        else:
            logger.warning(
                f" CYCLE:  ADMIN JWT OVERRIDE: Admin access granted via JWT override for user {user.id if hasattr(user, 'id') else 'unknown'} - Database record may be out of sync"
            )
            logger.warning(
                f"Admin access granted via JWT override for user {user.id if hasattr(user, 'id') else 'unknown'} - "
                f"Database record may be out of sync"
            )
    
    return user

async def require_admin(user: User = Depends(get_current_user)) -> User:
    """Require admin permissions."""
    if not _check_admin_permissions(user):
        # Enhanced logging for security audit
        logger.critical(
            f" ALERT:  ADMIN ACCESS DENIED: User {user.id if hasattr(user, 'id') else 'unknown'} lacks admin permissions in database record"
        )
        logger.warning(
            f"Admin access denied for user {user.id if hasattr(user, 'id') else 'unknown'} - "
            f"insufficient permissions in database record"
        )
        raise HTTPException(
            status_code=status.HTTP_403_FORBIDDEN,
            detail="Admin access required"
        )
    return user

def _check_admin_permissions(user: User) -> bool:
    """Check if user has admin permissions from database record.
    
    WARNING: This function checks database records, not JWT claims.
    For security-critical operations, also validate JWT claims directly.
    """
    is_admin = (
        (hasattr(user, 'is_superuser') and user.is_superuser) or
        (hasattr(user, 'role') and user.role in ['admin', 'super_admin']) or
        (hasattr(user, 'is_admin') and user.is_admin)
    )
    
    if is_admin:
        logger.debug(f"Admin permissions confirmed for user {user.id if hasattr(user, 'id') else 'unknown'}")
    
    return is_admin

async def require_developer(user: User = Depends(get_current_user)) -> User:
    """Require developer permissions"""
    if not hasattr(user, 'is_developer') or not user.is_developer:
        raise HTTPException(
            status_code=status.HTTP_403_FORBIDDEN,
            detail="Developer access required"
        )
    return user

AdminDep = Annotated[User, Depends(require_admin)]
DeveloperDep = Annotated[User, Depends(require_developer)]
EnhancedAdminDep = Annotated[User, Depends(require_admin_with_enhanced_validation)]

def require_permission(permission: str):
    """Create a dependency that requires a specific permission"""
    async def check_permission(user: User = Depends(get_current_user)) -> User:
        _validate_user_permission(user, permission)
        return user
    return check_permission

async def get_jwt_claims_for_user(user: User) -> Dict[str, Any]:
    """Extract JWT claims from user object if available.
    
    Returns the JWT validation result that was stored during authentication.
    This allows admin functions to access the original JWT claims.
    """
    if hasattr(user, '_jwt_validation_result'):
        return user._jwt_validation_result
    
    logger.warning("JWT claims not available on user object - this may indicate a security issue")
    return {}

def _validate_user_permission(user: User, permission: str) -> None:
    """Validate that user has the required permission from both database and JWT claims."""
    # Check database permissions first
    has_db_permission = False
    if hasattr(user, 'permissions') and user.permissions is not None:
        has_db_permission = permission in user.permissions
    
    # Check JWT permissions if available (more authoritative)
    has_jwt_permission = False
    if hasattr(user, '_jwt_validation_result'):
        jwt_permissions = user._jwt_validation_result.get('permissions', [])
        has_jwt_permission = (
            permission in jwt_permissions or
            "system:*" in jwt_permissions or
            any(perm.endswith(":*") and permission.startswith(perm[:-1]) for perm in jwt_permissions)
        )
    
    # Grant access if either source has the permission
    if not (has_db_permission or has_jwt_permission):
        logger.warning(
            f"Permission '{permission}' denied for user {user.id if hasattr(user, 'id') else 'unknown'} - "
            f"DB: {has_db_permission}, JWT: {has_jwt_permission}"
        )
        raise HTTPException(
            status_code=status.HTTP_403_FORBIDDEN,
            detail=f"Permission '{permission}' required"
        )

# NOTE: All JWT and password hashing logic has been moved to the auth service
# This module ONLY handles FastAPI dependency injection
# See auth_service for actual authentication implementation


class BackendAuthIntegration:
    """
    Backend authentication integration class for SSOT compliance.
    
    This class provides a unified interface for backend authentication operations,
    wrapping the existing auth service client functionality in a testable interface.
    
    SSOT COMPLIANCE:
    - Wraps existing AuthServiceClient functionality
    - Provides integration testing interface
    - Maintains service boundaries (auth service is external)
    - Uses existing dependency injection patterns
    """
    
    def __init__(self, auth_interface=None):
        """
        Initialize backend auth integration.
        
        Args:
            auth_interface: Optional UnifiedAuthInterface for advanced testing scenarios.
                           If not provided, uses the standard auth_client for production.
        """
        self.auth_interface = auth_interface
        self.auth_client = auth_client  # Use existing SSOT auth client
        
        logger.info("[U+1F527] BACKEND AUTH INTEGRATION: Initialized with auth service client")
    
    async def validate_request_token(self, authorization_header: str):
        """
        Validate a request token from Authorization header.
        
        Args:
            authorization_header: Authorization header value (e.g., "Bearer <token>")
            
        Returns:
            Validation result with user information
        """
        try:
            # Extract token from header
            if not authorization_header or not authorization_header.startswith("Bearer "):
                return AuthValidationResult(
                    valid=False,
                    error="invalid_authorization_header",
                    user_id=None,
                    email=None
                )
            
            token = authorization_header.split("Bearer ")[1].strip()
            
            # Use auth interface if available (for advanced testing)
            if self.auth_interface:
                verification = await self.auth_interface.verify_jwt_token(token)
                if verification.valid:
                    return AuthValidationResult(
                        valid=True,
                        user_id=verification.user_id,
                        email=verification.claims.get("email"),
                        claims=verification.claims
                    )
                else:
                    return AuthValidationResult(
                        valid=False,
                        error=verification.error,
                        user_id=None,
                        email=None
                    )
            
            # Use standard auth client (production path)
            validation_result = await self.auth_client.validate_token_jwt(token)
            
            if validation_result and validation_result.get("valid"):
                return AuthValidationResult(
                    valid=True,
                    user_id=validation_result.get("user_id"),
                    email=validation_result.get("email"),
                    claims=validation_result
                )
            else:
                return AuthValidationResult(
                    valid=False,
                    error="token_validation_failed",
                    user_id=None,
                    email=None
                )
                
        except Exception as e:
            logger.error(f"Token validation error: {e}")
            return AuthValidationResult(
                valid=False,
                error=f"validation_exception: {str(e)}",
                user_id=None,
                email=None
            )
    
    async def refresh_user_token(self, refresh_token: str):
        """
        Refresh a user's access token using refresh token.
        
        Args:
            refresh_token: The refresh token to use
            
        Returns:
            Token refresh result with new tokens
        """
        try:
            # Use auth interface if available (for advanced testing)
            if self.auth_interface:
                refresh_result = await self.auth_interface.refresh_access_token(refresh_token)
                return TokenRefreshResult(
                    success=refresh_result.success,
                    new_access_token=refresh_result.new_access_token if refresh_result.success else None,
                    new_refresh_token=refresh_result.new_refresh_token if refresh_result.success else None,
                    error=refresh_result.error if not refresh_result.success else None
                )
            
            # Use auth client for production
            # Note: This would require implementing refresh_token method in AuthServiceClient
            # For now, return a placeholder implementation
            logger.warning("Token refresh not implemented in production auth client - this is a test integration feature")
            return TokenRefreshResult(
                success=False,
                new_access_token=None,
                new_refresh_token=None,
                error="refresh_not_implemented_in_production"
            )
            
        except Exception as e:
            logger.error(f"Token refresh error: {e}")
            return TokenRefreshResult(
                success=False,
                new_access_token=None,
                new_refresh_token=None,
                error=f"refresh_exception: {str(e)}"
            )


class AuthValidationResult:
    """Result of authentication token validation"""
    
    def __init__(self, valid: bool, user_id: str = None, email: str = None, 
                 claims: Dict = None, error: str = None):
        self.valid = valid
        self.user_id = user_id
        self.email = email
        self.claims = claims or {}
        self.error = error


class TokenRefreshResult:
    """Result of token refresh operation"""
    
    def __init__(self, success: bool, new_access_token: str = None, 
                 new_refresh_token: str = None, error: str = None):
        self.success = success
        self.new_access_token = new_access_token
        self.new_refresh_token = new_refresh_token
        self.error = error

# Compatibility aliases for deprecated dependencies
ActiveUserWsDep = Annotated[User, Depends(get_current_user)]

def get_auth_client() -> AuthServiceClient:
    """Get the auth service client instance
    
    Returns:
        AuthServiceClient instance for making auth service calls
    """
    return auth_client


# Compatibility function for generate_access_token (DEPRECATED)
async def generate_access_token(user_id: str, email: str = None, **kwargs) -> str:
    """
    Generate access token - Compatibility wrapper.
    
    DEPRECATED: This function provides backward compatibility for tests.
    New code should use the auth service client directly.
    
    Args:
        user_id: User ID for token generation
        email: User email (optional)
        **kwargs: Additional token parameters
        
    Returns:
        Access token string
        
    Raises:
        Exception: If token generation fails
    """
    logger.warning("DEPRECATED: generate_access_token used - please update to use auth service directly")
    
    try:
        # Use the auth service client to generate the token
        result = await auth_client.create_access_token(user_id=user_id, email=email or f"{user_id}@example.com")
        if result and "access_token" in result:
            return result["access_token"]
        else:
            raise Exception("Failed to generate access token via auth service")
    except Exception as e:
        logger.error(f"Error generating access token: {e}")
        raise


# Issue #485 fix: Create auth_manager instance for test infrastructure access
auth_manager = BackendAuthIntegration()

# Backward compatibility alias for integration tests
AuthIntegrationService = BackendAuthIntegration  # Tests expect this name

# Issue #1176 Phase 3: AuthService alias for import compatibility
AuthService = BackendAuthIntegration  # Alias for expected AuthService import
AuthUser = User  # Alias for expected AuthUser import

# Export auth_manager for Issue #485 compatibility
__all__ = [
    "auth_client",
    "get_current_user",
    "get_current_user_secure",  # Issue #1296 Phase 2: Secure auth for ticket operations
    "get_current_user_optional",
    "get_auth_client",
    "get_auth_handler",  # Deployment compatibility alias
    "generate_access_token",
    "BackendAuthIntegration",
    "AuthService",  # Issue #1176 Phase 3: Add AuthService to exports
    "AuthUser",  # Issue #1176 Phase 3: Add AuthUser to exports
    "AuthValidationResult",
    "TokenRefreshResult",
    "auth_manager",  # Issue #485 fix: Missing import
    "unified_auth_client",  # Issue #762 Phase 2: Backward compatibility alias
    "AuthIntegrationService",  # Backward compatibility for tests
    "check_auth_service_health"  # P0 Action 4: Auth service health check
]

# Issue #762 Phase 2 Remediation: Add backward compatibility alias
unified_auth_client = auth_client

# Deployment compatibility alias for get_auth_handler
get_auth_handler = get_auth_client<|MERGE_RESOLUTION|>--- conflicted
+++ resolved
@@ -96,11 +96,7 @@
     # Fallback chain for auth service discovery
     candidate_endpoints = [
         env.get('AUTH_SERVICE_URL'),  # Primary configured endpoint
-<<<<<<< HEAD
-        'https://api.staging.netrasystems.ai',  # Staging canonical
-=======
         'https://staging.netrasystems.ai',  # Staging canonical (Issue #1278 fix)
->>>>>>> 5aba5b9f
         'http://localhost:8081',  # Development default
         'http://localhost:8001',  # Alternative development port
         'http://auth-service:8081',  # Docker compose
