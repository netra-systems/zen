--- conflicted
+++ resolved
@@ -295,7 +295,6 @@
             log_message += f" (after {duration:.2f}s)"
         if phase == StartupPhase.DATABASE and isinstance(error, asyncio.TimeoutError):
             log_message += f" [TIMEOUT - Circuit: {self.database_circuit_breaker.state.state}]"
-<<<<<<< HEAD
         
         self.logger.error(log_message)
         
@@ -310,22 +309,6 @@
         """Log enhanced diagnostics for database timeout issues - Issue #1278 monitoring."""
         from shared.isolated_environment import get_env
         
-=======
-        
-        self.logger.error(log_message)
-        
-        # Log detailed context for debugging
-        if phase == StartupPhase.DATABASE:
-            self.logger.error(f"Database failure context: {error_context}")
-            
-            # Issue #1278: Additional monitoring for database timeout patterns
-            self._log_database_timeout_diagnostics(error, error_context)
-    
-    def _log_database_timeout_diagnostics(self, error: Exception, error_context: dict) -> None:
-        """Log enhanced diagnostics for database timeout issues - Issue #1278 monitoring."""
-        from shared.isolated_environment import get_env
-        
->>>>>>> 5aba5b9f
         environment = get_env().get("ENVIRONMENT", "development")
         
         # Log Issue #1278 pattern detection
@@ -489,27 +472,11 @@
             # CRITICAL FIX Issue #1278: NO GRACEFUL DEGRADATION in deterministic startup
             # Database is essential for chat functionality - if database fails, startup MUST fail
             self.logger.error(f"Database setup failed: {e}")
-<<<<<<< HEAD
-            
-=======
-
->>>>>>> 5aba5b9f
+
             # Track the phase failure properly
             if hasattr(self, 'current_phase') and self.current_phase == StartupPhase.DATABASE:
                 self._fail_phase(StartupPhase.DATABASE, e)
                 self.logger.error(f"Phase {StartupPhase.DATABASE.value} marked as failed due to database setup failure")
-<<<<<<< HEAD
-            
-            # Check if this is a timeout-related failure (Issue #1278 pattern)  
-            timeout_occurred = "timeout" in str(e).lower()
-            enhanced_error_msg = f"Phase 3 database setup failed - deterministic startup requires functional database: {e}"
-            
-            if timeout_occurred:
-                enhanced_error_msg = f"Phase 3 database timeout failure - Issue #1278 pattern detected: {e}"
-            
-            # NO GRACEFUL DEGRADATION - Database is critical for chat
-            raise DeterministicStartupError(enhanced_error_msg, original_error=e, phase=StartupPhase.DATABASE) from e
-=======
 
             # Check if this is a timeout-related failure (Issue #1278 pattern)
             timeout_occurred = "timeout" in str(e).lower()
@@ -542,7 +509,6 @@
             else:
                 # NO GRACEFUL DEGRADATION - Database is critical for chat (when bypass not active)
                 raise DeterministicStartupError(enhanced_error_msg, original_error=e, phase=StartupPhase.DATABASE) from e
->>>>>>> 5aba5b9f
     
     async def _phase4_cache_setup(self) -> None:
         """Phase 4: CACHE - Redis and caching systems."""
