--- conflicted
+++ resolved
@@ -682,32 +682,24 @@
         """
         if self.database_url:
             return self.database_url
-<<<<<<< HEAD
-
-        # SSOT: Use DatabaseURLBuilder for URL construction
-        from shared.isolated_environment import get_env
-        from shared.database_url_builder import DatabaseURLBuilder
-        import logging
-
-=======
-        
+
         try:
             # Use SSOT DatabaseURLBuilder with sync format for compatibility
             from shared.database_url_builder import DatabaseURLBuilder
             from shared.isolated_environment import get_env
             import logging
-            
+
             logger = logging.getLogger(__name__)
             builder = DatabaseURLBuilder(get_env().get_all())
             url = builder.get_url_for_environment(sync=True)
-            
+
             if url:
                 logger.info("Database URL constructed via SSOT DatabaseURLBuilder")
                 return url
             else:
                 # Fallback if SSOT builder returns None
                 return self._fallback_manual_url_construction()
-                
+
         except ImportError as e:
             import logging
             logging.getLogger(__name__).warning(f"SSOT DatabaseURLBuilder not available: {e}")
@@ -721,8 +713,6 @@
         """Fallback manual URL construction for emergency compatibility."""
         from shared.isolated_environment import get_env
         import logging
-        
->>>>>>> 1e98f717
         logger = logging.getLogger(__name__)
         env = get_env()
 
@@ -748,17 +738,10 @@
         user = env.get('POSTGRES_USER', 'postgres')
         password = env.get('POSTGRES_PASSWORD', '')
         database = env.get('POSTGRES_DB', 'postgres')
-<<<<<<< HEAD
+
         fallback_url = f"postgresql://{user}:{password}@{host}:{port}/{database}"
-
         logger.info(f"Using fallback URL construction: {DatabaseURLBuilder.mask_url_for_logging(fallback_url)}")
         return fallback_url
-=======
-        
-        url = f"postgresql://{user}:{password}@{host}:{port}/{database}"
-        logger.warning("Using fallback manual database URL construction")
-        return url
->>>>>>> 1e98f717
 
     def get_clickhouse_url(self) -> str:
         """Get the ClickHouse database URL.
