--- conflicted
+++ resolved
@@ -1,7 +1,7 @@
-"Unified WebSocket Manager - SSOT for WebSocket connection management.
+"""Unified WebSocket Manager - SSOT for WebSocket connection management.
 
 This module is the single source of truth for WebSocket connection management.
-"
+"""
 
 import asyncio
 import json
@@ -68,8 +68,7 @@
         is_websocket_class = 'websocket' in class_name.lower() and 'state' in class_name.lower()
         
         # For WebSocket state enums, always use lowercase name for keys
-        if (
-            is_framework_websocket or 
+        if (is_framework_websocket or 
             (is_websocket_class and enum_name in websocket_state_names)):
             return str(enum_key.name).lower()
         
@@ -179,8 +178,7 @@
             # Treat as WebSocket state if: 
             # 1. From framework module, OR
             # 2. Has WebSocket-like class name AND websocket state name
-            if (
-                is_framework_websocket or 
+            if (is_framework_websocket or 
                 (is_websocket_class and enum_name in websocket_state_names)):
                 return str(message.name).lower()
         
@@ -244,11 +242,11 @@
     metadata: Dict[str, Any] = None
     thread_id: Optional[str] = None
     
-    def __post_init__(__self__):
+    def __post_init__(self):
         """Validate connection data after initialization."""
         # Validate user_id is properly formatted
-        if __self__.user_id:
-            __self__.user_id = ensure_user_id(__self__.user_id)
+        if self.user_id:
+            self.user_id = ensure_user_id(self.user_id)
 
 
 class RegistryCompat:
@@ -334,17 +332,15 @@
             try:
                 # Check function name patterns
                 func_name = current_frame.f_code.co_name
-                if (
-                    func_name.startswith('test_') or
+                if (func_name.startswith('test_') or
                     func_name.endswith('_test') or
                     'test' in func_name.lower()):
                     return True
 
                 # Check file path patterns
                 filename = current_frame.f_code.co_filename
-                if (
-                    ('/test' in filename) or
-                    ('\test' in filename) or
+                if (('/test' in filename) or
+                    ('\\test' in filename) or
                     ('_test.py' in filename) or
                     ('test_' in filename) or
                     ('pytest' in filename)):
@@ -1386,7 +1382,7 @@
                         f"INVALID CONNECTION: Connection {conn_id} for user {user_id} "
                         f"has no valid WebSocket. Connection: {connection}"
                     )
-                    failed_connections.append((conn_id, "invalid_websocket")
+                    failed_connections.append((conn_id, "invalid_websocket"))
             
             # If all connections failed, this is critical
             if successful_sends == 0:
@@ -1447,7 +1443,7 @@
         
         Args:
             user_id: Target user ID (accepts both str and UserID)
-            event_type: Type of event (e.g., 'agent_started', 'tool_executing')
+            event_type: Event type (e.g., 'agent_started', 'tool_executing')
             data: Event payload
         """
         # Validate and convert user_id
@@ -1473,11 +1469,10 @@
             backend_url = get_env().get("BACKEND_URL", "")
             auth_service_url = get_env().get("AUTH_SERVICE_URL", "")
             
-            if (
-                ("staging" in gcp_project) or 
-                ("staging.netrasystems.ai" in backend_url) or 
-                ("staging.netrasystems.ai" in auth_service_url) or
-                ("netra-staging" in gcp_project)):
+            if ("staging" in gcp_project or 
+                "staging.netrasystems.ai" in backend_url or 
+                "staging.netrasystems.ai" in auth_service_url or
+                "netra-staging" in gcp_project):
                 logger.info(" SEARCH:  GCP staging environment auto-detected - adjusting WebSocket retry configuration")
                 environment = "staging"
         
@@ -1545,10 +1540,9 @@
         # Store for recovery instead of silently failing
         message = {
             "type": event_type,
+            "data": data,
             "timestamp": datetime.now(timezone.utc).isoformat(),
-            "critical": True,
-            "retry_exhausted": True,  # Add context for failure case
-            **data  # ✅ Spread business data to root level
+            "critical": True
         }
         await self._store_failed_message(user_id, message, "no_active_connections_after_retry")
         # Don't return silently - emit to user notification system
@@ -1991,9 +1985,9 @@
         user_id = f"job_{job_id}_{id(websocket)}"
         await self.disconnect_user(user_id, websocket)
     
-    # ============================================================================ 
+    # ============================================================================
     # ENHANCED ERROR HANDLING AND RECOVERY METHODS
-    # ============================================================================ 
+    # ============================================================================
     
     def _get_connection_diagnostics(self, connection: WebSocketConnection) -> Dict[str, Any]:
         """Get detailed diagnostics for a connection with safe serialization."""
@@ -2003,247 +1997,894 @@
                 'has_websocket': websocket is not None,
                 'websocket_type': type(websocket).__name__ if websocket else None,
                 'connection_age_seconds': (datetime.now(timezone.utc) - connection.connected_at).total_seconds(),
-                'metadata': _serialize_message_safely(connection.metadata or {}),
-                'thread_id': connection.thread_id
+                'metadata_present': bool(connection.metadata),
             }
             
-            # Add websocket state if available
-            if websocket and hasattr(websocket, 'client_state'):
-                diagnostics['client_state'] = _serialize_message_safely(websocket.client_state)
-            
+            # CRITICAL FIX: Safe WebSocketState handling
+            if websocket:
+                try:
+                    client_state = getattr(websocket, 'client_state', None)
+                    if client_state is not None:
+                        # Use safe serialization to convert WebSocketState enum to string
+                        diagnostics['websocket_state'] = _serialize_message_safely(client_state)
+                    else:
+                        diagnostics['websocket_state'] = 'unknown'
+                except Exception as state_error:
+                    diagnostics['websocket_state'] = f'error_getting_state_{str(state_error)}'
+            else:
+                diagnostics['websocket_state'] = 'no_websocket'
+                
             return diagnostics
         except Exception as e:
-            return {'error': f"Failed to get diagnostics: {e}"}
-    
-    async def _store_failed_message(self, user_id: str, message: Dict[str, Any], reason: str) -> None:
-        """Store a failed message for later recovery."""
+            return {'diagnostics_error': str(e)}
+    
+    async def _store_failed_message(self, user_id: str, message: Dict[str, Any], 
+                                   failure_reason: str) -> None:
+        """Store failed message for potential recovery."""
         if not self._error_recovery_enabled:
             return
-            
-        if user_id not in self._message_recovery_queue:
-            self._message_recovery_queue[user_id] = []
-        
-        # Add metadata for recovery
-        recovery_message = {
-            **message,
-            'failed_at': datetime.now(timezone.utc).isoformat(),
-            'failure_reason': reason,
-            'delivery_attempts': 1
-        }
-        
-        self._message_recovery_queue[user_id].append(recovery_message)
-        self._connection_error_count[user_id] = self._connection_error_count.get(user_id, 0) + 1
-        self._last_error_time[user_id] = datetime.now(timezone.utc)
-        
-        logger.warning(f"Stored message for user {user_id} for later recovery (reason: {reason})")
-    
-    async def _process_queued_messages(self, user_id: str) -> None:
-        """Process queued messages for a user after connection is re-established."""
-        if not self._error_recovery_enabled:
-            return
-            
-        if user_id in self._message_recovery_queue:
-            queued_messages = self._message_recovery_queue.pop(user_id, [])
-            logger.info(f"Processing {len(queued_messages)} queued messages for user {user_id}")
-            
-            for message in queued_messages:
-                try:
-                    # Increment delivery attempts
-                    message['delivery_attempts'] = message.get('delivery_attempts', 1) + 1
-                    await self.send_to_user(user_id, message)
-                except Exception as e:
-                    logger.error(f"Failed to send queued message to user {user_id}: {e}")
-                    # Re-queue if it fails again
-                    if user_id not in self._message_recovery_queue:
-                        self._message_recovery_queue[user_id] = []
-                    self._message_recovery_queue[user_id].append(message)
-    
-    async def process_recovery_queue(self, user_id: str) -> None:
-        """
-        ISSUE #824 FIX: Public method to process recovery queue for SSOT test compliance.
-
-        This method provides the standard interface expected by SSOT tests and
-        ensures compatibility with existing code that expects process_recovery_queue.
-
-        Args:
-            user_id: User ID to process recovery queue for
-        """
-        await self._process_queued_messages(user_id)
-
-    async def _emit_connection_error_notification(self, user_id: str, event_type: str) -> None:
-        """Emit a user-facing notification about connection errors."""
+        
         try:
-            # This can be a separate notification system (e.g., UI alert)
-            # For now, we'll log it as a critical event
+            if user_id not in self._message_recovery_queue:
+                self._message_recovery_queue[user_id] = []
+            
+            # Add failure metadata
+            failed_message = {
+                **message,
+                'failure_reason': failure_reason,
+                'failed_at': datetime.now(timezone.utc).isoformat(),
+                'recovery_attempts': 0
+            }
+            
+            self._message_recovery_queue[user_id].append(failed_message)
+            
+            # Increment error count
+            self._connection_error_count[user_id] = self._connection_error_count.get(user_id, 0) + 1
+            self._last_error_time[user_id] = datetime.now(timezone.utc)
+            
+            # Limit queue size to prevent memory issues
+            max_queue_size = 50
+            if len(self._message_recovery_queue[user_id]) > max_queue_size:
+                self._message_recovery_queue[user_id] = self._message_recovery_queue[user_id][-max_queue_size:]
+            
+            logger.info(f"Stored failed message for user {user_id}: {failure_reason}")
+            
+        except Exception as e:
+            logger.error(f"Failed to store failed message for recovery: {e}")
+    
+    async def _emit_connection_error_notification(self, user_id: str, failed_event_type: str) -> None:
+        """Emit a user-visible error notification about connection issues."""
+        try:
+            error_message = {
+                "type": "connection_error",
+                "data": {
+                    "message": f"Connection issue detected. Your {failed_event_type} update may be delayed.",
+                    "event_type": failed_event_type,
+                    "user_friendly_message": "We're having trouble connecting to you. Please refresh your browser if you don't see updates soon.",
+                    "severity": "warning",
+                    "action_required": "Consider refreshing the page if issues persist",
+                    "support_code": f"CONN_ERR_{user_id[:8]}_{failed_event_type}"
+                },
+                "timestamp": datetime.now(timezone.utc).isoformat(),
+                "critical": True
+            }
+            
+            # Try to send the error notification (even though connection might be bad)
+            # This might reach the user if there are other active connections
+            connection_ids = self.get_user_connections(user_id)
+            for conn_id in connection_ids:
+                connection = self.get_connection(conn_id)
+                if connection and connection.websocket:
+                    try:
+                        # CRITICAL FIX: Use safe serialization for error messages
+                        safe_error_message = _serialize_message_safely(error_message)
+                        await connection.websocket.send_json(safe_error_message)
+                        logger.info(f"Sent connection error notification to user {user_id}")
+                        return
+                    except Exception:
+                        continue  # Try next connection
+            
+            # If we can't send via WebSocket, log for external monitoring
             logger.critical(
-                f"USER NOTIFICATION: Could not deliver critical event '{event_type}' "
-                f"to user {user_id} due to connection issues. "
-                f"The system will attempt to recover, but some updates may be lost."
+                f"USER_NOTIFICATION_FAILED: Could not notify user {user_id} about connection error. "
+                f"User may experience blank screen or missing updates. Support code: {error_message['data']['support_code']}"
             )
+            
         except Exception as e:
             logger.error(f"Failed to emit connection error notification: {e}")
     
-    # ============================================================================ 
-    # TRANSACTION COORDINATION METHODS
-    # ============================================================================ 
-    
-    def set_transaction_coordinator(self, coordinator: Any) -> None:
-        """Set the transaction coordinator for database-aware operations."""
-        self._transaction_coordinator = coordinator
-        self._coordination_enabled = True
-        logger.info("Transaction coordinator set for WebSocket manager")
-    
-    async def coordinated_send(self, user_id: str, message: Dict[str, Any], transaction_id: str) -> None:
-        """Send a message as part of a coordinated transaction."""
-        if not self._coordination_enabled or not self._transaction_coordinator:
-            logger.warning("Transaction coordination not enabled, sending directly")
-            await self.send_to_user(user_id, message)
+    async def _emit_system_error_notification(self, user_id: str, failed_event_type: str, 
+                                            error_details: str) -> None:
+        """Emit a user-visible system error notification."""
+        try:
+            error_message = {
+                "type": "system_error",
+                "data": {
+                    "message": f"A system error occurred while processing your {failed_event_type}.",
+                    "user_friendly_message": "Something went wrong on our end. Our team has been notified. Please try again in a few moments.",
+                    "event_type": failed_event_type,
+                    "severity": "error",
+                    "action_required": "Try refreshing the page or contact support if the problem persists",
+                    "support_code": f"SYS_ERR_{user_id[:8]}_{failed_event_type}_{datetime.now(timezone.utc).strftime('%H%M%S')}"
+                },
+                "timestamp": datetime.now(timezone.utc).isoformat(),
+                "critical": True
+            }
+            
+            # DEADLOCK FIX: Send directly to avoid circular dependency with send_to_user
+            connection_ids = self.get_user_connections(user_id)
+            for conn_id in connection_ids:
+                connection = self.get_connection(conn_id)
+                if connection and connection.websocket:
+                    try:
+                        # CRITICAL FIX: Use safe serialization for system error messages
+                        safe_error_message = _serialize_message_safely(error_message)
+                        await connection.websocket.send_json(safe_error_message)
+                        logger.info(f"Sent system error notification to user {user_id}")
+                        return
+                    except Exception:
+                        continue  # Try next connection
+            
+        except Exception as e:
+            logger.critical(
+                f"SYSTEM_ERROR_NOTIFICATION_FAILED: Could not notify user {user_id} "
+                f"about system error in {failed_event_type}: {e}. "
+                f"User may be unaware of the failure. Error details: {error_details}"
+            )
+    
+    async def attempt_message_recovery(self, user_id: str) -> int:
+        """Attempt to recover failed messages for a user when they reconnect."""
+        if not self._error_recovery_enabled or user_id not in self._message_recovery_queue:
+            return 0
+        
+        failed_messages = self._message_recovery_queue[user_id]
+        recovered_count = 0
+        
+        # Only attempt recovery if user has active connections now
+        if not self.is_connection_active(user_id):
+            logger.debug(f"Skipping message recovery for {user_id} - no active connections")
+            return 0
+        
+        for message in failed_messages[:]:  # Copy list to avoid modification during iteration
+            try:
+                # Increment recovery attempts
+                message['recovery_attempts'] = message.get('recovery_attempts', 0) + 1
+                
+                # Skip messages with too many recovery attempts
+                if message['recovery_attempts'] > 3:
+                    logger.warning(f"Abandoning message recovery after 3 attempts: {message.get('type', 'unknown')}")
+                    failed_messages.remove(message)
+                    continue
+                
+                # Attempt to send the message
+                recovery_message = {k: v for k, v in message.items() 
+                                  if k not in ['failure_reason', 'failed_at', 'recovery_attempts']}
+                recovery_message['recovered'] = True
+                recovery_message['original_failure'] = message['failure_reason']
+                
+                await self.send_to_user(user_id, recovery_message)
+                failed_messages.remove(message)
+                recovered_count += 1
+                
+                logger.info(f"Recovered message for user {user_id}: {message.get('type', 'unknown')}")
+                
+            except Exception as e:
+                logger.warning(f"Message recovery attempt failed for user {user_id}: {e}")
+        
+        if recovered_count > 0:
+            logger.info(f"Message recovery completed for user {user_id}: {recovered_count} messages recovered")
+        
+        return recovered_count
+    
+    def get_error_statistics(self) -> Dict[str, Any]:
+        """Get comprehensive error statistics for monitoring."""
+        total_users_with_errors = len(self._connection_error_count)
+        total_error_count = sum(self._connection_error_count.values())
+        total_queued_messages = sum(len(queue) for queue in self._message_recovery_queue.values())
+        
+        # Recent errors (last 5 minutes)
+        recent_errors = 0
+        cutoff_time = datetime.now(timezone.utc)
+        for error_time in self._last_error_time.values():
+            if (cutoff_time - error_time).total_seconds() < 300:  # 5 minutes
+                recent_errors += 1
+        
+        return {
+            'total_users_with_errors': total_users_with_errors,
+            'total_error_count': total_error_count,
+            'total_queued_messages': total_queued_messages,
+            'recent_errors_5min': recent_errors,
+            'error_recovery_enabled': self._error_recovery_enabled,
+            'users_with_queued_messages': len(self._message_recovery_queue),
+            'error_details': {
+                user_id: {
+                    'error_count': self._connection_error_count.get(user_id, 0),
+                    'last_error': self._last_error_time.get(user_id, '').isoformat() if self._last_error_time.get(user_id) else None,
+                    'queued_messages': len(self._message_recovery_queue.get(user_id, []))
+                }
+                for user_id in set(list(self._connection_error_count.keys()) + list(self._message_recovery_queue.keys()))
+            }
+        }
+    
+    async def cleanup_error_data(self, older_than_hours: int = 24) -> Dict[str, int]:
+        """Clean up old error data to prevent memory leaks."""
+        cutoff_time = datetime.now(timezone.utc)
+        
+        # Clean up old error times
+        old_error_users = []
+        for user_id, error_time in self._last_error_time.items():
+            if (cutoff_time - error_time).total_seconds() > (older_than_hours * 3600):
+                old_error_users.append(user_id)
+        
+        for user_id in old_error_users:
+            del self._last_error_time[user_id]
+            if user_id in self._connection_error_count:
+                del self._connection_error_count[user_id]
+        
+        # Clean up old recovery queues for users with no recent activity
+        old_queue_users = []
+        for user_id, messages in self._message_recovery_queue.items():
+            # Remove old messages from queue
+            current_messages = []
+            for message in messages:
+                failed_at_str = message.get('failed_at', '')
+                try:
+                    failed_at = datetime.fromisoformat(failed_at_str.replace('Z', '+00:00'))
+                    if (cutoff_time - failed_at).total_seconds() <= (older_than_hours * 3600):
+                        current_messages.append(message)
+                except (ValueError, AttributeError):
+                    # Keep message if we can't parse the date
+                    current_messages.append(message)
+            
+            if current_messages:
+                self._message_recovery_queue[user_id] = current_messages
+            else:
+                old_queue_users.append(user_id)
+        
+        for user_id in old_queue_users:
+            del self._message_recovery_queue[user_id]
+        
+        return {
+            'cleaned_error_users': len(old_error_users),
+            'cleaned_queue_users': len(old_queue_users),
+            'remaining_error_users': len(self._connection_error_count),
+            'remaining_queue_users': len(self._message_recovery_queue)
+        }
+    
+    # ============================================================================
+    # BACKGROUND TASK MONITORING SYSTEM
+    # ============================================================================
+    
+    async def start_monitored_background_task(self, task_name: str, coro_func, *args, **kwargs) -> str:
+        """Start a background task with monitoring and automatic restart."""
+        async with self._monitoring_lock:
+            if not self._monitoring_enabled:
+                logger.warning("Background task monitoring is disabled")
+                return ""
+            
+            # Store task definition in registry for potential recovery
+            self._task_registry[task_name] = {
+                'func': coro_func,
+                'args': args,
+                'kwargs': kwargs,
+                'created_at': datetime.now(timezone.utc),
+                'restart_count': 0
+            }
+            
+            # Stop existing task if it exists
+            if task_name in self._background_tasks:
+                await self.stop_background_task(task_name)
+            
+            # Create monitored task
+            task = asyncio.create_task(
+                self._run_monitored_task(task_name, coro_func, *args, **kwargs)
+            )
+            
+            self._background_tasks[task_name] = task
+            logger.info(f"Started monitored background task: {task_name}")
+            return task_name
+    
+    async def _run_monitored_task(self, task_name: str, coro_func, *args, **kwargs):
+        """ENHANCED: Run a task with monitoring, error handling, and automatic recovery."""
+        failure_count = 0
+        max_failures = 5  # Increased from 3 for better resilience
+        base_delay = 1.0
+        max_delay = 120.0  # Increased max delay
+        task_start_time = datetime.now(timezone.utc)
+        
+        logger.info(f"MONITORING TASK STARTED: {task_name} with recovery support")
+        
+        while self._monitoring_enabled and not self._shutdown_requested:
+            try:
+                iteration_start = datetime.now(timezone.utc)
+                
+                if asyncio.iscoroutinefunction(coro_func):
+                    await coro_func(*args, **kwargs)
+                else:
+                    # If it's a regular function, run it
+                    result = coro_func(*args, **kwargs)
+                    if asyncio.iscoroutine(result):
+                        await result
+                
+                # Reset failure count on successful execution
+                if failure_count > 0:
+                    logger.info(f"TASK RECOVERY SUCCESS: {task_name} recovered after {failure_count} failures")
+                    failure_count = 0
+                    
+                # Clear failure tracking
+                if task_name in self._task_failures:
+                    del self._task_failures[task_name]
+                if task_name in self._task_last_failure:
+                    del self._task_last_failure[task_name]
+                
+                execution_duration = (datetime.now(timezone.utc) - iteration_start).total_seconds()
+                logger.debug(f"Background task {task_name} completed successfully (duration: {execution_duration:.2f}s)")
+                break  # Task completed successfully
+                
+            except asyncio.CancelledError:
+                logger.info(f"TASK CANCELLED: {task_name} was cancelled gracefully")
+                break
+                
+            except Exception as e:
+                failure_count += 1
+                self._task_failures[task_name] = failure_count
+                self._task_last_failure[task_name] = datetime.now(timezone.utc)
+                
+                # Enhanced error logging with more context
+                task_runtime = (datetime.now(timezone.utc) - task_start_time).total_seconds()
+                logger.critical(
+                    f"BACKGROUND TASK FAILURE: {task_name} failed (attempt {failure_count}/{max_failures}) "
+                    f"after {task_runtime:.1f}s runtime. Error: {e}. Error type: {type(e).__name__}. "
+                    f"Monitoring_enabled: {self._monitoring_enabled}, Shutdown_requested: {self._shutdown_requested}"
+                )
+                
+                # Check if we should attempt automatic recovery
+                if failure_count >= max_failures:
+                    logger.critical(
+                        f"TASK FAILURE THRESHOLD EXCEEDED: {task_name} failed {max_failures} times. "
+                        f"Attempting automatic monitoring restart before abandoning task."
+                    )
+                    
+                    # Attempt one automatic monitoring restart
+                    try:
+                        restart_result = await self.restart_background_monitoring(force_restart=True)
+                        if restart_result.get('monitoring_restarted') and restart_result.get('health_check_passed'):
+                            logger.info(f"AUTOMATIC RECOVERY: Successfully restarted monitoring for {task_name}")
+                            # Reset failure count and continue
+                            failure_count = 0
+                            continue
+                        else:
+                            logger.error(f"AUTOMATIC RECOVERY FAILED: Could not restart monitoring for {task_name}")
+                    except Exception as restart_error:
+                        logger.error(f"AUTOMATIC RECOVERY EXCEPTION: {restart_error}")
+                    
+                    # If automatic recovery failed, abandon task
+                    logger.critical(
+                        f"BACKGROUND TASK ABANDONED: {task_name} failed {max_failures} times and "
+                        f"automatic recovery failed. Manual intervention required."
+                    )
+                    await self._notify_admin_of_task_failure(task_name, e, failure_count)
+                    break
+                
+                # Check if monitoring is still enabled before retry
+                if not self._monitoring_enabled or self._shutdown_requested:
+                    logger.warning(
+                        f"TASK RETRY ABORTED: {task_name} cannot retry due to monitoring state "
+                        f"(enabled: {self._monitoring_enabled}, shutdown: {self._shutdown_requested})"
+                    )
+                    break
+                
+                # Calculate exponential backoff delay with jitter
+                import random
+                base_backoff = min(base_delay * (2 ** (failure_count - 1)), max_delay)
+                jitter = base_backoff * 0.1 * (0.5 - random.random())  #  +/- 5% jitter
+                delay = base_backoff + jitter
+                
+                logger.warning(
+                    f"TASK RETRY SCHEDULED: {task_name} will retry in {delay:.1f}s "
+                    f"(attempt {failure_count + 1}/{max_failures})"
+                )
+                
+                try:
+                    await asyncio.sleep(delay)
+                except asyncio.CancelledError:
+                    logger.info(f"TASK RETRY CANCELLED: {task_name} restart was cancelled")
+                    break
+        
+        # Log final task state
+        total_runtime = (datetime.now(timezone.utc) - task_start_time).total_seconds()
+        logger.info(
+            f"MONITORING TASK ENDED: {task_name} finished after {total_runtime:.1f}s "
+            f"(failures: {failure_count}, monitoring_enabled: {self._monitoring_enabled})"
+        )
+    
+    async def stop_background_task(self, task_name: str) -> bool:
+        """Stop a background task by name."""
+        if task_name not in self._background_tasks:
+            logger.warning(f"Background task {task_name} not found")
+            return False
+        
+        task = self._background_tasks[task_name]
+        task.cancel()
+        
+        try:
+            await task
+        except asyncio.CancelledError:
+            pass
+        except Exception as e:
+            logger.error(f"Error while stopping background task {task_name}: {e}")
+        
+        del self._background_tasks[task_name]
+        logger.info(f"Stopped background task: {task_name}")
+        return True
+    
+    async def _notify_admin_of_task_failure(self, task_name: str, error: Exception, failure_count: int):
+        """Notify system administrators of critical background task failure."""
+        try:
+            # This would integrate with alerting systems in production
+            alert_message = {
+                "type": "critical_task_failure",
+                "task_name": task_name,
+                "error": str(error),
+                "error_type": type(error).__name__,
+                "failure_count": failure_count,
+                "timestamp": datetime.now(timezone.utc).isoformat(),
+                "requires_manual_intervention": True,
+                "impact": "System functionality may be degraded"
+            }
+            
+            # Log at critical level for monitoring systems
+            logger.critical(
+                f"ADMIN ALERT REQUIRED: Background task {task_name} has failed permanently. "
+                f"Alert: {alert_message}"
+            )
+            
+            # TODO: Integrate with actual alerting systems:
+            # - Send to PagerDuty/OpsGenie
+            # - Email notification to on-call engineers
+            # - Slack/Teams notification
+            # - Create monitoring dashboard alert
+            
+        except Exception as e:
+            logger.error(f"Failed to send admin notification for task failure: {e}")
+    
+    def get_background_task_status(self) -> Dict[str, Any]:
+        """Get status of all background tasks."""
+        task_status = {}
+        
+        for task_name, task in self._background_tasks.items():
+            task_status[task_name] = {
+                'running': not task.done(),
+                'cancelled': task.cancelled(),
+                'exception': str(task.exception()) if task.done() and task.exception() else None,
+                'failure_count': self._task_failures.get(task_name, 0),
+                'last_failure': self._task_last_failure.get(task_name, '').isoformat() if self._task_last_failure.get(task_name) else None
+            }
+        
+        return {
+            'monitoring_enabled': self._monitoring_enabled,
+            'total_tasks': len(self._background_tasks),
+            'running_tasks': len([t for t in self._background_tasks.values() if not t.done()]),
+            'failed_tasks': len(self._task_failures),
+            'tasks': task_status
+        }
+    
+    async def process_recovery_queue(self, user_id: str) -> None:
+        """Process recovery queue messages for a user.
+        
+        Public alias for _process_queued_messages for compatibility.
+        """
+        await self._process_queued_messages(user_id)
+    
+    async def _process_queued_messages(self, user_id: str) -> None:
+        """Process queued messages for a user after connection established.
+        
+        This is called when a new connection is established to deliver
+        any messages that were attempted while the user had no connections.
+        """
+        if user_id not in self._message_recovery_queue:
             return
         
-        # Add transaction metadata
-        message['_transaction_id'] = transaction_id
-        
-        # Use coordinator to send message
-        await self._transaction_coordinator.send_websocket_message(user_id, message)
-    
-    # ============================================================================ 
-    # BACKGROUND TASK MONITORING METHODS
-    # ============================================================================ 
-    
-    def register_background_task(self, task_name: str, task_func: callable, *args, **kwargs) -> None:
-        """Register and start a background task for monitoring."""
-        if not self._monitoring_enabled:
-            logger.warning("Background task monitoring is disabled")
+        messages = self._message_recovery_queue.get(user_id, [])
+        if not messages:
             return
         
-        if task_name in self._background_tasks and not self._background_tasks[task_name].done():
-            logger.warning(f"Task {task_name} is already running")
-            return
-        
-        # Store task details for recovery
-        self._task_registry[task_name] = {
-            'func': task_func,
-            'args': args,
-            'kwargs': kwargs,
-            'last_started': datetime.now(timezone.utc)
+        logger.info(f"Processing {len(messages)} queued messages for user {user_id}")
+        
+        # Clear the queue first to prevent re-processing
+        self._message_recovery_queue[user_id] = []
+        
+        # Small delay to ensure connection is fully established
+        await asyncio.sleep(0.1)
+        
+        # Send each queued message with timeout to prevent hanging
+        for msg in messages:
+            try:
+                # Remove recovery metadata before sending
+                clean_msg = {k: v for k, v in msg.items() 
+                           if k not in ['failure_reason', 'failed_at', 'recovery_attempts']}
+                
+                # Add a flag indicating this is a recovered message
+                clean_msg['recovered'] = True
+                
+                # HANG FIX: Add timeout to prevent infinite wait on send_to_user
+                await asyncio.wait_for(
+                    self.send_to_user(user_id, clean_msg),
+                    timeout=3.0  # Reasonable timeout per message
+                )
+                logger.debug(f"Successfully delivered queued message type '{clean_msg.get('type')}' to user {user_id}")
+                
+            except asyncio.TimeoutError:
+                logger.error(f"Timeout delivering queued message to user {user_id}: {clean_msg.get('type', 'unknown')}")
+            except Exception as e:
+                logger.error(f"Failed to deliver queued message to user {user_id}: {e}")
+        
+        logger.info(f"Completed processing queued messages for user {user_id}")
+    
+    async def health_check_background_tasks(self) -> Dict[str, Any]:
+        """Perform health check on background tasks and restart failed ones."""
+        health_report = {
+            'healthy_tasks': 0,
+            'unhealthy_tasks': 0,
+            'restarted_tasks': [],
+            'failed_restarts': []
         }
         
-        # Create and start the task
-        task = asyncio.create_task(self._monitor_task(task_name, task_func, *args, **kwargs))
-        self._background_tasks[task_name] = task
-        logger.info(f"Registered and started background task: {task_name}")
-    
-    async def _monitor_task(self, task_name: str, task_func: callable, *args, **kwargs) -> None:
-        """Monitor a background task and handle failures."""
+        for task_name, task in list(self._background_tasks.items()):
+            if task.done() and not task.cancelled():
+                # Task completed unexpectedly - try to restart
+                logger.warning(f"Background task {task_name} completed unexpectedly - attempting restart")
+                
+                try:
+                    # Remove the completed task
+                    del self._background_tasks[task_name]
+                    
+                    # This would need the original function and args to restart
+                    # For now, just mark as needing manual restart
+                    health_report['unhealthy_tasks'] += 1
+                    health_report['failed_restarts'].append({
+                        'task_name': task_name,
+                        'reason': 'Cannot restart - original function not stored'
+                    })
+                    
+                except Exception as e:
+                    logger.error(f"Failed to restart background task {task_name}: {e}")
+                    health_report['failed_restarts'].append({
+                        'task_name': task_name,
+                        'reason': str(e)
+                    })
+            else:
+                health_report['healthy_tasks'] += 1
+        
+        return health_report
+    
+    async def shutdown_background_monitoring(self):
+        """Shutdown all background tasks."""
+        async with self._monitoring_lock:
+            self._shutdown_requested = True
+            self._monitoring_enabled = False
+            
+            # Cancel all tasks
+            for task_name in list(self._background_tasks.keys()):
+                await self.stop_background_task(task_name)
+            
+            logger.info("Background task monitoring shutdown complete")
+    
+    async def _verify_monitoring_health(self) -> bool:
+        """
+        CRITICAL: Verify that monitoring system is healthy and operational.
+        
+        Returns:
+            True if monitoring is healthy, False if issues detected
+        """
         try:
-            await task_func(*args, **kwargs)
-        except asyncio.CancelledError:
-            logger.info(f"Background task {task_name} was cancelled")
+            # Check basic monitoring state
+            if not self._monitoring_enabled:
+                logger.error("Monitoring health check failed: monitoring disabled")
+                return False
+            
+            if self._shutdown_requested:
+                logger.error("Monitoring health check failed: shutdown requested")
+                return False
+            
+            # Check task health
+            healthy_tasks = 0
+            total_tasks = len(self._background_tasks)
+            
+            for task_name, task in self._background_tasks.items():
+                if not task.done() and not task.cancelled():
+                    healthy_tasks += 1
+                elif task.done() and task.exception():
+                    logger.warning(f"Task {task_name} has exception: {task.exception()}")
+            
+            # Update health check timestamp
+            self._last_health_check = datetime.now(timezone.utc)
+            self._health_check_failures = 0
+            
+            logger.info(
+                f"Monitoring health check passed: {healthy_tasks}/{total_tasks} tasks healthy, "
+                f"failures_cleared={len(self._task_failures) == 0}"
+            )
+            return True
+            
         except Exception as e:
-            logger.error(f"Background task {task_name} failed: {e}")
-            self._task_failures[task_name] = self._task_failures.get(task_name, 0) + 1
-            self._task_last_failure[task_name] = datetime.now(timezone.utc)
-            
-            # Attempt to restart the task
-            await self._restart_task(task_name)
-    
-    async def _restart_task(self, task_name: str) -> None:
-        """Restart a failed background task."""
-        if not self._monitoring_enabled or self._shutdown_requested:
-            logger.warning(f"Not restarting task {task_name} (monitoring disabled or shutdown requested)")
-            return
-        
-        if task_name in self._task_registry:
-            logger.info(f"Attempting to restart task: {task_name}")
-            task_details = self._task_registry[task_name]
-            self.register_background_task(
-                task_name,
-                task_details['func'],
-                *task_details['args'],
-                **task_details['kwargs']
-            )
-        else:
-            logger.error(f"Cannot restart task {task_name}: not found in registry")
-    
-    async def shutdown_monitoring(self) -> None:
-        """Gracefully shut down all monitored background tasks."""
-        self._shutdown_requested = True
-        self._monitoring_enabled = False
+            self._health_check_failures += 1
+            logger.error(f"Monitoring health check exception: {e}")
+            return False
+    
+    async def get_monitoring_health_status(self) -> Dict[str, Any]:
+        """
+        CRITICAL RESILIENCE: Get comprehensive monitoring health status.
+        
+        This provides detailed health information for monitoring dashboard and alerts.
+        
+        Returns:
+            Comprehensive health status dictionary
+        """
+        current_time = datetime.now(timezone.utc)
+        
+        # Calculate task health metrics
+        task_health = {
+            'total_tasks': len(self._background_tasks),
+            'running_tasks': 0,
+            'completed_tasks': 0,
+            'failed_tasks': 0,
+            'cancelled_tasks': 0,
+            'healthy_tasks': []
+        }
         
         for task_name, task in self._background_tasks.items():
             if not task.done():
-                task.cancel()
-                try:
-                    await task
-                except asyncio.CancelledError:
-                    logger.info(f"Task {task_name} cancelled successfully")
-        
-        self._background_tasks.clear()
-        logger.info("All background tasks shut down")
-    
-    def get_monitoring_status(self) -> Dict[str, Any]:
-        """Get the status of all monitored background tasks."""
+                task_health['running_tasks'] += 1
+                task_health['healthy_tasks'].append(task_name)
+            elif task.cancelled():
+                task_health['cancelled_tasks'] += 1
+            elif task.exception():
+                task_health['failed_tasks'] += 1
+            else:
+                task_health['completed_tasks'] += 1
+        
+        # Calculate uptime and failure rates
+        last_health_check_age = (current_time - self._last_health_check).total_seconds() if self._last_health_check else None
+        health_check_stale = last_health_check_age is not None and last_health_check_age > 300  # 5 minutes
+        
         return {
             'monitoring_enabled': self._monitoring_enabled,
             'shutdown_requested': self._shutdown_requested,
-            'running_tasks': {
-                name: not task.done()
-                for name, task in self._background_tasks.items()
+            'health_check_failures': self._health_check_failures,
+            'last_health_check': self._last_health_check.isoformat() if self._last_health_check else None,
+            'last_health_check_age_seconds': last_health_check_age,
+            'health_check_stale': health_check_stale,
+            'task_health': task_health,
+            'task_failures': {
+                'total_failed_tasks': len(self._task_failures),
+                'failure_details': {
+                    task_name: {
+                        'failure_count': count,
+                        'last_failure': self._task_last_failure.get(task_name, '').isoformat() if self._task_last_failure.get(task_name) else None
+                    }
+                    for task_name, count in self._task_failures.items()
+                }
             },
-            'task_failures': self._task_failures,
-            'last_health_check': self._last_health_check.isoformat(),
-            'health_check_failures': self._health_check_failures
+            'task_registry': {
+                'registered_tasks': len(self._task_registry),
+                'task_restart_counts': {
+                    task_name: config.get('restart_count', 0)
+                    for task_name, config in self._task_registry.items()
+                }
+            },
+            'overall_health': self._calculate_overall_health_score(task_health, health_check_stale),
+            'alerts': self._generate_health_alerts(task_health, health_check_stale, last_health_check_age)
         }
-
-# ============================================================================ 
-# SINGLETON MANAGEMENT AND FACTORY PATTERN
-# ============================================================================ 
-
-_unified_manager_instance: Optional[_UnifiedWebSocketManagerImplementation] = None
-_manager_lock = asyncio.Lock()
-
-async def get_websocket_manager(
-    mode: WebSocketManagerMode = WebSocketManagerMode.UNIFIED, 
-    user_context: Optional[Any] = None,
-    force_new: bool = False,
-    **kwargs
-) -> _UnifiedWebSocketManagerImplementation:
-    """Factory function to get the singleton UnifiedWebSocketManager instance.
-    
-    This factory ensures that only one instance of the manager is created,
-    and provides a central point for initialization and configuration.
-    
-    Args:
-        mode: DEPRECATED - All modes now use unified behavior
-        user_context: User execution context for user isolation
-        force_new: Force creation of a new instance (for testing)
-        
-    Returns:
-        The singleton UnifiedWebSocketManager instance
-    """
-    global _unified_manager_instance
-    
-    async with _manager_lock:
-        if _unified_manager_instance is None or force_new:
-            logger.info(f"Creating new UnifiedWebSocketManager instance (force_new={force_new})")
-            
-            # Pass SSOT authorization token to allow instantiation
-            _unified_manager_instance = _UnifiedWebSocketManagerImplementation(
-                mode=mode, 
-                user_context=user_context, 
-                config=kwargs,
-                _ssot_authorization_token="ssot_factory_authorized_token_v1"
+    
+    def _calculate_overall_health_score(self, task_health: Dict, health_check_stale: bool) -> Dict[str, Any]:
+        """
+        Calculate overall health score for monitoring system.
+        
+        Args:
+            task_health: Task health metrics
+            health_check_stale: Whether health check is stale
+            
+        Returns:
+            Health score and status
+        """
+        total_tasks = task_health['total_tasks']
+        running_tasks = task_health['running_tasks']
+        failed_tasks = task_health['failed_tasks']
+        
+        # Calculate base health score
+        if total_tasks == 0:
+            task_score = 100  # No tasks is considered healthy
+        else:
+            task_score = max(0, 100 - (failed_tasks / total_tasks * 100))
+        
+        # Apply penalties
+        health_score = task_score
+        
+        if not self._monitoring_enabled:
+            health_score = 0
+        elif self._shutdown_requested:
+            health_score = min(health_score, 25)
+        elif health_check_stale:
+            health_score = min(health_score, 50)
+        elif self._health_check_failures > 0:
+            health_score = min(health_score, 75)
+        
+        # Determine status
+        if health_score >= 90:
+            status = "healthy"
+        elif health_score >= 70:
+            status = "warning"
+        elif health_score >= 30:
+            status = "degraded"
+        else:
+            status = "critical"
+        
+        return {
+            'score': round(health_score, 1),
+            'status': status,
+            'factors': {
+                'monitoring_enabled': self._monitoring_enabled,
+                'shutdown_requested': self._shutdown_requested,
+                'health_check_stale': health_check_stale,
+                'health_check_failures': self._health_check_failures,
+                'task_failure_rate': (failed_tasks / total_tasks * 100) if total_tasks > 0 else 0
+            }
+        }
+    
+    def _generate_health_alerts(self, task_health: Dict, health_check_stale: bool, last_health_check_age: Optional[float]) -> List[Dict[str, Any]]:
+        """
+        Generate health alerts based on monitoring status.
+        
+        Args:
+            task_health: Task health metrics
+            health_check_stale: Whether health check is stale
+            last_health_check_age: Age of last health check in seconds
+            
+        Returns:
+            List of alert dictionaries
+        """
+        alerts = []
+        
+        # Critical alerts
+        if not self._monitoring_enabled:
+            alerts.append({
+                'severity': 'critical',
+                'message': 'Background monitoring is disabled',
+                'action': 'Call restart_background_monitoring() immediately',
+                'impact': 'System health monitoring and recovery are non-functional'
+            })
+        
+        if self._shutdown_requested:
+            alerts.append({
+                'severity': 'critical',
+                'message': 'Monitoring shutdown has been requested',
+                'action': 'Investigate shutdown cause and restart monitoring',
+                'impact': 'Monitoring will stop accepting new tasks'
+            })
+        
+        # Warning alerts
+        if health_check_stale:
+            alerts.append({
+                'severity': 'warning',
+                'message': f'Health check is stale ({last_health_check_age:.0f}s old)',
+                'action': 'Check monitoring system responsiveness',
+                'impact': 'May not detect recent failures'
+            })
+        
+        if self._health_check_failures > 0:
+            alerts.append({
+                'severity': 'warning',
+                'message': f'{self._health_check_failures} health check failures detected',
+                'action': 'Investigate monitoring system stability',
+                'impact': 'Reduced reliability of health status'
+            })
+        
+        # Task-related alerts
+        if task_health['failed_tasks'] > 0:
+            alerts.append({
+                'severity': 'warning',
+                'message': f"{task_health['failed_tasks']} background tasks have failed",
+                'action': 'Review task failure logs and restart if needed',
+                'impact': 'Reduced system functionality'
+            })
+        
+        if task_health['total_tasks'] > 0 and task_health['running_tasks'] == 0:
+            alerts.append({
+                'severity': 'critical',
+                'message': 'No background tasks are running despite having registered tasks',
+                'action': 'Restart background monitoring immediately',
+                'impact': 'Complete loss of background processing'
+            })
+        
+        return alerts
+    
+    async def enable_background_monitoring(self, restart_previous_tasks: bool = True) -> Dict[str, Any]:
+        """
+        Re-enable background task monitoring with optional task recovery.
+        
+        CRITICAL FIX: Prevents permanent disable of monitoring system by providing
+        a safe way to restart monitoring after shutdown or errors.
+        
+        Args:
+            restart_previous_tasks: Whether to restart tasks that were registered before shutdown
+            
+        Returns:
+            Dictionary with recovery status and counts
+        """
+        recovery_status = {
+            'monitoring_enabled': False,
+            'tasks_restarted': 0,
+            'tasks_failed_restart': 0,
+            'failed_tasks': [],
+            'health_check_reset': False,
+            'previous_state': {
+                'was_shutdown': self._shutdown_requested,
+                'had_failures': len(self._task_failures) > 0
+            }
+        }
+        
+        async with self._monitoring_lock:
+            if self._monitoring_enabled:
+                logger.info("Background monitoring is already enabled")
+                recovery_status['monitoring_enabled'] = True
+                return recovery_status
+            
+            # Reset monitoring state
+            self._monitoring_enabled = True
+            self._shutdown_requested = False
+            self._health_check_failures = 0
+            self._last_health_check = datetime.now(timezone.utc)
+            recovery_status['health_check_reset'] = True
+            
+            logger.info("Background task monitoring re-enabled")
+            recovery_status['monitoring_enabled'] = True
+            
+            # Optionally restart registered tasks
+            if restart_previous_tasks and self._task_registry:
+                logger.info(f"Attempting to restart {len(self._task_registry)} registered tasks")
+                
+                for task_name, task_config in list(self._task_registry.items()):
+                    try:
+                        # Increment restart count
+                        task_config['restart_count'] = task_config.get('restart_count', 0) + 1
+                        
+                        # Don't restart tasks that have failed too many times
+                        if task_config['restart_count'] > 5:
+                            logger.warning(f"Skipping restart of {task_name} - too many restart attempts ({task_config['restart_count']})")
+                            continue
+                        
+                        # Restart the task
+                        restart_result = await self.start_monitored_background_task(
+                            task_name,
+                            task_config['func'],
+                            *task_config['args'],
+                            **task_config['kwargs']
+                        )
+                        
+                        if restart_result:
+                            recovery_status['tasks_restarted'] += 1
+                            logger.info(f"Successfully restarted task: {task_name}")
+                        else:
+                            recovery_status['tasks_failed_restart'] += 1
+                            recovery_status['failed_tasks'].append(task_name)
+                            logger.error(f"Failed to restart task: {task_name}")
+                        
+                    except Exception as e:
+                        recovery_status['tasks_failed_restart'] += 1
+                        recovery_status['failed_tasks'].append(task_name)
+                        logger.error(f"Exception while restarting task {task_name}: {e}")
+            
+            # Clear old failure data for a fresh start
+            self._task_failures.clear()
+            self._task_last_failure.clear()
+            
+            logger.info(
+                f"Monitoring recovery complete: {recovery_status['tasks_restarted']} tasks restarted, "
+                f"{recovery_status['tasks_failed_restart']} failed"
             )
             
-            # Perform any initial configuration here
-            # e.g., _unified_manager_instance.set_transaction_coordinator(...)
-            
-        # If user_context is provided, ensure the manager is in the correct state
-        if user_context:
-            # In unified mode, we don't re-initialize, but we can update context
-            if _unified_manager_instance.user_context != user_context:
-                logger.debug(f"Updating WebSocket manager context for user {getattr(user_context, 'user_id', 'unknown')}")
-                _unified_manager_instance.user_context = user_context
+        return recovery_status
     
     async def restart_background_monitoring(self, force_restart: bool = False) -> Dict[str, Any]:
         """
@@ -3218,11 +3859,6 @@
         return cleaned_count
 
 
-<<<<<<< HEAD
-
-# For backward compatibility, we can alias the class name
-UnifiedWebSocketManager = _UnifiedWebSocketManagerImplementation
-=======
 # SECURITY FIX: Replace singleton with factory pattern
 #  ALERT:  SECURITY FIX: Singleton pattern completely removed to prevent multi-user data leakage
 # Use create_websocket_manager(user_context) or WebSocketBridgeFactory instead
@@ -3253,7 +3889,6 @@
 
 # UnifiedWebSocketManager export removed - use WebSocketManager from websocket_manager.py
 # UnifiedWebSocketManager = _UnifiedWebSocketManagerImplementation  # REMOVED
->>>>>>> aec7902b
 
 __all__ = ['WebSocketConnection', '_serialize_message_safely', 'WebSocketManagerMode']
 
