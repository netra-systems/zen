--- conflicted
+++ resolved
@@ -479,20 +479,12 @@
 
         # ISSUE #556 FIX: Initialize connection_registry for legacy compatibility
         self.connection_registry = {}  # Registry for connection objects
-<<<<<<< HEAD
-        
+        self.active_connections = {}  # Compatibility mapping
+
         # Event listener support for testing
         self.on_event_emitted: Optional[callable] = None
         self._event_listeners: List[callable] = []
-        
-=======
-        self.active_connections = {}  # Compatibility mapping
-
-        # Event listener support for testing
-        self.on_event_emitted: Optional[callable] = None
-        self._event_listeners: List[callable] = []
-
->>>>>>> dbad8c6f
+
         logger.info("UnifiedWebSocketManager initialized with SSOT unified mode (all legacy modes consolidated)")
 
     def _validate_user_isolation(self, user_id: str, operation: str = "unknown") -> bool:
@@ -1053,8 +1045,6 @@
                 thread_connections.add(conn_id)
         
         return thread_connections
-<<<<<<< HEAD
-=======
 
     # =================== COMPATIBILITY METHODS FOR ISSUE #618 ===================
     # These methods provide compatibility with legacy test signatures that expect
@@ -1183,7 +1173,6 @@
         logger.debug("Legacy compatibility: Cleared all connections")
     
     # =================== END COMPATIBILITY METHODS ===================
->>>>>>> dbad8c6f
     
     async def wait_for_connection(self, user_id: str, timeout: float = 5.0, check_interval: float = 0.1) -> bool:
         """
@@ -3161,11 +3150,8 @@
         CRITICAL SSOT INTERFACE COMPLIANCE: This method provides standard event 
         interface expected by WebSocket validation tests and agent systems.
         
-<<<<<<< HEAD
-=======
         ISSUE #1098 HOTFIX: Fixed to include all 7 required fields for Golden Path AI response delivery.
         
->>>>>>> dbad8c6f
         Args:
             connection_id: Unique connection identifier
             event_type: Type of event being sent
@@ -3175,14 +3161,6 @@
             bool: Success status of event delivery
         """
         try:
-<<<<<<< HEAD
-            # Create event message structure
-            event_message = {
-                "type": event_type,
-                "data": event_data,
-                "timestamp": datetime.now(timezone.utc).isoformat(),
-                "connection_id": connection_id
-=======
             # Get connection to extract user context
             connection = self._connections.get(connection_id)
             if not connection:
@@ -3202,7 +3180,6 @@
                 "run_id": str(run_id) if run_id else "unknown_run",         # Field 4: Request correlation
                 "timestamp": datetime.now(timezone.utc).isoformat(),        # Field 5: Time tracking
                 **event_data                                                # Fields 6-7: Event-specific data (agent_name, task, etc)
->>>>>>> dbad8c6f
             }
             
             # Use send_message for actual delivery
