"""
WebSocket Connection Manager - SSOT Alias

Business Value Justification:
- Segment: Platform/Internal  
- Business Goal: Development Velocity & Backward Compatibility
- Value Impact: Prevents test failures from broken imports, maintains test reliability
- Strategic Impact: Critical for WebSocket thread routing tests to run properly

This module provides the SSOT alias for WebSocketConnectionManager imports that tests expect.
Following CLAUDE.md SSOT principles by creating proper aliases rather than duplicating code.
"""

from netra_backend.app.websocket_core.unified_manager import UnifiedWebSocketManager
from netra_backend.app.logging_config import central_logger

logger = central_logger.get_logger(__name__)


<<<<<<< HEAD
# SSOT COMPLIANCE: Use direct alias instead of class inheritance
# This eliminates the duplicate class definition while maintaining backward compatibility
=======
# DEPRECATED: WebSocketConnectionManager is now an alias to UnifiedWebSocketManager
# Use UnifiedWebSocketManager directly for new code
>>>>>>> 69c5b32e
WebSocketConnectionManager = UnifiedWebSocketManager


# SSOT alias for backward compatibility
ConnectionManager = WebSocketConnectionManager

# Export for backward compatibility
__all__ = ['WebSocketConnectionManager', 'ConnectionManager']<|MERGE_RESOLUTION|>--- conflicted
+++ resolved
@@ -17,13 +17,10 @@
 logger = central_logger.get_logger(__name__)
 
 
-<<<<<<< HEAD
 # SSOT COMPLIANCE: Use direct alias instead of class inheritance
-# This eliminates the duplicate class definition while maintaining backward compatibility
-=======
 # DEPRECATED: WebSocketConnectionManager is now an alias to UnifiedWebSocketManager
 # Use UnifiedWebSocketManager directly for new code
->>>>>>> 69c5b32e
+# This eliminates the duplicate class definition while maintaining backward compatibility
 WebSocketConnectionManager = UnifiedWebSocketManager
 
 
