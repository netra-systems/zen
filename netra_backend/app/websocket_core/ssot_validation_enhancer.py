"""
WebSocket Manager SSOT Validation Enhancer - Issue #712 Remediation

This module provides enhanced validation and enforcement for WebSocket Manager SSOT patterns.
It addresses the specific validation gaps identified in Issue #712 while maintaining
Golden Path functionality and backward compatibility.

Business Value Justification (BVJ):
- Segment: Platform Infrastructure (affects ALL user segments)
- Business Goal: Ensure long-term architectural stability
- Value Impact: Prevents architectural drift that could impact $500K+ ARR chat functionality
- Revenue Impact: Protects business-critical WebSocket infrastructure reliability

ISSUE #712 FIXES:
1. Enhanced factory pattern validation
2. User isolation architecture enforcement
3. Direct instantiation controls
4. Cross-user event bleeding prevention
5. Instance duplication detection
"""

import asyncio
import logging
import threading
import weakref
from typing import Dict, Set, Optional, Any, List, Union
from datetime import datetime, timezone
from collections import defaultdict

from shared.types.core_types import UserID, ensure_user_id
from netra_backend.app.logging_config import central_logger

logger = central_logger.get_logger(__name__)


class SSotValidationError(Exception):
    """Exception raised when SSOT validation rules are violated."""
    pass


class UserIsolationViolation(SSotValidationError):
    """Exception raised when user isolation patterns are violated."""
    pass


class FactoryBypassDetected(SSotValidationError):
    """Exception raised when factory patterns are bypassed."""
    pass


# Global registry for tracking WebSocket manager instances
_manager_instances: weakref.WeakSet = weakref.WeakSet()
_user_manager_mapping: Dict[str, weakref.ref] = {}
_instance_creation_lock = threading.Lock()


class WebSocketManagerSSotValidator:
    """
    Validator for WebSocket Manager SSOT compliance.

    This class implements the validation rules identified in Issue #712 to ensure
    proper SSOT patterns are followed while maintaining Golden Path functionality.
    """

    def __init__(self):
        self.validation_enabled = True
        self.strict_mode = False  # Can be enabled for development/testing
        self._validation_history: List[Dict[str, Any]] = []

    def validate_manager_creation(
        self,
        manager_instance: Any,
        user_context: Optional[Any] = None,
        creation_method: str = "unknown"
    ) -> bool:
        """
        Validate WebSocket manager creation follows SSOT patterns.

        Args:
            manager_instance: The WebSocket manager instance being created
            user_context: UserExecutionContext for user isolation validation
            creation_method: How the manager was created (factory, direct, etc.)

        Returns:
            bool: True if validation passes

        Raises:
            SSotValidationError: If validation fails in strict mode
        """
        validation_issues = []

        # Issue #712 Fix 1: Validate user context for proper isolation
        if user_context is None:
            issue = "Manager created without UserExecutionContext - potential isolation violation"
            validation_issues.append(issue)
            logger.warning(f"SSOT VALIDATION: {issue}")

        # Issue #712 Fix 2: Validate manager type is correct SSOT class
<<<<<<< HEAD
        from netra_backend.app.websocket_core.canonical_import_patterns import WebSocketManager
=======
        from netra_backend.app.websocket_core.websocket_manager import WebSocketManager
>>>>>>> 5aba5b9f
        if not isinstance(manager_instance, WebSocketManager):
            issue = f"Manager not instance of SSOT WebSocketManager: {type(manager_instance)}"
            validation_issues.append(issue)
            logger.error(f"SSOT VIOLATION: {issue}")

        # Issue #712 Fix 3: Track instance creation to detect duplication
        with _instance_creation_lock:
            _manager_instances.add(manager_instance)

            if user_context and hasattr(user_context, 'user_id'):
                user_id_str = str(user_context.user_id)

                # Check for existing manager for this user
                if user_id_str in _user_manager_mapping:
                    existing_ref = _user_manager_mapping[user_id_str]
                    if existing_ref() is not None:  # Reference still alive
                        issue = f"Multiple manager instances for user {user_id_str} - potential duplication"
                        validation_issues.append(issue)
                        logger.warning(f"SSOT VALIDATION: {issue}")

                # Register this manager for the user
                _user_manager_mapping[user_id_str] = weakref.ref(manager_instance)

        # Record validation attempt
        self._validation_history.append({
            "timestamp": datetime.now(timezone.utc).isoformat(),
            "creation_method": creation_method,
            "has_user_context": user_context is not None,
            "issues": validation_issues,
            "passed": len(validation_issues) == 0
        })

        # Handle validation failures
        if validation_issues:
            if self.strict_mode:
                raise SSotValidationError(f"SSOT validation failed: {validation_issues}")
            else:
                logger.warning(f"SSOT validation issues (non-blocking): {validation_issues}")
                return False

        logger.debug("SSOT validation passed for manager creation")
        return True

    def validate_user_isolation(
        self,
        manager_instance: Any,
        user_id: Union[str, UserID],
        operation: str = "unknown"
    ) -> bool:
        """
        Validate user isolation is properly maintained.

        Args:
            manager_instance: WebSocket manager instance
            user_id: User ID for isolation validation
            operation: Description of the operation being validated

        Returns:
            bool: True if user isolation is valid
        """
        validation_issues = []

        # Issue #712 Fix 4: Validate user context isolation
        if hasattr(manager_instance, '_user_context'):
            manager_user_id = getattr(manager_instance._user_context, 'user_id', None)
            if manager_user_id and str(manager_user_id) != str(user_id):
                issue = f"User ID mismatch: manager={manager_user_id}, operation={user_id}"
                validation_issues.append(issue)
                logger.error(f"USER ISOLATION VIOLATION: {issue} in {operation}")

        # Issue #712 Fix 5: Check for cross-user contamination indicators
        if hasattr(manager_instance, '_active_connections'):
            connections = getattr(manager_instance, '_active_connections', {})
            user_connections = [
                conn for conn in connections.values()
                if getattr(conn, 'user_id', None) == str(user_id)
            ]

            other_user_connections = [
                conn for conn in connections.values()
                if getattr(conn, 'user_id', None) and getattr(conn, 'user_id') != str(user_id)
            ]

            if user_connections and other_user_connections:
                issue = f"Manager has connections for multiple users - potential contamination"
                validation_issues.append(issue)
                logger.warning(f"USER ISOLATION WARNING: {issue}")

        if validation_issues:
            if self.strict_mode:
                raise UserIsolationViolation(f"User isolation validation failed: {validation_issues}")
            else:
                logger.warning(f"User isolation issues (non-blocking): {validation_issues}")
                return False

        return True

    def detect_factory_bypass(self, creation_stack: Optional[List[str]] = None) -> bool:
        """
        Detect if WebSocket manager creation bypassed proper factory patterns.

        Args:
            creation_stack: Optional call stack for analysis

        Returns:
            bool: True if bypass detected
        """
        # Issue #712 Fix 6: Basic factory bypass detection
        if creation_stack:
            # Look for direct instantiation patterns
            direct_patterns = [
                'UnifiedWebSocketManager(',
                'WebSocketManager(',
                '__new__(',
                '__init__('
            ]

            factory_patterns = [
                'create_websocket_manager',
                'get_websocket_manager',
                # 'WebSocketManagerFactory'  # REMOVED: Issue #1098
            ]

            has_direct = any(pattern in str(creation_stack) for pattern in direct_patterns)
            has_factory = any(pattern in str(creation_stack) for pattern in factory_patterns)

            if has_direct and not has_factory:
                logger.warning("FACTORY BYPASS DETECTED: Direct manager instantiation without factory")
                return True

        return False

    def get_validation_summary(self) -> Dict[str, Any]:
        """Get summary of validation history and current state."""
        total_validations = len(self._validation_history)
        passed_validations = sum(1 for v in self._validation_history if v['passed'])

        return {
            "total_validations": total_validations,
            "passed_validations": passed_validations,
            "failed_validations": total_validations - passed_validations,
            "success_rate": passed_validations / total_validations if total_validations > 0 else 0.0,
            "active_managers": len(_manager_instances),
            "tracked_users": len(_user_manager_mapping),
            "strict_mode": self.strict_mode,
            "validation_enabled": self.validation_enabled,
            "recent_issues": [
                v for v in self._validation_history[-10:]
                if not v['passed']
            ]
        }


# Global validator instance
_ssot_validator = WebSocketManagerSSotValidator()


def validate_websocket_manager_creation(
    manager_instance: Any,
    user_context: Optional[Any] = None,
    creation_method: str = "unknown"
) -> bool:
    """
    Public interface for validating WebSocket manager creation.

    This function should be called by all WebSocket manager factory functions
    to ensure SSOT compliance.
    """
    return _ssot_validator.validate_manager_creation(
        manager_instance, user_context, creation_method
    )


def validate_user_isolation(
    manager_instance: Any,
    user_id: Union[str, UserID],
    operation: str = "unknown"
) -> bool:
    """
    Public interface for validating user isolation.

    This function should be called before operations that could affect
    user data isolation.
    """
    return _ssot_validator.validate_user_isolation(
        manager_instance, user_id, operation
    )


def enable_strict_validation(enabled: bool = True):
    """Enable or disable strict SSOT validation mode."""
    _ssot_validator.strict_mode = enabled
    logger.info(f"SSOT strict validation mode: {'enabled' if enabled else 'disabled'}")


def get_ssot_validation_summary() -> Dict[str, Any]:
    """Get current SSOT validation summary."""
    return _ssot_validator.get_validation_summary()


# Export key functions
__all__ = [
    'SSotValidationError',
    'UserIsolationViolation',
    'FactoryBypassDetected',
    'validate_websocket_manager_creation',
    'validate_user_isolation',
    'enable_strict_validation',
    'get_ssot_validation_summary'
]

logger.info("WebSocket Manager SSOT Validation Enhancer loaded - Issue #712 remediation active")<|MERGE_RESOLUTION|>--- conflicted
+++ resolved
@@ -96,11 +96,7 @@
             logger.warning(f"SSOT VALIDATION: {issue}")
 
         # Issue #712 Fix 2: Validate manager type is correct SSOT class
-<<<<<<< HEAD
-        from netra_backend.app.websocket_core.canonical_import_patterns import WebSocketManager
-=======
         from netra_backend.app.websocket_core.websocket_manager import WebSocketManager
->>>>>>> 5aba5b9f
         if not isinstance(manager_instance, WebSocketManager):
             issue = f"Manager not instance of SSOT WebSocketManager: {type(manager_instance)}"
             validation_issues.append(issue)
