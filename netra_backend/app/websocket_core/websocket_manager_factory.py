"""
WebSocket Manager Factory - Secure Multi-User WebSocket Management

This module provides a factory pattern implementation to replace the singleton
WebSocket manager that was causing critical security vulnerabilities. The factory
creates isolated WebSocket manager instances per user connection, ensuring complete
user isolation and preventing message cross-contamination.

Business Value Justification (BVJ):
- Segment: ALL (Free -> Enterprise)
- Business Goal: Eliminate critical security vulnerabilities in WebSocket communication
- Value Impact: Enables safe multi-user AI interactions without data leakage
- Revenue Impact: Prevents catastrophic security breaches that could destroy business

SECURITY CRITICAL: This implementation addresses the following vulnerabilities:
1. Message cross-contamination between users
2. Shared state mutations affecting all users
3. Connection hijacking possibilities
4. Memory leak accumulation
5. Race conditions in concurrent operations
6. Broadcast information leakage

Architecture Pattern: Factory + Isolation + Lifecycle Management
- WebSocketManagerFactory: Creates isolated manager instances
- IsolatedWebSocketManager: Per-connection manager with private state
- ConnectionLifecycleManager: Handles connection lifecycle and cleanup
- UserExecutionContext: Enforces user isolation at all levels
"""

import asyncio
import time
import uuid
from datetime import datetime, timedelta, timezone
from typing import Dict, Optional, Set, Any, List, Tuple
from dataclasses import dataclass, field
import weakref
from threading import RLock
import logging

from netra_backend.app.services.user_execution_context import UserExecutionContext
from shared.types.execution_types import StronglyTypedUserExecutionContext
from netra_backend.app.websocket_core.unified_manager import WebSocketConnection
from netra_backend.app.websocket_core.protocols import WebSocketManagerProtocol
from netra_backend.app.logging_config import central_logger
from shared.isolated_environment import get_env
from shared.types.core_types import (
    UserID, ThreadID, ConnectionID, WebSocketID, RequestID,
    ensure_user_id, ensure_thread_id, ensure_websocket_id
)
from typing import Union

# Import UnifiedIDManager for SSOT ID generation
from netra_backend.app.core.unified_id_manager import UnifiedIDManager, IDType

# Import SSOT safe WebSocket state logging function
from netra_backend.app.websocket_core.utils import _safe_websocket_state_for_logging

logger = central_logger.get_logger(__name__)


class FactoryInitializationError(Exception):
    """Raised when WebSocket manager factory initialization fails due to SSOT violations or other configuration issues."""
    
    def __init__(self, message: str, user_id: Optional[str] = None, error_code: Optional[str] = None, details: Optional[Dict[str, Any]] = None):
        super().__init__(message)
        self.user_id = user_id
        self.error_code = error_code
        self.details = details or {}


class WebSocketComponentError(Exception):
    """Enhanced WebSocket component-specific error with detailed reporting to replace generic 1011 errors."""
    
    # Component-specific error codes to replace generic 1011
    ERROR_CODES = {
        "AUTH_FAILURE": 1002,
        "FACTORY_FAILURE": 1003, 
        "HANDLER_FAILURE": 1004,
        "DATABASE_FAILURE": 1005,
        "DEPENDENCY_FAILURE": 1006,
        "REDIS_FAILURE": 1007,
        "SUPERVISOR_FAILURE": 1008,
        "BRIDGE_FAILURE": 1009,
        "INTEGRATION_FAILURE": 1010,
        "GENERIC_INTERNAL": 1011  # Only use as absolute last resort
    }
    
    def __init__(self, 
                 component: str, 
                 message: str, 
                 error_code: int = None,
                 user_id: Optional[str] = None, 
                 details: Optional[Dict[str, Any]] = None,
                 root_cause: Optional[Exception] = None):
        super().__init__(message)
        self.component = component
        self.user_id = user_id
        self.error_code = error_code or self.ERROR_CODES.get("GENERIC_INTERNAL", 1011)
        self.details = details or {}
        self.root_cause = root_cause
        self.timestamp = datetime.now(timezone.utc).isoformat()
        
    def to_websocket_response(self) -> Dict[str, Any]:
        """Convert to WebSocket error response format."""
        return {
            "type": "error",
            "error": {
                "code": self.error_code,
                "component": self.component,
                "message": str(self),
                "user_id": self.user_id,
                "timestamp": self.timestamp,
                "details": self.details,
                "root_cause": str(self.root_cause) if self.root_cause else None
            }
        }
        
    def get_close_code_and_reason(self) -> Tuple[int, str]:
        """Get appropriate WebSocket close code and reason."""
        return self.error_code, f"{self.component}: {str(self)}"
        
    @classmethod
    def auth_failure(cls, message: str, user_id: Optional[str] = None, details: Optional[Dict[str, Any]] = None, root_cause: Optional[Exception] = None):
        """Create auth-specific error."""
        return cls("Authentication", message, cls.ERROR_CODES["AUTH_FAILURE"], user_id, details, root_cause)
        
    @classmethod 
    def factory_failure(cls, message: str, user_id: Optional[str] = None, details: Optional[Dict[str, Any]] = None, root_cause: Optional[Exception] = None):
        """Create factory-specific error."""
        return cls("Factory", message, cls.ERROR_CODES["FACTORY_FAILURE"], user_id, details, root_cause)
        
    @classmethod
    def handler_failure(cls, message: str, user_id: Optional[str] = None, details: Optional[Dict[str, Any]] = None, root_cause: Optional[Exception] = None):
        """Create handler-specific error.""" 
        return cls("MessageHandler", message, cls.ERROR_CODES["HANDLER_FAILURE"], user_id, details, root_cause)
        
    @classmethod
    def database_failure(cls, message: str, user_id: Optional[str] = None, details: Optional[Dict[str, Any]] = None, root_cause: Optional[Exception] = None):
        """Create database-specific error."""
        return cls("Database", message, cls.ERROR_CODES["DATABASE_FAILURE"], user_id, details, root_cause)
        
    @classmethod
    def dependency_failure(cls, message: str, user_id: Optional[str] = None, details: Optional[Dict[str, Any]] = None, root_cause: Optional[Exception] = None):
        """Create dependency-specific error."""
        return cls("Dependencies", message, cls.ERROR_CODES["DEPENDENCY_FAILURE"], user_id, details, root_cause)
        
    @classmethod
    def redis_failure(cls, message: str, user_id: Optional[str] = None, details: Optional[Dict[str, Any]] = None, root_cause: Optional[Exception] = None):
        """Create Redis-specific error."""
        return cls("Redis", message, cls.ERROR_CODES["REDIS_FAILURE"], user_id, details, root_cause)
        
    @classmethod
    def supervisor_failure(cls, message: str, user_id: Optional[str] = None, details: Optional[Dict[str, Any]] = None, root_cause: Optional[Exception] = None):
        """Create supervisor-specific error."""
        return cls("AgentSupervisor", message, cls.ERROR_CODES["SUPERVISOR_FAILURE"], user_id, details, root_cause)
        
    @classmethod
    def bridge_failure(cls, message: str, user_id: Optional[str] = None, details: Optional[Dict[str, Any]] = None, root_cause: Optional[Exception] = None):
        """Create bridge-specific error."""
        return cls("WebSocketBridge", message, cls.ERROR_CODES["BRIDGE_FAILURE"], user_id, details, root_cause)
        
    @classmethod
    def integration_failure(cls, message: str, user_id: Optional[str] = None, details: Optional[Dict[str, Any]] = None, root_cause: Optional[Exception] = None):
        """Create integration-specific error."""
        return cls("Integration", message, cls.ERROR_CODES["INTEGRATION_FAILURE"], user_id, details, root_cause)


def create_defensive_user_execution_context(
    user_id: str, 
    websocket_client_id: Optional[str] = None,
    fallback_context: Optional[Dict[str, Any]] = None
) -> UserExecutionContext:
    """
    CRITICAL FIX: Create defensive UserExecutionContext using SSOT factory method.
    
    This function creates a properly formatted UserExecutionContext using the new
    SSOT from_websocket_request() method to ensure consistent ID generation patterns
    and prevent WebSocket resource leaks.
    
    Args:
        user_id: User ID (required, validated)
        websocket_client_id: WebSocket client ID (optional)
        fallback_context: Fallback context data if available (deprecated - for compatibility)
        
    Returns:
        Validated UserExecutionContext instance with SSOT ID patterns
        
    Raises:
        ValueError: If user_id is invalid or context creation fails
    """
    try:
        # CRITICAL FIX: Validate user_id defensively
        if not user_id or not isinstance(user_id, str) or not user_id.strip():
            logger.error(f"Invalid user_id for UserExecutionContext: {repr(user_id)}")
            raise ValueError(f"user_id must be non-empty string, got: {repr(user_id)}")
        
        user_id = user_id.strip()
        
        # SSOT FIX: Use the new SSOT factory method for consistent ID generation
        try:
            user_context = UserExecutionContext.from_websocket_request(
                user_id=user_id,
                websocket_client_id=websocket_client_id,
                operation="websocket_factory"
            )
            
            logger.debug(
                f"[SSOT OK] Created SSOT UserExecutionContext for user {user_id[:8]}... "
                f"using from_websocket_request() factory method"
            )
            return user_context
            
        except Exception as ssot_error:
            logger.error(f"SSOT factory method failed: {ssot_error}")
            # Don't fallback to old methods - SSOT failure should be addressed
            raise ValueError(
                f"SSOT UserExecutionContext creation failed: {ssot_error}. "
                f"This indicates an issue with the SSOT ID generation system."
            ) from ssot_error
        
    except Exception as context_error:
        logger.error(f"Failed to create defensive UserExecutionContext for user_id {repr(user_id)}: {context_error}")
        raise ValueError(
            f"UserExecutionContext creation failed for user_id {repr(user_id)}: {context_error}. "
            f"This indicates a system configuration issue."
        ) from context_error


def _validate_ssot_user_context(user_context: Any) -> None:
    """
    CRITICAL FIX: Comprehensive SSOT UserExecutionContext validation with defensive fallback.
    
    This function validates that the provided user_context is a valid UserExecutionContext
    type (either legacy or SSOT) with all required attributes, preventing the type
    inconsistencies that cause 1011 WebSocket errors.
    
    Enhanced to support both legacy and SSOT types during migration period.
    
    Args:
        user_context: Object to validate as UserExecutionContext (legacy or SSOT)
        
    Raises:
        ValueError: If validation fails with detailed error information
    """
    try:
        # CRITICAL FIX: Accept both legacy and SSOT UserExecutionContext types
        is_legacy_type = isinstance(user_context, UserExecutionContext)
        is_ssot_type = isinstance(user_context, StronglyTypedUserExecutionContext)
        
        if not (is_legacy_type or is_ssot_type):
            # Enhanced error message with type information  
            actual_type = type(user_context)
            actual_module = getattr(actual_type, '__module__', 'unknown')
            
            logger.error(
                f"TYPE VALIDATION FAILED: Expected UserExecutionContext (legacy or SSOT), got {actual_type.__name__} from {actual_module}. "
                f"Accepted types: netra_backend.app.services.user_execution_context.UserExecutionContext (legacy) or "
                f"shared.types.execution_types.StronglyTypedUserExecutionContext (SSOT)."
            )
            
            raise ValueError(
                f"TYPE VALIDATION FAILED: Expected UserExecutionContext (legacy or SSOT), got {actual_type}. "
                f"Accepted types: netra_backend.app.services.user_execution_context.UserExecutionContext (legacy) or "
                f"shared.types.execution_types.StronglyTypedUserExecutionContext (SSOT). "
                f"Factory pattern requires compatible UserExecutionContext implementation."
            )
        
        # Log which type we're validating for debugging
        context_type_name = "SSOT StronglyTypedUserExecutionContext" if is_ssot_type else "Legacy UserExecutionContext"
        logger.debug(f"Validating {context_type_name} for factory pattern")
        
        # CRITICAL FIX: Validate all required SSOT attributes are present
        required_attrs = ['user_id', 'thread_id', 'websocket_client_id', 'run_id', 'request_id']
        missing_attrs = []
        
        for attr in required_attrs:
            if not hasattr(user_context, attr):
                missing_attrs.append(attr)
            elif getattr(user_context, attr, None) is None and attr != 'websocket_client_id':
                # websocket_client_id can be None, but others cannot
                missing_attrs.append(f"{attr} (is None)")
        
        if missing_attrs:
            logger.error(f"SSOT CONTEXT INCOMPLETE: Missing attributes {missing_attrs} in UserExecutionContext")
            raise ValueError(
                f"SSOT CONTEXT INCOMPLETE: UserExecutionContext missing required attributes: {missing_attrs}. "
                f"This indicates incomplete SSOT migration or improper context initialization."
            )
        
        # CRITICAL FIX: Validate attribute types and values with defensive checks
        validation_errors = []
        
        # Check string fields are actual strings and not empty
        string_fields = ['user_id', 'thread_id', 'run_id', 'request_id']
        for field in string_fields:
            try:
                value = getattr(user_context, field, None)
                if not isinstance(value, str):
                    validation_errors.append(f"{field} must be string, got {type(value).__name__}: {repr(value)}")
                elif not value.strip():
                    validation_errors.append(f"{field} must be non-empty string, got empty/whitespace: {repr(value)}")
            except Exception as attr_error:
                logger.warning(f"Error accessing {field} attribute: {attr_error}")
                validation_errors.append(f"{field} attribute access failed: {attr_error}")
        
        # Check websocket_client_id if present (defensive validation)
        try:
            websocket_client_id = getattr(user_context, 'websocket_client_id', None)
            if websocket_client_id is not None:
                if not isinstance(websocket_client_id, str):
                    validation_errors.append(f"websocket_client_id must be None or string, got {type(websocket_client_id).__name__}: {repr(websocket_client_id)}")
                elif not websocket_client_id.strip():
                    validation_errors.append(f"websocket_client_id must be None or non-empty string, got empty/whitespace: {repr(websocket_client_id)}")
        except Exception as client_id_error:
            logger.warning(f"Error accessing websocket_client_id: {client_id_error}")
            validation_errors.append(f"websocket_client_id attribute access failed: {client_id_error}")
        
        if validation_errors:
            logger.error(f"SSOT CONTEXT VALIDATION FAILED: {validation_errors}")
            raise ValueError(
                f"SSOT CONTEXT VALIDATION FAILED: {'; '.join(validation_errors)}. "
                f"Factory pattern requires properly formatted UserExecutionContext."
            )
        
        logger.debug(
            f"[OK] SSOT UserExecutionContext validation passed for user {user_context.user_id[:8]}... "
            f"(client_id: {user_context.websocket_client_id})"
        )
        
    except ValueError:
        # Re-raise validation errors
        raise
    except Exception as unexpected_error:
        # CRITICAL FIX: Catch any unexpected validation errors to prevent system crashes
        logger.error(f"Unexpected error during UserExecutionContext validation: {unexpected_error}", exc_info=True)
        raise ValueError(
            f"SSOT VALIDATION ERROR: Unexpected error during UserExecutionContext validation: {unexpected_error}. "
            f"This indicates a system-level issue with context validation."
        ) from unexpected_error


def _validate_ssot_user_context_staging_safe(user_context: Any) -> None:
    """
    ENHANCED SSOT validation with GCP Cloud Run aware accommodation.
    
    This function performs SSOT validation while accommodating legitimate staging environment
    differences including GCP Cloud Run specific operational patterns and timing differences.
    
    Business Value Justification (BVJ):
    - Segment: Platform/Internal
    - Business Goal: System Stability in Staging Environment  
    - Value Impact: Enables staging environment validation without compromising SSOT
    - Strategic Impact: Maintains security benefits while allowing environment differences
    
    Args:
        user_context: Object to validate as SSOT UserExecutionContext
        
    Raises:
        ValueError: If critical validation fails (even in staging)
    """
    import re
    
    # Get current environment with enhanced detection
    try:
        env = get_env()
        current_env = env.get("ENVIRONMENT", "unknown").lower()
        
        # ENHANCED FIX: Match the WebSocket auth E2E detection logic
        # This ensures consistent E2E detection between auth and factory validation
        is_cloud_run = bool(env.get("K_SERVICE"))  # GCP Cloud Run indicator
        google_project = env.get("GOOGLE_CLOUD_PROJECT", "")
        k_service = env.get("K_SERVICE", "")
        
        # Enhanced staging environment detection (matches WebSocket auth logic)
        is_staging = (
            current_env == "staging" or
            "staging" in google_project.lower() or
            k_service.endswith("-staging") or
            "staging" in k_service.lower()
        )
        
        # Standard E2E environment variable detection
        is_e2e_via_env_vars = (
            env.get("E2E_TESTING", "0") == "1" or 
            env.get("PYTEST_RUNNING", "0") == "1" or
            env.get("STAGING_E2E_TEST", "0") == "1" or
            env.get("E2E_TEST_ENV") == "staging"
        )
        
        # CRITICAL FIX: Combine standard detection with staging auto-detection
        is_e2e_testing = is_e2e_via_env_vars or is_staging
        
    except Exception as env_error:
        logger.error(f"Environment detection failed: {env_error}")
        current_env = "unknown"
        is_cloud_run = False
        is_staging = False
        is_e2e_testing = False
    
    # Use staging-safe validation for staging or cloud run environments  
    if is_staging or is_cloud_run or is_e2e_testing:
        # Enhanced logging for debugging
        if is_staging and not is_e2e_via_env_vars:
            logger.info(f"FACTORY ENHANCED E2E DETECTION: Auto-enabled for staging environment "
                       f"(env={current_env}, project={google_project[:20]}..., service={k_service})")
        
        logger.info(f"ENHANCED STAGING: Using staging-safe validation (env={current_env}, cloud_run={is_cloud_run}, e2e={is_e2e_testing}, staging={is_staging})")
        
        try:
            # ENHANCED DEBUG LOGGING: Log UserExecutionContext details for debugging
            context_type = type(user_context).__name__
            context_module = getattr(type(user_context), '__module__', 'unknown')
            user_id_value = getattr(user_context, 'user_id', '<MISSING>') if hasattr(user_context, 'user_id') else '<NO_ATTR>'
            
            logger.debug(
                f"STAGING VALIDATION: Examining context - type={context_type}, "
                f"module={context_module}, user_id={repr(user_id_value)}"
            )
            
            # Critical validation #1: Must be compatible type (legacy or SSOT)
            is_legacy_type = isinstance(user_context, UserExecutionContext)
            is_ssot_type = isinstance(user_context, StronglyTypedUserExecutionContext)
            
            if not (is_legacy_type or is_ssot_type):
                logger.error(
                    f"STAGING TYPE MISMATCH: Expected UserExecutionContext (legacy or SSOT), "
                    f"got {context_type} from {context_module}"
                )
                raise ValueError(f"STAGING CRITICAL: Expected UserExecutionContext (legacy or SSOT), got {context_type}")
            
            # Log which type we're using for debugging
            context_type_name = "SSOT StronglyTypedUserExecutionContext" if is_ssot_type else "Legacy UserExecutionContext"
            logger.debug(f"STAGING VALIDATION: Using {context_type_name}")
            
            # Critical validation #2: Must have user_id
            if not hasattr(user_context, 'user_id'):
                logger.error("STAGING MISSING ATTRIBUTE: UserExecutionContext missing user_id attribute")
                raise ValueError(f"STAGING CRITICAL: Missing user_id attribute in UserExecutionContext")
            
            user_id_raw = getattr(user_context, 'user_id')
            if not user_id_raw:
                logger.error(f"STAGING EMPTY USER_ID: user_id is empty or None: {repr(user_id_raw)}")
                raise ValueError(f"STAGING CRITICAL: Missing user_id value in UserExecutionContext")
                
            # Critical validation #3: user_id must be valid string
            if not isinstance(user_id_raw, str):
                logger.error(f"STAGING USER_ID TYPE ERROR: user_id must be string, got {type(user_id_raw).__name__}: {repr(user_id_raw)}")
                raise ValueError(f"STAGING CRITICAL: user_id must be string, got {type(user_id_raw).__name__}: {repr(user_id_raw)}")
            
            if not user_id_raw.strip():
                logger.error(f"STAGING EMPTY USER_ID STRING: user_id is empty string or whitespace: {repr(user_id_raw)}")
                raise ValueError(f"STAGING CRITICAL: user_id cannot be empty string: {repr(user_id_raw)}")
            
            # ENHANCED: Staging ID pattern recognition for GCP Cloud Run with comprehensive patterns
            staging_id_patterns = [
                r"ws_thread_\d+_[a-f0-9]{8}",          # UUID fallback thread pattern
                r"ws_run_\d+_[a-f0-9]{8}",             # UUID fallback run pattern  
                r"ws_req_\d+_[a-f0-9]{8}",             # UUID fallback request pattern
                r"staging-e2e-user-\d+",               # E2E testing user pattern
                r"test-user-[a-f0-9-]+",               # Test user pattern
                r"[a-f0-9]{8}-[a-f0-9]{4}-[a-f0-9]{4}-[a-f0-9]{4}-[a-f0-9]{12}", # Standard UUID pattern
                r"ws_client_[a-f0-9]{8}_\d+_[a-f0-9]{8}", # WebSocket client ID pattern
                r"[a-zA-Z0-9_-]{8,64}",               # Generic alphanumeric ID pattern (flexible for GCP)
                r"gcp_[a-zA-Z0-9_-]+",                 # GCP-specific pattern
                r"cloud_run_[a-zA-Z0-9_-]+",           # Cloud Run specific pattern
            ]
            
            # Validate other fields with staging pattern accommodation and detailed logging
            for attr in ['thread_id', 'run_id', 'request_id', 'websocket_client_id']:
                if hasattr(user_context, attr):
                    value = getattr(user_context, attr)
                    logger.debug(f"STAGING FIELD CHECK: {attr} = {repr(value)} (type: {type(value).__name__})")
                    
                    if value and isinstance(value, str):
                        # Accept staging UUID fallback patterns
                        is_staging_pattern = any(re.match(pattern, value) for pattern in staging_id_patterns)
                        if is_staging_pattern:
                            logger.debug(f"STAGING PATTERN ACCEPTED: {attr}={value} (matched pattern)")
                            continue
                        # Also accept standard patterns (non-empty strings) - very permissive for staging
                        elif value.strip():
                            logger.debug(f"STAGING STANDARD ACCEPTED: {attr}={value} (non-empty string)")
                            continue
                        else:
                            logger.warning(f"STAGING WARNING: Empty {attr} in UserExecutionContext: {repr(value)}")
                    elif value is None and attr == 'websocket_client_id':
                        # websocket_client_id can be None
                        logger.debug(f"STAGING ACCEPTED: {attr} is None (allowed for websocket_client_id)")
                        continue
                    elif value is None:
                        # Other fields can be None in staging environments due to timing
                        logger.debug(f"STAGING ACCOMMODATED: {attr} is None (allowed in staging/cloud environments)")
                        continue
                    else:
                        logger.warning(f"STAGING WARNING: {attr} has unexpected type: {type(value).__name__}, value: {repr(value)}")
                else:
                    logger.debug(f"STAGING FIELD MISSING: {attr} attribute not found on UserExecutionContext")
            
            logger.info(
                f"ENHANCED STAGING SUCCESS: UserExecutionContext validation passed for user {user_context.user_id[:8]}... "
                f"(env={current_env}, cloud_run={is_cloud_run})"
            )
            return
            
        except Exception as critical_error:
            # ENHANCED ERROR LOGGING: Provide detailed context about validation failure
            logger.error(
                f"ENHANCED STAGING CRITICAL VALIDATION FAILED: {critical_error} "
                f"(env={current_env}, cloud_run={is_cloud_run}, e2e={is_e2e_testing})"
            )
            
            # Add additional context for debugging
            try:
                context_debug = {
                    "type": type(user_context).__name__,
                    "module": getattr(type(user_context), '__module__', 'unknown'),
                    "attributes": list(dir(user_context)) if hasattr(user_context, '__dict__') else "<no attributes>",
                    "user_id_present": hasattr(user_context, 'user_id'),
                    "user_id_value": repr(getattr(user_context, 'user_id', '<MISSING>')) if hasattr(user_context, 'user_id') else '<NO_ATTR>'
                }
                logger.error(f"VALIDATION CONTEXT DEBUG: {context_debug}")
            except Exception as debug_error:
                logger.error(f"Could not generate validation debug context: {debug_error}")
            
            raise
    
    else:
        # ULTRA CRITICAL WARNING: If we reach here, it means NO defensive patterns matched
        # This could indicate a truly strict production environment OR a detection failure
        logger.warning(
            f"STRICT VALIDATION MODE: No defensive patterns matched - using strict validation "
            f"(env={current_env}, ultra_defensive=False). This may cause 1011 WebSocket errors "
            f"if environment detection failed."
        )
        _validate_ssot_user_context(user_context)


@dataclass
class FactoryMetrics:
    """Metrics for monitoring factory performance and security."""
    managers_created: int = 0
    managers_active: int = 0
    managers_cleaned_up: int = 0
    users_with_active_managers: int = 0
    resource_limit_hits: int = 0
    total_connections_managed: int = 0
    security_violations_detected: int = 0
    average_manager_lifetime_seconds: float = 0.0
    emergency_cleanups: int = 0
    failed_creations: int = 0
    
    def to_dict(self) -> Dict[str, Any]:
        """Convert metrics to dictionary for monitoring."""
        return {
            "managers_created": self.managers_created,
            "managers_active": self.managers_active,
            "managers_cleaned_up": self.managers_cleaned_up,
            "users_with_active_managers": self.users_with_active_managers,
            "resource_limit_hits": self.resource_limit_hits,
            "total_connections_managed": self.total_connections_managed,
            "security_violations_detected": self.security_violations_detected,
            "average_manager_lifetime_seconds": self.average_manager_lifetime_seconds,
            "emergency_cleanups": self.emergency_cleanups,
            "failed_creations": self.failed_creations
        }


@dataclass
class ManagerMetrics:
    """Metrics for individual WebSocket manager instances."""
    connections_managed: int = 0
    messages_sent_total: int = 0
    messages_failed_total: int = 0
    last_activity: Optional[datetime] = None
    manager_age_seconds: float = 0.0
    cleanup_scheduled: bool = False
    
    def to_dict(self) -> Dict[str, Any]:
        """Convert metrics to dictionary for monitoring."""
        return {
            "connections_managed": self.connections_managed,
            "messages_sent_total": self.messages_sent_total,
            "messages_failed_total": self.messages_failed_total,
            "last_activity": self.last_activity.isoformat() if self.last_activity else None,
            "manager_age_seconds": self.manager_age_seconds,
            "cleanup_scheduled": self.cleanup_scheduled
        }


class ConnectionLifecycleManager:
    """
    Manages the lifecycle of WebSocket connections with automatic cleanup.
    
    This class handles:
    - Connection registration and health monitoring
    - Automatic cleanup of expired connections
    - Resource leak prevention
    - Connection state validation
    - Security audit logging
    """
    
    def __init__(self, user_context: UserExecutionContext, ws_manager: 'IsolatedWebSocketManager'):
        """
        Initialize connection lifecycle manager.
        
        Args:
            user_context: User execution context for this connection
            ws_manager: The isolated WebSocket manager to manage
        """
        self.user_context = user_context
        self.ws_manager = ws_manager
        self._managed_connections: Set[str] = set()
        self._connection_health: Dict[str, datetime] = {}
        self._cleanup_timer: Optional[asyncio.Task] = None
        self._health_monitor_func = None
        self._is_active = True
        
        # Start health monitoring (deferred if no event loop)
        self._start_health_monitoring()
        
        logger.info(f"ConnectionLifecycleManager initialized for user {user_context.user_id[:8]}...")
    
    def register_connection(self, conn: WebSocketConnection) -> None:
        """
        Register a connection for lifecycle management.
        
        Args:
            conn: WebSocket connection to manage
            
        Raises:
            ValueError: If connection doesn't belong to this user context
        """
        # SECURITY: Validate connection belongs to this user
        if conn.user_id != self.user_context.user_id:
            logger.critical(
                f"SECURITY VIOLATION: Attempted to register connection for user {conn.user_id} "
                f"in manager for user {self.user_context.user_id}. This indicates a potential "
                f"connection hijacking attempt or context isolation failure."
            )
            raise ValueError(
                f"Connection user_id {conn.user_id} does not match context user_id {self.user_context.user_id}. "
                f"This violates user isolation requirements."
            )
        
        self._managed_connections.add(conn.connection_id)
        self._connection_health[conn.connection_id] = datetime.utcnow()
        
        logger.info(
            f"Registered connection {conn.connection_id} for user {self.user_context.user_id[:8]}... "
            f"(Total managed: {len(self._managed_connections)})"
        )
    
    def health_check_connection(self, conn_id: str) -> bool:
        """
        Check if a connection is healthy and responsive.
        
        Args:
            conn_id: Connection ID to check
            
        Returns:
            True if connection is healthy, False otherwise
        """
        if conn_id not in self._managed_connections:
            return False
        
        # Update last seen time
        self._connection_health[conn_id] = datetime.utcnow()
        
        # Get connection from manager
        connection = self.ws_manager.get_connection(conn_id)
        if not connection or not connection.websocket:
            logger.warning(f"Connection {conn_id} has no valid websocket")
            return False
        
        # TODO: Add more sophisticated health checks
        # - WebSocket state validation
        # - Ping/pong test
        # - Response time measurement
        
        return True
    
    async def auto_cleanup_expired(self) -> int:
        """
        Automatically cleanup expired connections.
        
        Returns:
            Number of connections cleaned up
        """
        if not self._is_active:
            return 0
        
        # Ensure health monitoring is started now that we have an event loop
        await self._ensure_health_monitoring_started()
        
        expired_connections = []
        cutoff_time = datetime.utcnow() - timedelta(minutes=30)  # 30-minute timeout
        
        for conn_id, last_health in self._connection_health.items():
            if last_health < cutoff_time:
                expired_connections.append(conn_id)
        
        cleaned_count = 0
        for conn_id in expired_connections:
            try:
                await self.ws_manager.remove_connection(conn_id)
                self._managed_connections.discard(conn_id)
                self._connection_health.pop(conn_id, None)
                cleaned_count += 1
                
                logger.info(f"Auto-cleaned expired connection {conn_id}")
                
            except Exception as e:
                logger.error(f"Failed to auto-cleanup connection {conn_id}: {e}")
        
        if cleaned_count > 0:
            logger.info(f"Auto-cleanup completed: {cleaned_count} expired connections removed")
        
        return cleaned_count
    
    async def force_cleanup_all(self) -> None:
        """Force cleanup of all managed connections."""
        self._is_active = False
        
        # Cancel health monitoring
        if self._cleanup_timer and not self._cleanup_timer.done():
            self._cleanup_timer.cancel()
            try:
                await self._cleanup_timer
            except asyncio.CancelledError:
                pass
        
        # Cleanup all connections
        connection_ids = list(self._managed_connections)
        for conn_id in connection_ids:
            try:
                await self.ws_manager.remove_connection(conn_id)
            except Exception as e:
                logger.error(f"Failed to cleanup connection {conn_id} during force cleanup: {e}")
        
        self._managed_connections.clear()
        self._connection_health.clear()
        
        logger.info(
            f"Force cleanup completed for user {self.user_context.user_id[:8]}... "
            f"({len(connection_ids)} connections cleaned)"
        )
    
    def _start_health_monitoring(self) -> None:
        """Start background health monitoring task."""
        async def health_monitor():
            while self._is_active:
                try:
                    await asyncio.sleep(60)  # Check every minute
                    if self._is_active:
                        await self.auto_cleanup_expired()
                except asyncio.CancelledError:
                    break
                except Exception as e:
                    logger.error(f"Health monitoring error: {e}")
        
        # Defer task creation - only create when event loop is available
        try:
            self._cleanup_timer = asyncio.create_task(health_monitor())
        except RuntimeError:
            # No event loop running - defer until first async operation
            self._cleanup_timer = None
            self._health_monitor_func = health_monitor
    
    async def _ensure_health_monitoring_started(self) -> None:
        """Ensure health monitoring is started when async operations begin."""
        if self._cleanup_timer is None and self._health_monitor_func is not None and self._is_active:
            try:
                self._cleanup_timer = asyncio.create_task(self._health_monitor_func())
                self._health_monitor_func = None  # Clear reference
            except RuntimeError:
                # Still no event loop - will try again later
                pass


class IsolatedWebSocketManager(WebSocketManagerProtocol):
    """
    User-isolated WebSocket manager with completely private state.
    
    🚨 FIVE WHYS ROOT CAUSE PREVENTION: This class explicitly implements 
    WebSocketManagerProtocol to prevent interface drift during migrations.
    
    This addresses the root cause identified in Five Whys analysis:
    "lack of formal interface contracts causing implementation drift."
    
    PROTOCOL COMPLIANCE: This manager implements ALL required methods from
    WebSocketManagerProtocol, ensuring consistent interface across migrations.
    
    This class provides the same interface as UnifiedWebSocketManager but with
    complete user isolation. Each instance manages connections for only one user
    and maintains private state that cannot be accessed by other users.
    
    SECURITY FEATURES:
    - Private connection dictionary (no shared state)
    - Private message queue and error recovery
    - UserExecutionContext enforcement on all operations
    - Connection-scoped lifecycle management
    - Isolated error handling and metrics
    """
    
    def __init__(self, user_context: UserExecutionContext):
        """
        Initialize isolated WebSocket manager for a specific user.
        
        Args:
            user_context: User execution context for isolation
            
        Raises:
            ValueError: If user_context is invalid
        """
        # CRITICAL FIX: Accept both legacy and SSOT UserExecutionContext types
        is_legacy_type = isinstance(user_context, UserExecutionContext)
        is_ssot_type = isinstance(user_context, StronglyTypedUserExecutionContext)
        
        if not (is_legacy_type or is_ssot_type):
            raise ValueError(
                "user_context must be a UserExecutionContext instance (legacy or SSOT). "
                f"Got {type(user_context).__name__} from {getattr(type(user_context), '__module__', 'unknown')}. "
                "Expected: netra_backend.app.services.user_execution_context.UserExecutionContext (legacy) or "
                "shared.types.execution_types.StronglyTypedUserExecutionContext (SSOT)"
            )
        
        self.user_context = user_context
        self._connections: Dict[str, WebSocketConnection] = {}
        self._connection_ids: Set[str] = set()
        self._message_queue: asyncio.Queue = asyncio.Queue(maxsize=1000)
        self._manager_lock = asyncio.Lock()
        self.created_at = datetime.utcnow()
        self._is_active = True
        
        # Metrics tracking
        self._metrics = ManagerMetrics()
        self._metrics.last_activity = self.created_at
        
        # Connection lifecycle manager
        self._lifecycle_manager = ConnectionLifecycleManager(user_context, self)
        
        # Error recovery system (isolated per user)
        self._message_recovery_queue: List[Dict] = []
        self._connection_error_count: int = 0
        self._last_error_time: Optional[datetime] = None
        
        logger.info(
            f"IsolatedWebSocketManager created for user {user_context.user_id[:8]}... "
            f"(manager_id: {id(self)})"
        )
    
    def _validate_active(self) -> None:
        """Validate that this manager is still active."""
        if not self._is_active:
            raise RuntimeError(
                f"WebSocket manager for user {self.user_context.user_id} is no longer active. "
                f"This manager has been cleaned up and should not be used."
            )
    
    def _update_activity(self) -> None:
        """Update last activity timestamp."""
        self._metrics.last_activity = datetime.utcnow()
        self._metrics.manager_age_seconds = (
            datetime.utcnow() - self.created_at
        ).total_seconds()
    
    async def add_connection(self, connection: WebSocketConnection) -> None:
        """
        Add a WebSocket connection to this isolated manager.
        
        Args:
            connection: WebSocket connection to add
            
        Raises:
            ValueError: If connection doesn't belong to this user
            RuntimeError: If manager is not active
        """
        self._validate_active()
        
        # SECURITY: Strict user validation
        if connection.user_id != self.user_context.user_id:
            logger.critical(
                f"SECURITY VIOLATION: Attempted to add connection for user {connection.user_id} "
                f"to manager for user {self.user_context.user_id}. This indicates a potential "
                f"context isolation failure or malicious activity."
            )
            raise ValueError(
                f"Connection user_id {connection.user_id} does not match manager user_id {self.user_context.user_id}. "
                f"This violates user isolation requirements."
            )
        
        async with self._manager_lock:
            self._connections[connection.connection_id] = connection
            self._connection_ids.add(connection.connection_id)
            
            # Update metrics
            self._metrics.connections_managed = len(self._connections)
            self._update_activity()
            
            # Register with lifecycle manager
            self._lifecycle_manager.register_connection(connection)
            
            logger.info(
                f"Added connection {connection.connection_id} to isolated manager "
                f"for user {self.user_context.user_id[:8]}... "
                f"(Total connections: {len(self._connections)})"
            )
    
    async def remove_connection(self, connection_id: str) -> None:
        """
        Remove a WebSocket connection from this isolated manager.
        
        Args:
            connection_id: Connection ID to remove
        """
        self._validate_active()
        
        async with self._manager_lock:
            if connection_id in self._connections:
                connection = self._connections[connection_id]
                
                # SECURITY: Verify this connection belongs to our user
                if connection.user_id != self.user_context.user_id:
                    logger.critical(
                        f"SECURITY VIOLATION: Attempted to remove connection {connection_id} "
                        f"for user {connection.user_id} from manager for user {self.user_context.user_id}. "
                        f"This should be impossible and indicates a serious bug."
                    )
                    return
                
                del self._connections[connection_id]
                self._connection_ids.discard(connection_id)
                
                # Update metrics
                self._metrics.connections_managed = len(self._connections)
                self._update_activity()
                
                logger.info(
                    f"Removed connection {connection_id} from isolated manager "
                    f"for user {self.user_context.user_id[:8]}... "
                    f"(Remaining connections: {len(self._connections)})"
                )
            else:
                logger.debug(f"Connection {connection_id} not found for removal")
    
    def get_connection(self, connection_id: str) -> Optional[WebSocketConnection]:
        """
        Get a specific connection from this isolated manager.
        
        Args:
            connection_id: Connection ID to retrieve
            
        Returns:
            WebSocketConnection if found, None otherwise
        """
        self._validate_active()
        return self._connections.get(connection_id)
    
    def get_user_connections(self) -> Set[str]:
        """
        Get all connection IDs for this user.
        
        Returns:
            Set of connection IDs
        """
        self._validate_active()
        return self._connection_ids.copy()
    
    def is_connection_active(self, user_id: str) -> bool:
        """
        Check if user has active WebSocket connections.
        CRITICAL for authentication event validation.
        
        Args:
            user_id: User ID to check (must match this manager's user)
            
        Returns:
            True if user has at least one active connection, False otherwise
            
        Raises:
            ValueError: If user_id doesn't match this manager's user
        """
        self._validate_active()
        
        # SECURITY: Validate that the requested user_id matches this manager's user
        if user_id != self.user_context.user_id:
            logger.warning(
                f"SECURITY WARNING: Requested connection status for user {user_id} "
                f"from isolated manager for user {self.user_context.user_id}. "
                f"This violates user isolation."
            )
            return False
        
        # Check if we have any connections
        if not self._connection_ids:
            return False
        
        # Check if at least one connection is still valid
        for conn_id in self._connection_ids:
            connection = self.get_connection(conn_id)
            if connection and connection.websocket:
                # TODO: Add more sophisticated health check if websocket has state
                return True
        
        return False
    
    async def send_to_user(self, user_id: Union[str, UserID], message: Dict[str, Any]) -> None:
        """
        Send a message to all connections for this user.
        
        PROTOCOL COMPLIANCE: Implements WebSocketManagerProtocol.send_to_user()
        with user isolation validation.
        
        Args:
            user_id: Target user ID (must match this manager's user context)
            message: Message to send
            
        Raises:
            ValueError: If user_id doesn't match this manager's user context
            RuntimeError: If manager is not active
        """
        self._validate_active()
        
        # SECURITY: Validate that the requested user_id matches this manager's user
        manager_user_id = str(self.user_context.user_id)
        target_user_id = str(user_id)
        
        if target_user_id != manager_user_id:
            logger.critical(
                f"SECURITY VIOLATION: Attempted to send message to user {target_user_id} "
                f"from isolated manager for user {manager_user_id[:8]}... "
                f"This violates user isolation requirements."
            )
            raise ValueError(
                f"Cannot send message to user {target_user_id} from manager for user {manager_user_id}. "
                f"This violates user isolation - use the correct manager instance for the target user."
            )
        
        async with self._manager_lock:
            connection_ids = list(self._connection_ids)
            
            if not connection_ids:
                logger.warning(
                    f"No connections available for user {self.user_context.user_id[:8]}... "
                    f"Message type: {message.get('type', 'unknown')}"
                )
                # Store for recovery
                self._message_recovery_queue.append({
                    **message,
                    'failed_at': datetime.utcnow().isoformat(),
                    'failure_reason': 'no_connections'
                })
                self._metrics.messages_failed_total += 1
                return
            
            successful_sends = 0
            failed_connections = []
            
            for conn_id in connection_ids:
                connection = self._connections.get(conn_id)
                if connection and connection.websocket:
                    try:
                        # Check if WebSocket is still connected before sending
                        from fastapi.websockets import WebSocketState
                        if hasattr(connection.websocket, 'client_state'):
                            if connection.websocket.client_state != WebSocketState.CONNECTED:
                                logger.warning(f"WebSocket {conn_id} not in CONNECTED state")
                                failed_connections.append(conn_id)
                                continue
                        
                        # CRITICAL FIX: Use safe serialization to handle WebSocketState enums and other complex objects
                        from netra_backend.app.websocket_core.unified_manager import _serialize_message_safely
                        safe_message = _serialize_message_safely(message)
                        
                        # Send with timeout to prevent hanging
                        await asyncio.wait_for(
                            connection.websocket.send_json(safe_message),
                            timeout=5.0
                        )
                        successful_sends += 1
                        logger.debug(f"Sent message to connection {conn_id}")
                        
                    except asyncio.TimeoutError:
                        logger.error(
                            f"Timeout sending message to connection {conn_id} "
                            f"for user {self.user_context.user_id[:8]}..."
                        )
                        failed_connections.append(conn_id)
                        self._connection_error_count += 1
                        self._last_error_time = datetime.utcnow()
                        
                    except Exception as e:
                        logger.error(
                            f"Failed to send message to connection {conn_id} "
                            f"for user {self.user_context.user_id[:8]}...: {e}"
                        )
                        failed_connections.append(conn_id)
                        self._connection_error_count += 1
                        self._last_error_time = datetime.utcnow()
                else:
                    logger.warning(f"Invalid connection {conn_id} - removing from manager")
                    failed_connections.append(conn_id)
            
            # Update metrics
            if successful_sends > 0:
                self._metrics.messages_sent_total += successful_sends
            if failed_connections:
                self._metrics.messages_failed_total += len(failed_connections)
            
            self._update_activity()
            
            # Clean up failed connections
            for conn_id in failed_connections:
                try:
                    await self.remove_connection(conn_id)
                except Exception as e:
                    logger.error(f"Failed to cleanup connection {conn_id}: {e}")
            
            if successful_sends == 0:
                logger.error(
                    f"Complete message delivery failure for user {self.user_context.user_id[:8]}... "
                    f"Message type: {message.get('type', 'unknown')}"
                )
    
    async def emit_critical_event(self, event_type: str, data: Dict[str, Any]) -> None:
        """
        Emit a critical event to this user with guaranteed delivery tracking.
        
        Args:
            event_type: Type of event (e.g., 'agent_started', 'tool_executing')
            data: Event payload
            
        Raises:
            ValueError: If event parameters are invalid
            RuntimeError: If manager is not active
        """
        self._validate_active()
        
        # Validate parameters
        if not event_type or not event_type.strip():
            raise ValueError("event_type cannot be empty for critical event")
        
        message = {
            "type": event_type,
            "data": data,
            "timestamp": datetime.utcnow().isoformat(),
            "critical": True,
            "user_context": {
                "user_id": self.user_context.user_id,
                "request_id": self.user_context.request_id
            }
        }
        
        try:
            await self.send_to_user(self.user_context.user_id, message)
            logger.debug(
                f"Successfully emitted critical event {event_type} "
                f"to user {self.user_context.user_id[:8]}..."
            )
        except Exception as e:
            logger.critical(
                f"CRITICAL EVENT EMISSION FAILURE: Failed to emit {event_type} "
                f"to user {self.user_context.user_id[:8]}...: {e}"
            )
            # Store for recovery
            self._message_recovery_queue.append({
                **message,
                'failed_at': datetime.utcnow().isoformat(),
                'failure_reason': f'emission_error: {e}'
            })
            raise
    
    async def cleanup_all_connections(self) -> None:
        """Clean up all connections and deactivate this manager."""
        logger.info(f"Cleaning up isolated manager for user {self.user_context.user_id[:8]}...")
        
        # Mark as inactive
        self._is_active = False
        self._metrics.cleanup_scheduled = True
        
        # Use lifecycle manager for cleanup
        await self._lifecycle_manager.force_cleanup_all()
        
        # Clear our internal state
        async with self._manager_lock:
            self._connections.clear()
            self._connection_ids.clear()
            
            # Clear recovery queue
            self._message_recovery_queue.clear()
        
        logger.info(f"Cleanup completed for isolated manager for user {self.user_context.user_id[:8]}...")
    
    def get_manager_stats(self) -> Dict[str, Any]:
        """
        Get comprehensive statistics for this manager.
        
        Returns:
            Dictionary containing manager metrics
        """
        self._update_activity()
        
        return {
            "user_context": self.user_context.to_dict(),
            "manager_id": id(self),
            "is_active": self._is_active,
            "metrics": self._metrics.to_dict(),
            "connections": {
                "total": len(self._connections),
                "connection_ids": list(self._connection_ids)
            },
            "recovery_queue_size": len(self._message_recovery_queue),
            "error_count": self._connection_error_count,
            "last_error": self._last_error_time.isoformat() if self._last_error_time else None
        }
    
    def get_connection_id_by_websocket(self, websocket) -> Optional[ConnectionID]:
        """
        Get connection ID for a given WebSocket instance with type safety.
        
        This method provides compatibility with the UnifiedWebSocketManager interface.
        It searches through active connections to find the one matching the WebSocket.
        
        Args:
            websocket: WebSocket instance to search for
            
        Returns:
            Strongly typed ConnectionID if found, None otherwise
        """
        self._validate_active()
        
        for conn_id, connection in self._connections.items():
            if connection.websocket == websocket:
                logger.debug(f"Found connection ID {conn_id} for WebSocket {id(websocket)}")
                return ConnectionID(conn_id)
        
        logger.debug(f"No connection found for WebSocket {id(websocket)}")
        return None
    
    def update_connection_thread(self, connection_id: str, thread_id: str) -> bool:
        """
        Update the thread ID associated with a connection.
        
        This method provides compatibility with the UnifiedWebSocketManager interface.
        It updates the thread_id field of the connection if found.
        
        Args:
            connection_id: Connection ID to update
            thread_id: New thread ID to associate
            
        Returns:
            True if update successful, False if connection not found
        """
        self._validate_active()
        
        connection = self._connections.get(connection_id)
        if connection:
            # Update the thread_id on the connection object
            if hasattr(connection, 'thread_id'):
                old_thread_id = connection.thread_id
                connection.thread_id = thread_id
                logger.info(
                    f"Updated thread association for connection {connection_id}: "
                    f"{old_thread_id} → {thread_id}"
                )
                self._update_activity()
                return True
            else:
                logger.warning(
                    f"Connection {connection_id} does not have thread_id attribute. "
                    f"WebSocketConnection may need to be updated to support thread tracking."
                )
                return False
        else:
            logger.warning(f"Connection {connection_id} not found for thread update")
            return False
    
    async def health_check(self) -> bool:
        """
        Enhanced health check to detect zombie managers that appear active but are stuck.
        
        This method performs deep health validation to identify managers that pass
        basic state checks but are actually unresponsive (zombie managers).
        
        Health criteria:
        1. Manager is marked as active
        2. Manager has responsive connections  
        3. WebSocket connections can handle ping/pong
        4. No excessive error accumulation
        5. Recent activity within reasonable timeframe
        
        Returns:
            True if manager is healthy and responsive, False if zombie/stuck
        """
        try:
            # Basic state validation
            if not self._is_active:
                logger.debug(f"Health check failed: manager inactive for user {self.user_context.user_id[:8]}...")
                return False
            
            # Check if we have connections
            if not self._connections:
                logger.debug(f"Health check failed: no connections for user {self.user_context.user_id[:8]}...")
                return False
            
            # Check error accumulation (zombie indicators)
            if self._connection_error_count > 10:  # High error count indicates problems
                logger.debug(f"Health check failed: high error count ({self._connection_error_count}) for user {self.user_context.user_id[:8]}...")
                return False
            
            # Check for recent errors within last minute (zombie indicator)
            if self._last_error_time:
                error_age = (datetime.utcnow() - self._last_error_time).total_seconds()
                if error_age < 60 and self._connection_error_count > 3:  # Recent errors with accumulation
                    logger.debug(f"Health check failed: recent errors ({error_age}s ago) for user {self.user_context.user_id[:8]}...")
                    return False
            
            # Enhanced connection health validation
            healthy_connections = 0
            total_connections = len(self._connections)
            
            for conn_id, connection in list(self._connections.items()):
                try:
                    # Check if connection object is valid
                    if not connection or not connection.websocket:
                        continue
                    
                    # Check WebSocket state if available
                    from fastapi.websockets import WebSocketState
                    if hasattr(connection.websocket, 'client_state'):
                        if connection.websocket.client_state == WebSocketState.CONNECTED:
                            healthy_connections += 1
                        else:
                            logger.debug(f"Connection {conn_id} not in CONNECTED state: {_safe_websocket_state_for_logging(connection.websocket.client_state)}")
                    else:
                        # If no state info available, assume healthy if websocket exists
                        healthy_connections += 1
                
                except Exception as conn_error:
                    logger.debug(f"Connection health check error for {conn_id}: {conn_error}")
                    continue
            
            # Require at least 50% of connections to be healthy
            health_ratio = healthy_connections / total_connections if total_connections > 0 else 0
            if health_ratio < 0.5:
                logger.debug(f"Health check failed: low healthy connection ratio ({health_ratio:.2f}) for user {self.user_context.user_id[:8]}...")
                return False
            
            # Check activity recency (zombie managers may have stale activity)
            if self._metrics.last_activity:
                activity_age = (datetime.utcnow() - self._metrics.last_activity).total_seconds()
                # Allow up to 2 minutes of inactivity for healthy managers
                if activity_age > 120:  
                    logger.debug(f"Health check failed: stale activity ({activity_age}s ago) for user {self.user_context.user_id[:8]}...")
                    return False
            
            # All health checks passed
            logger.debug(f"Health check passed: manager healthy for user {self.user_context.user_id[:8]}... ({healthy_connections}/{total_connections} connections healthy)")
            return True
            
        except Exception as health_error:
            logger.error(f"Health check error for user {self.user_context.user_id[:8]}...: {health_error}")
            # If health check itself fails, consider the manager unhealthy
            return False
    
    def get_connection_health(self, user_id: str) -> Dict[str, Any]:
        """
        Get detailed connection health information for a user.
        
        PROTOCOL COMPLIANCE: Required by WebSocketManagerProtocol.
        
        Args:
            user_id: User ID to check health for
            
        Returns:
            Dictionary containing health metrics and connection status
        """
        self._validate_active()
        
        # Validate that the requested user_id matches this manager's user
        if user_id != self.user_context.user_id:
            logger.warning(
                f"Health check requested for user {user_id} from manager for user {self.user_context.user_id}. "
                f"Returning empty health data due to user isolation."
            )
            return {
                'user_id': user_id,
                'error': 'user_isolation_violation',
                'message': 'Cannot get health for different user in isolated manager'
            }
        
        connection_ids = list(self._connection_ids)
        total_connections = len(connection_ids)
        active_connections = 0
        connection_details = []
        
        for conn_id in connection_ids:
            connection = self._connections.get(conn_id)
            if connection:
                is_active = connection.websocket is not None
                if is_active:
                    active_connections += 1
                
                connection_details.append({
                    'connection_id': conn_id,
                    'active': is_active,
                    'connected_at': connection.connected_at.isoformat(),
                    'metadata': connection.metadata or {},
                    'thread_id': getattr(connection, 'thread_id', None)
                })
        
        return {
            'user_id': user_id,
            'total_connections': total_connections,
            'active_connections': active_connections,
            'has_active_connections': active_connections > 0,
            'connections': connection_details,
            'manager_active': self._is_active,
            'manager_created_at': self.created_at.isoformat(),
            'metrics': self._metrics.to_dict(),
            'recovery_queue_size': len(self._message_recovery_queue),
            'error_count': self._connection_error_count
        }
    
    async def send_error(self, user_id: Union[str, UserID], error_message: str) -> None:
        """
        Send an error message to the specified user.
        
        CRITICAL FIX: This method was missing and causing AttributeError in message handlers.
        Implements the standard error message sending interface expected by WebSocket handlers.
        
        Args:
            user_id: Target user ID (must match this manager's user context)  
            error_message: Error message to send
            
        Raises:
            ValueError: If user_id doesn't match this manager's user context
            RuntimeError: If manager is not active
        """
        self._validate_active()
        
        # SECURITY: Validate that the requested user_id matches this manager's user
        manager_user_id = str(self.user_context.user_id)
        target_user_id = str(user_id)
        
        if target_user_id != manager_user_id:
            logger.critical(
                f"SECURITY VIOLATION: Attempted to send error to user {target_user_id} "
                f"from isolated manager for user {manager_user_id[:8]}... "
                f"This violates user isolation requirements."
            )
            raise ValueError(
                f"Cannot send error to user {target_user_id} from manager for user {manager_user_id}. "
                f"This violates user isolation - use the correct manager instance for the target user."
            )
        
        # Format error message using standard WebSocket error format
        error_payload = {
            "type": "error",
            "data": {
                "error": error_message,
                "timestamp": datetime.utcnow().isoformat(),
                "user_context": {
                    "user_id": self.user_context.user_id,
                    "request_id": getattr(self.user_context, 'request_id', None)
                }
            },
            "critical": True
        }
        
        try:
            await self.send_to_user(user_id, error_payload)
            logger.debug(
                f"Successfully sent error message to user {self.user_context.user_id[:8]}...: {error_message[:100]}"
            )
        except Exception as e:
            logger.critical(
                f"CRITICAL ERROR: Failed to send error message to user {self.user_context.user_id[:8]}...: {e}. "
                f"Original error: {error_message}"
            )
            # Store for recovery (this is critical - user needs to know about errors)
            self._message_recovery_queue.append({
                **error_payload,
                'failed_at': datetime.utcnow().isoformat(),
                'failure_reason': f'error_send_failure: {e}',
                'original_error': error_message
            })
            raise

    async def send_to_thread(self, thread_id: str, message: Dict[str, Any]) -> bool:
        """
        Send message to a thread (compatibility method).
        
        PROTOCOL COMPLIANCE: Required by WebSocketManagerProtocol.
        
        In the isolated manager context, we route thread messages to the user
        if the thread belongs to this manager's user context.
        
        Args:
            thread_id: Thread ID to send to 
            message: Message to send
            
        Returns:
            True if sent successfully, False otherwise
        """
        try:
            self._validate_active()
            
            # In isolated manager, check if this thread belongs to our user
            if hasattr(self.user_context, 'thread_id') and self.user_context.thread_id == thread_id:
                # Send to our user
                await self.send_to_user(self.user_context.user_id, message)
                logger.debug(f"Sent thread message to user {self.user_context.user_id[:8]}... via thread {thread_id}")
                return True
            else:
                # Check if any of our connections match this thread
                for connection in self._connections.values():
                    if hasattr(connection, 'thread_id') and connection.thread_id == thread_id:
                        await self.send_to_user(self.user_context.user_id, message)
                        logger.debug(f"Sent thread message to user {self.user_context.user_id[:8]}... via connection thread {thread_id}")
                        return True
                
                logger.debug(
                    f"Thread {thread_id} not found in isolated manager for user {self.user_context.user_id[:8]}... "
                    f"(manager thread: {getattr(self.user_context, 'thread_id', 'none')})"
                )
                return False
                
        except Exception as e:
            logger.error(f"Failed to send message to thread {thread_id}: {e}")
            return False


class WebSocketManagerFactory:
    """
    Factory for creating isolated WebSocket manager instances per user connection.
    
    This factory ensures complete user isolation by creating separate manager instances
    for each user context. It enforces resource limits, handles cleanup, and provides
    comprehensive monitoring for security and performance.
    
    SECURITY FEATURES:
    - Per-connection isolation keys (not just per-user)
    - Resource limit enforcement (max managers per user)
    - Automatic cleanup of expired managers
    - Thread-safe factory operations
    - Comprehensive security metrics and monitoring
    """
    
    def __init__(self, max_managers_per_user: int = 20, connection_timeout_seconds: int = 1800):
        """
        Initialize the WebSocket manager factory.
        
        🚨 PHASE 1 SSOT DEPRECATION WARNING: WebSocketManagerFactory is deprecated.
        Use WebSocketManager.from_user_context(user_context) instead for SSOT compliance.
        
        CRITICAL FIX: Temporarily increased limit from 5 to 20 managers per user as safety margin
        while thread ID consistency fix is deployed. This prevents resource exhaustion during
        the transition period when some managers may still have the old inconsistent IDs.
        
        Args:
            max_managers_per_user: Maximum number of managers per user (default: 20, was 5)
            connection_timeout_seconds: Timeout for idle connections (default: 30 minutes)
        """
<<<<<<< HEAD
        # PHASE 1 SSOT REMEDIATION: Add deprecation warning
        import warnings
        import inspect
        
        # Get caller information for better debugging
        frame = inspect.currentframe()
        caller_info = "unknown"
        if frame and frame.f_back:
            caller_info = f"{frame.f_back.f_code.co_filename}:{frame.f_back.f_lineno}"
        
        warnings.warn(
            f"WebSocketManagerFactory is deprecated and will be removed in Phase 3. "
            f"Use 'WebSocketManager.from_user_context(user_context)' instead for SSOT compliance. "
            f"Called from: {caller_info}",
            DeprecationWarning,
            stacklevel=2
        )
        
        logger.warning(
            f"SSOT MIGRATION REQUIRED: WebSocketManagerFactory usage detected at {caller_info}. "
            f"Migrate to WebSocketManager.from_user_context() for Phase 2+ compatibility."
        )
        self._active_managers: Dict[str, WebSocketManager] = {}
=======
        self._active_managers: Dict[str, IsolatedWebSocketManager] = {}
>>>>>>> 3902fd31
        self._user_manager_count: Dict[str, int] = {}
        self._manager_creation_time: Dict[str, datetime] = {}
        self._factory_lock = RLock()  # Use RLock for thread safety
        
        # Configuration
        self.max_managers_per_user = max_managers_per_user
        self.connection_timeout_seconds = connection_timeout_seconds
        
        # Metrics
        self._factory_metrics = FactoryMetrics()
        
        # Background cleanup
        self._cleanup_task: Optional[asyncio.Task] = None
        # Defer background cleanup start to avoid event loop issues in tests
        self._cleanup_started = False
        
        logger.info(
            f"WebSocketManagerFactory initialized - "
            f"max_managers_per_user: {max_managers_per_user}, "
            f"connection_timeout: {connection_timeout_seconds}s"
        )
    
    def _generate_isolation_key(self, user_context: UserExecutionContext) -> str:
        """
        Generate a unique isolation key for a user context using SSOT patterns.
        
        CRITICAL FIX: Uses thread_id as the primary isolation key to ensure consistency
        between manager creation and cleanup operations. This addresses the root cause
        of WebSocket resource leaks where different ID generation patterns caused
        cleanup failures.
        
        Args:
            user_context: User execution context
            
        Returns:
            Consistent isolation key based on user_id and thread_id
        """
        # SSOT FIX: Use thread_id as primary isolation component for consistency
        # This ensures manager creation and cleanup use the same key pattern
        isolation_key = f"{user_context.user_id}:{user_context.thread_id}"
        
        logger.debug(
            f"SSOT Isolation Key: Generated {isolation_key} for user {user_context.user_id[:8]}... "
            f"(thread_id={user_context.thread_id})"
        )
        
        return isolation_key
    
    async def create_manager(self, user_context: UserExecutionContext) -> IsolatedWebSocketManager:
        """
        Create an isolated WebSocket manager for a user context.
        
        Args:
            user_context: User execution context for the manager
            
        Returns:
            New isolated WebSocket manager instance
            
        Raises:
            ValueError: If user_context is invalid
            RuntimeError: If resource limits are exceeded
        """
        # CRITICAL FIX: Accept both legacy and SSOT UserExecutionContext types
        is_legacy_type = isinstance(user_context, UserExecutionContext)
        is_ssot_type = isinstance(user_context, StronglyTypedUserExecutionContext)
        
        if not (is_legacy_type or is_ssot_type):
            raise ValueError(
                "user_context must be a UserExecutionContext instance (legacy or SSOT). "
                f"Got {type(user_context).__name__} from {getattr(type(user_context), '__module__', 'unknown')}. "
                "Expected: netra_backend.app.services.user_execution_context.UserExecutionContext (legacy) or "
                "shared.types.execution_types.StronglyTypedUserExecutionContext (SSOT)"
            )
        
        isolation_key = self._generate_isolation_key(user_context)
        user_id = user_context.user_id
        
        # Start background cleanup if not already started
        if not self._cleanup_started:
            self._start_background_cleanup()
        
        with self._factory_lock:
            # Check if manager already exists
            if isolation_key in self._active_managers:
                existing_manager = self._active_managers[isolation_key]
                if existing_manager._is_active:
                    logger.info(f"Returning existing manager for isolation key: {isolation_key}")
                    return existing_manager
                else:
                    # Clean up inactive manager
                    self._cleanup_manager_internal(isolation_key)
            
            # CRITICAL FIX: Proactive resource management - cleanup BEFORE hitting limits
            current_count = self._user_manager_count.get(user_id, 0)
            
            # Proactive cleanup when reaching 60% of limit (12 out of 20 managers)
            proactive_threshold = int(self.max_managers_per_user * 0.6)
            if current_count >= proactive_threshold:
                logger.info(f"🔄 PROACTIVE CLEANUP: User {user_id[:8]}... at 60% capacity ({current_count}/{self.max_managers_per_user}) - cleaning expired managers")
                try:
                    cleaned_count = await self._emergency_cleanup_user_managers(user_id)
                    current_count = self._user_manager_count.get(user_id, 0)  # Refresh count
                    logger.info(f"✅ PROACTIVE CLEANUP: Removed {cleaned_count} managers, new count: {current_count}")
                except Exception as proactive_error:
                    logger.error(f"Proactive cleanup failed for user {user_id[:8]}...: {proactive_error}")
            
            # Hard limit enforcement - only after proactive cleanup failed
            if current_count >= self.max_managers_per_user:
                self._factory_metrics.resource_limit_hits += 1
                logger.warning(
                    f"Resource limit exceeded for user {user_id[:8]}... "
                    f"({current_count}/{self.max_managers_per_user} managers) - attempting immediate cleanup"
                )
                
                # FIVE WHYS FIX: Add immediate cleanup attempt before failing
                # This addresses the timing mismatch between synchronous limits and async cleanup
                try:
                    # Force immediate cleanup of expired managers for this user
                    await self._emergency_cleanup_user_managers(user_id)
                    # Recheck count after cleanup
                    current_count = self._user_manager_count.get(user_id, 0)
                    logger.info(f"After emergency cleanup: user {user_id[:8]}... has {current_count} managers")
                except Exception as cleanup_error:
                    logger.error(f"Emergency cleanup failed for user {user_id[:8]}...: {cleanup_error}")
                
                # If still over limit after cleanup, then fail
                if current_count >= self.max_managers_per_user:
                    logger.error(f"HARD LIMIT: User {user_id[:8]}... still over limit after cleanup ({current_count}/{self.max_managers_per_user})")
                    raise RuntimeError(
                        f"User {user_id} has reached the maximum number of WebSocket managers "
                        f"({self.max_managers_per_user}). Emergency cleanup attempted but limit still exceeded. "
                        f"This may indicate a resource leak or extremely high connection rate."
                    )
                else:
                    logger.info(f"✅ Emergency cleanup successful - proceeding with manager creation for user {user_id[:8]}...")
            
            # Create new isolated manager
            manager = IsolatedWebSocketManager(user_context)
            
            # Register manager
            self._active_managers[isolation_key] = manager
            self._user_manager_count[user_id] = current_count + 1
            self._manager_creation_time[isolation_key] = datetime.utcnow()
            
            # Update metrics
            self._factory_metrics.managers_created += 1
            self._factory_metrics.managers_active = len(self._active_managers)
            self._factory_metrics.users_with_active_managers = len(
                [count for count in self._user_manager_count.values() if count > 0]
            )
            
            logger.info(
                f"✅ SSOT MANAGER CREATED: user={user_id[:8]}... "
                f"thread_id={user_context.thread_id} isolation_key={isolation_key} "
                f"manager_id={id(manager)} total_active={len(self._active_managers)}"
            )
            
            return manager
    
    def get_manager(self, isolation_key: str) -> Optional[IsolatedWebSocketManager]:
        """
        Get an existing manager by isolation key.
        
        Args:
            isolation_key: Isolation key for the manager
            
        Returns:
            Manager instance if found and active, None otherwise
        """
        with self._factory_lock:
            manager = self._active_managers.get(isolation_key)
            if manager and manager._is_active:
                return manager
            elif manager:
                # Clean up inactive manager
                self._cleanup_manager_internal(isolation_key)
            return None
    
    async def cleanup_manager(self, isolation_key: str) -> bool:
        """
        Clean up a specific manager by isolation key.
        
        Args:
            isolation_key: Isolation key for the manager to clean up
            
        Returns:
            True if manager was cleaned up, False if not found
        """
        with self._factory_lock:
            manager = self._active_managers.get(isolation_key)
            if not manager:
                return False
            
            # Clean up manager connections
            try:
                await manager.cleanup_all_connections()
            except Exception as e:
                logger.error(f"Error during manager cleanup: {e}")
            
            # Remove from tracking
            user_id = manager.user_context.user_id
            thread_id = manager.user_context.thread_id
            self._cleanup_manager_internal(isolation_key)
            
            logger.info(
                f"🗑️ SSOT MANAGER CLEANUP: user={user_id[:8]}... "
                f"thread_id={thread_id} isolation_key={isolation_key} "
                f"remaining_active={len(self._active_managers)}"
            )
            return True
    
    def _cleanup_manager_internal(self, isolation_key: str) -> None:
        """
        Internal cleanup of manager tracking (called with lock held).
        
        Args:
            isolation_key: Isolation key for the manager
        """
        if isolation_key not in self._active_managers:
            return
        
        manager = self._active_managers[isolation_key]
        user_id = manager.user_context.user_id
        
        # Remove from active managers
        del self._active_managers[isolation_key]
        
        # Update user count
        if user_id in self._user_manager_count:
            self._user_manager_count[user_id] -= 1
            if self._user_manager_count[user_id] <= 0:
                del self._user_manager_count[user_id]
        
        # Remove creation time
        self._manager_creation_time.pop(isolation_key, None)
        
        # Update metrics
        self._factory_metrics.managers_cleaned_up += 1
        self._factory_metrics.managers_active = len(self._active_managers)
        self._factory_metrics.users_with_active_managers = len(
            [count for count in self._user_manager_count.values() if count > 0]
        )
    
    def get_factory_stats(self) -> Dict[str, Any]:
        """
        Get comprehensive factory statistics.
        
        Returns:
            Dictionary containing factory metrics and status
        """
        with self._factory_lock:
            # Calculate average manager lifetime
            if self._factory_metrics.managers_cleaned_up > 0:
                total_lifetime = sum(
                    (datetime.utcnow() - created).total_seconds()
                    for created in self._manager_creation_time.values()
                )
                active_count = len(self._manager_creation_time)
                if active_count > 0:
                    avg_lifetime = total_lifetime / (self._factory_metrics.managers_cleaned_up + active_count)
                    self._factory_metrics.average_manager_lifetime_seconds = avg_lifetime
            
            return {
                "factory_metrics": self._factory_metrics.to_dict(),
                "configuration": {
                    "max_managers_per_user": self.max_managers_per_user,
                    "connection_timeout_seconds": self.connection_timeout_seconds
                },
                "current_state": {
                    "active_managers": len(self._active_managers),
                    "users_with_managers": len(self._user_manager_count),
                    "isolation_keys": list(self._active_managers.keys())
                },
                "user_distribution": dict(self._user_manager_count),
                "oldest_manager_age_seconds": (
                    min(
                        (datetime.utcnow() - created).total_seconds()
                        for created in self._manager_creation_time.values()
                    ) if self._manager_creation_time else 0
                )
            }
    
    def enforce_resource_limits(self, user_id: str) -> bool:
        """
        Check and enforce resource limits for a specific user.
        
        Args:
            user_id: User ID to check
            
        Returns:
            True if user is within limits, False if limits exceeded
        """
        with self._factory_lock:
            current_count = self._user_manager_count.get(user_id, 0)
            return current_count < self.max_managers_per_user
    
    async def force_cleanup_user_managers(self, user_id: str) -> int:
        """
        Manually force cleanup of all managers for a specific user.
        
        FIVE WHYS FIX: Public API for tests and emergency situations to force cleanup
        when background cleanup is not working properly.
        
        Args:
            user_id: User ID to cleanup managers for
            
        Returns:
            Number of managers cleaned up
        """
        return await self._emergency_cleanup_user_managers(user_id)
    
    async def force_cleanup_all_expired(self) -> int:
        """
        Manually force cleanup of all expired managers across all users.
        
        FIVE WHYS FIX: Public API for tests to trigger immediate cleanup
        when background tasks are not running properly.
        
        Returns:
            Number of managers cleaned up
        """
        logger.info("🔧 MANUAL CLEANUP: Forcing cleanup of all expired managers")
        try:
            await self._cleanup_expired_managers()
            return len([key for key in self._active_managers.keys()])  # Return approximate count
        except Exception as e:
            logger.error(f"Manual cleanup failed: {e}")
            return 0
    
    async def _background_cleanup(self) -> None:
        """
        Background task to cleanup expired managers.
        
        FIVE WHYS FIX: Environment-aware cleanup intervals for better test performance.
        """
        # Determine appropriate cleanup interval based on environment
        from shared.isolated_environment import get_env
        env = get_env()
        environment = env.get("ENVIRONMENT", "development").lower()
        
        if environment in ["test", "testing", "ci"]:
            cleanup_interval = 30  # 30 seconds for test environments
            logger.info("🧪 TEST ENVIRONMENT: Using 30-second background cleanup interval")
        elif environment == "development":
            # FIVE WHYS FIX: Reduced from 2 minutes to 60 seconds for faster resource cleanup
            cleanup_interval = 60  # 1 minute for development (was 2 minutes)
            logger.info("🔧 DEV ENVIRONMENT: Using 1-minute background cleanup interval")
        else:
            # FIVE WHYS FIX: Reduced from 5 minutes to 2 minutes for faster production cleanup
            cleanup_interval = 120  # 2 minutes for staging/production (was 5 minutes)
            logger.info("🏭 PRODUCTION ENVIRONMENT: Using 2-minute background cleanup interval")
        
        while True:
            try:
                await asyncio.sleep(cleanup_interval)
                await self._cleanup_expired_managers()
            except asyncio.CancelledError:
                logger.info("Background cleanup task cancelled")
                break
            except Exception as e:
                logger.error(f"Background cleanup error: {e}")
    
    async def _cleanup_expired_managers(self) -> None:
        """Clean up managers that have been idle for too long."""
        cutoff_time = datetime.utcnow() - timedelta(seconds=self.connection_timeout_seconds)
        expired_keys = []
        
        with self._factory_lock:
            for key, created_time in self._manager_creation_time.items():
                manager = self._active_managers.get(key)
                if manager and manager._metrics.last_activity and manager._metrics.last_activity < cutoff_time:
                    expired_keys.append(key)
                elif created_time < cutoff_time and (not manager or not manager._is_active):
                    expired_keys.append(key)
        
        # Clean up expired managers
        for key in expired_keys:
            try:
                await self.cleanup_manager(key)
                logger.info(f"Auto-cleaned expired manager: {key}")
            except Exception as e:
                logger.error(f"Failed to cleanup expired manager {key}: {e}")
        
        if expired_keys:
            logger.info(f"Background cleanup completed: {len(expired_keys)} managers cleaned")
    
    async def _emergency_cleanup_user_managers(self, user_id: str) -> int:
        """
        Enhanced two-phase emergency cleanup with health validation for zombie detection.
        
        This method implements the systematic fix for the critical issue where emergency 
        cleanup only removes 5 managers instead of 10+ because it can't detect zombie 
        managers that appear active but are actually stuck/unresponsive.
        
        PHASE 1: Standard cleanup (inactive/expired managers)
        PHASE 2: Aggressive health validation cleanup (zombie managers)
        
        Args:
            user_id: User ID to cleanup managers for
            
        Returns:
            Number of managers cleaned up
        """
        logger.info(f"🚨 ENHANCED EMERGENCY CLEANUP: Starting two-phase cleanup for user {user_id[:8]}...")
        
        # Find all managers for this user
        user_isolation_keys = []
        with self._factory_lock:
            for key, manager in self._active_managers.items():
                if manager.user_context.user_id == user_id:
                    user_isolation_keys.append(key)
        
        if not user_isolation_keys:
            logger.info(f"No managers found for user {user_id[:8]}... during emergency cleanup")
            return 0
        
        logger.info(f"Found {len(user_isolation_keys)} managers for user {user_id[:8]}... - starting two-phase cleanup")
        
        # PHASE 1: Standard cleanup - remove clearly inactive/expired managers
        logger.info(f"PHASE 1: Standard cleanup for user {user_id[:8]}...")
        cutoff_time = datetime.utcnow() - timedelta(seconds=10)  # 10-second cutoff for emergency cleanup
        phase1_cleanup_keys = []
        
        for key in user_isolation_keys:
            manager = self._active_managers.get(key)
            created_time = self._manager_creation_time.get(key)
            
            if not manager or not manager._is_active:
                phase1_cleanup_keys.append(key)
                logger.debug(f"Phase 1: Manager {key} is inactive")
            elif manager._metrics.last_activity and manager._metrics.last_activity < cutoff_time:
                phase1_cleanup_keys.append(key) 
                logger.debug(f"Phase 1: Manager {key} expired (last activity: {manager._metrics.last_activity})")
            elif created_time and created_time < cutoff_time and len(manager._connections) == 0:
                phase1_cleanup_keys.append(key)
                logger.debug(f"Phase 1: Manager {key} is old with no connections")
        
        # Execute Phase 1 cleanup
        phase1_cleaned = 0
        for key in phase1_cleanup_keys:
            try:
                await self.cleanup_manager(key)
                phase1_cleaned += 1
                logger.debug(f"Phase 1: Removed manager {key}")
            except Exception as e:
                logger.error(f"Phase 1: Failed to cleanup manager {key}: {e}")
        
        logger.info(f"PHASE 1 COMPLETE: Removed {phase1_cleaned} inactive/expired managers")
        
        # PHASE 2: Aggressive health validation cleanup - detect zombie managers
        logger.info(f"PHASE 2: Health validation cleanup for user {user_id[:8]}...")
        
        # Get remaining managers after Phase 1
        remaining_user_keys = []
        with self._factory_lock:
            for key, manager in self._active_managers.items():
                if manager.user_context.user_id == user_id:
                    remaining_user_keys.append(key)
        
        logger.info(f"After Phase 1: {len(remaining_user_keys)} managers remain - checking for zombies")
        
        # Apply aggressive health validation if still too many managers
        phase2_cleaned = 0
        if len(remaining_user_keys) > 5:  # Still too many managers - apply health validation
            logger.info(f"AGGRESSIVE MODE: {len(remaining_user_keys)} managers still active - applying health validation")
            
            phase2_cleanup_keys = []
            health_check_timeout = 2.0  # 2-second timeout for health checks
            
            for key in remaining_user_keys:
                manager = self._active_managers.get(key)
                if not manager:
                    continue
                
                try:
                    # Perform health check with timeout to detect zombie managers
                    is_healthy = await asyncio.wait_for(
                        manager.health_check(), 
                        timeout=health_check_timeout
                    )
                    
                    if not is_healthy:
                        phase2_cleanup_keys.append(key)
                        logger.debug(f"Phase 2: Manager {key} failed health check - zombie detected")
                    else:
                        logger.debug(f"Phase 2: Manager {key} passed health check - keeping")
                        
                except asyncio.TimeoutError:
                    # Health check timeout indicates unresponsive manager (zombie)
                    phase2_cleanup_keys.append(key)
                    logger.debug(f"Phase 2: Manager {key} health check timeout - zombie detected")
                    
                except Exception as health_error:
                    # Health check errors indicate problematic manager
                    phase2_cleanup_keys.append(key)
                    logger.debug(f"Phase 2: Manager {key} health check error: {health_error} - removing")
            
            # Execute Phase 2 cleanup
            for key in phase2_cleanup_keys:
                try:
                    await self.cleanup_manager(key)
                    phase2_cleaned += 1
                    logger.info(f"Phase 2: Removed zombie manager {key}")
                except Exception as e:
                    logger.error(f"Phase 2: Failed to cleanup zombie manager {key}: {e}")
            
            logger.info(f"PHASE 2 COMPLETE: Removed {phase2_cleaned} zombie managers")
        else:
            logger.info("Phase 2 skipped - manager count acceptable after Phase 1")
        
        total_cleaned = phase1_cleaned + phase2_cleaned
        
        # Final count verification
        final_user_keys = []
        with self._factory_lock:
            for key, manager in self._active_managers.items():
                if manager.user_context.user_id == user_id:
                    final_user_keys.append(key)
        
        logger.info(
            f"🔥 ENHANCED EMERGENCY CLEANUP COMPLETE: user={user_id[:8]}... "
            f"phase1_cleaned={phase1_cleaned} phase2_cleaned={phase2_cleaned} "
            f"total_cleaned={total_cleaned} final_count={len(final_user_keys)}"
        )
        
        # Update emergency cleanup metrics
        if total_cleaned > 0:
            self._factory_metrics.emergency_cleanups += 1
        
        return total_cleaned
    
    def _start_background_cleanup(self) -> None:
        """
        Start the background cleanup task with proper error handling.
        
        FIVE WHYS FIX: Address root cause of silent background task failures.
        Previously: Silent RuntimeError when no event loop caused cleanup to never start
        Now: Explicit error logging and deferred startup tracking for proper fallback
        """
        if self._cleanup_started:
            return
            
        try:
            if not self._cleanup_task or self._cleanup_task.done():
                self._cleanup_task = asyncio.create_task(self._background_cleanup())
                self._cleanup_started = True
                logger.info("✅ Background cleanup task started successfully")
        except RuntimeError as no_loop_error:
            # CRITICAL FIX: Make event loop failures explicit, not silent
            logger.warning(f"⚠️ Background cleanup deferred - no event loop: {no_loop_error}")
            logger.info("🔄 Background cleanup will be attempted on next async operation")
            # Don't set _cleanup_started = True here - we need to retry later
            self._cleanup_started = False  # Ensure we retry later
    
    def get_health_status(self) -> Dict[str, Any]:
        """
        Get the health status of the WebSocket manager factory.
        
        Returns:
            Dict containing factory health information
        """
        with self._factory_lock:
            active_managers_count = len(self._active_managers)
            user_count = len(self._user_manager_count)
            
            # Check for resource issues
            max_user_managers = max(self._user_manager_count.values(), default=0)
            is_healthy = (
                active_managers_count < 100 and  # Reasonable manager limit
                max_user_managers < self.max_managers_per_user * 0.8  # Not approaching user limit
            )
            
            health_status = {
                "healthy": is_healthy,
                "active_managers": active_managers_count,
                "unique_users": user_count,
                "max_managers_per_user": self.max_managers_per_user,
                "highest_user_manager_count": max_user_managers,
                "background_cleanup_running": (
                    self._cleanup_task is not None and 
                    not self._cleanup_task.done() if self._cleanup_task else False
                ),
                "factory_metrics": {
                    "managers_created": self._factory_metrics.managers_created,
                    "managers_active": self._factory_metrics.managers_active,
                    "emergency_cleanups": self._factory_metrics.emergency_cleanups,
                    "failed_creations": self._factory_metrics.failed_creations
                }
            }
            
            logger.debug(f"Factory health check: {health_status}")
            return health_status

    async def shutdown(self) -> None:
        """Shutdown the factory and clean up all managers."""
        logger.info("Shutting down WebSocketManagerFactory...")
        
        # Cancel background cleanup
        if self._cleanup_task and not self._cleanup_task.done():
            self._cleanup_task.cancel()
            try:
                await self._cleanup_task
            except asyncio.CancelledError:
                pass
        
        # Clean up all active managers
        with self._factory_lock:
            isolation_keys = list(self._active_managers.keys())
        
        for key in isolation_keys:
            try:
                await self.cleanup_manager(key)
            except Exception as e:
                logger.error(f"Error cleaning up manager {key} during shutdown: {e}")
        
        logger.info("WebSocketManagerFactory shutdown completed")
    
    # ============================================================================
    # SSOT INTERFACE STANDARDIZATION METHODS (Week 1 - Low Risk)
    # ============================================================================
    
    def create_isolated_manager(self, user_id: str, connection_id: str) -> IsolatedWebSocketManager:
        """
        Create an isolated WebSocket manager for a user with specified connection ID.
        
        SSOT INTERFACE COMPLIANCE: This method provides the standard factory interface
        that SSOT validation tests expect. It creates a UserExecutionContext internally
        and returns a properly isolated manager instance.
        
        This method provides a synchronous interface for tests and simple cases,
        while internally using the async implementation when necessary.
        
        Args:
            user_id: User identifier for isolation
            connection_id: Connection identifier for WebSocket state machine continuity
            
        Returns:
            Isolated WebSocket manager instance
            
        Raises:
            FactoryInitializationError: If manager creation fails
        """
        if not user_id or not isinstance(user_id, str):
            raise ValueError(f"user_id must be non-empty string, got: {repr(user_id)}")
        if not connection_id or not isinstance(connection_id, str):
            raise ValueError(f"connection_id must be non-empty string, got: {repr(connection_id)}")
        
        try:
            # Create UserExecutionContext using SSOT factory method
            user_context = create_defensive_user_execution_context(
                user_id=user_id.strip(),
                websocket_client_id=connection_id.strip()
            )
            
            # For testing environments, use synchronous pattern
            import os
            import asyncio
            environment = os.getenv('NETRA_ENVIRONMENT', 'development')
            
            if environment in ('test', 'testing', 'development'):
                # Synchronous execution for tests
                try:
                    loop = asyncio.get_event_loop()
                    if loop.is_running():
                        # If event loop is already running, run in thread
                        import concurrent.futures
                        with concurrent.futures.ThreadPoolExecutor() as executor:
                            future = executor.submit(asyncio.run, self.create_manager(user_context))
                            manager = future.result(timeout=10.0)
                    else:
                        # No event loop running, can use asyncio.run directly
                        manager = asyncio.run(self.create_manager(user_context))
                except RuntimeError:
                    # Fallback to direct instantiation for tests
                    manager = IsolatedWebSocketManager(user_context)
                    
                    # Register the manager manually for consistency
                    isolation_key = self._generate_isolation_key(user_context)
                    with self._factory_lock:
                        self._active_managers[isolation_key] = manager
                        current_count = self._user_manager_count.get(user_id, 0)
                        self._user_manager_count[user_id] = current_count + 1
                        self._manager_creation_time[isolation_key] = datetime.utcnow()
            else:
                # Production should use async interface
                raise RuntimeError(
                    "create_isolated_manager synchronous interface is only for test environments. "
                    "Use async create_manager() in production."
                )
            
            
            logger.info(
                f"🏭 SSOT INTERFACE: Created isolated manager via create_isolated_manager "
                f"user={user_id[:8]}... connection={connection_id[:8]}..."
            )
            
            return manager
            
        except Exception as e:
            logger.error(f"Failed to create isolated manager for user {user_id}: {e}")
            raise FactoryInitializationError(
                f"create_isolated_manager failed for user {user_id}",
                user_id=user_id,
                error_code="CREATE_ISOLATED_MANAGER_FAILED",
                details={"connection_id": connection_id, "error": str(e)}
            ) from e
    
    def get_manager_by_user(self, user_id: str) -> Optional[IsolatedWebSocketManager]:
        """
        Get an active WebSocket manager for a specific user.
        
        SSOT INTERFACE COMPLIANCE: This method provides the standard lookup interface
        that SSOT validation tests expect. Returns the first active manager for a user.
        
        Args:
            user_id: User identifier to find manager for
            
        Returns:
            Active manager instance if found, None otherwise
        """
        if not user_id or not isinstance(user_id, str):
            logger.warning(f"Invalid user_id for manager lookup: {repr(user_id)}")
            return None
        
        user_id = user_id.strip()
        
        with self._factory_lock:
            # Find first manager for this user
            for isolation_key, manager in self._active_managers.items():
                if manager.user_context.user_id == user_id:
                    logger.debug(f"🔍 SSOT INTERFACE: Found manager for user {user_id[:8]}... key={isolation_key[:8]}...")
                    return manager
            
            logger.debug(f"🔍 SSOT INTERFACE: No manager found for user {user_id[:8]}...")
            return None
    
    def get_active_connections_count(self) -> int:
        """
        Get total count of active connections across all managers.
        
        SSOT INTERFACE COMPLIANCE: This method provides the standard metrics interface
        that SSOT validation tests expect for connection monitoring.
        
        Returns:
            Total number of active WebSocket connections
        """
        total_connections = 0
        
        with self._factory_lock:
            for manager in self._active_managers.values():
                try:
                    # Get connection count from each manager
                    if hasattr(manager, 'get_connection_count'):
                        total_connections += manager.get_connection_count()
                    elif hasattr(manager, '_connections'):
                        total_connections += len(getattr(manager, '_connections', {}))
                    # Fallback to user connections count
                    elif hasattr(manager, '_user_connections'):
                        user_conns = getattr(manager, '_user_connections', {})
                        total_connections += sum(len(conns) for conns in user_conns.values())
                except Exception as e:
                    logger.warning(f"Error getting connection count from manager: {e}")
        
        logger.debug(f"📊 SSOT INTERFACE: Active connections count = {total_connections}")
        return total_connections


# Global factory instance
_factory_instance: Optional[WebSocketManagerFactory] = None
_factory_lock = RLock()


def get_websocket_manager_factory() -> WebSocketManagerFactory:
    """
    Get the global WebSocket manager factory instance.
    
    Returns:
        WebSocket manager factory instance
    """
    global _factory_instance
    with _factory_lock:
        if _factory_instance is None:
            _factory_instance = WebSocketManagerFactory()
        return _factory_instance


async def create_websocket_manager(user_context: UserExecutionContext) -> IsolatedWebSocketManager:
    """
    Create an isolated WebSocket manager for a user context.
    
    This is the main factory function that applications should use to create
    WebSocket managers with proper user isolation.
    
    ISSUE #135 FIX: Enhanced service initialization resilience with pre-checks and graceful degradation
    to prevent 1011 WebSocket errors from Cloud Run environment service initialization failures.
    
    Args:
        user_context: User execution context for the manager
        
    Returns:
        Isolated WebSocket manager instance
        
    Raises:
        ValueError: If user_context is invalid
        RuntimeError: If resource limits are exceeded
        FactoryInitializationError: If SSOT factory validation fails or service initialization fails
    """
    # ISSUE #135 PRIMARY FIX: Service availability pre-checks before instantiation
    logger.info(f"🔧 ISSUE #135 FIX: Starting WebSocket manager creation with service pre-checks for user {getattr(user_context, 'user_id', 'unknown')[:8]}...")
    
    try:
        # Pre-check 1: Validate critical environment variables and service dependencies
        service_health = await _perform_service_readiness_checks()
        if not service_health["all_services_ready"]:
            logger.warning(f"⚠️ SERVICE READINESS: Some services not ready - {service_health['failed_services']}")
            if service_health["critical_failure"]:
                raise FactoryInitializationError(
                    f"Critical service dependencies not available: {service_health['failed_services']}. "
                    f"Cannot create WebSocket manager in current environment state."
                )
        
        # Pre-check 2: Comprehensive SSOT UserExecutionContext validation with enhanced error handling
        # This prevents type inconsistencies that cause 1011 errors  
        try:
            _validate_ssot_user_context_staging_safe(user_context)
            logger.debug(f"✅ User context validation passed for user {getattr(user_context, 'user_id', 'unknown')[:8]}...")
        except Exception as validation_error:
            logger.error(f"❌ VALIDATION ERROR: {validation_error}")
            # Enhanced error context for debugging
            await _log_validation_failure_context(user_context, validation_error)
            raise
        
        # Pre-check 3: Factory instance health check
        try:
            factory = get_websocket_manager_factory()
            if not factory:
                raise FactoryInitializationError("WebSocket manager factory is None - factory system not initialized")
            
            # Validate factory is in healthy state
            factory_health = factory.get_health_status()
            if not factory_health.get("healthy", False):
                logger.warning(f"⚠️ FACTORY HEALTH: Factory not in optimal health - {factory_health}")
        except Exception as factory_error:
            logger.error(f"❌ FACTORY ERROR: Failed to get healthy factory instance: {factory_error}")
            raise FactoryInitializationError(f"Factory initialization error: {factory_error}") from factory_error
        
        # PHASE 2 FIX: Enhanced manager creation with emergency fallback mechanism
        max_retries = 3
        retry_delay = 0.5
        fallback_attempted = False
        
        for attempt in range(max_retries):
            try:
                logger.debug(f"🔄 Creating WebSocket manager (attempt {attempt + 1}/{max_retries})")
                manager = await factory.create_manager(user_context)
                
                # Validate created manager is functional
                if not manager:
                    raise RuntimeError("Factory returned None manager")
                    
                logger.info(f"✅ ISSUE #135 SUCCESS: WebSocket manager created successfully for user {getattr(user_context, 'user_id', 'unknown')[:8]}...")
                return manager
                
            except Exception as creation_error:
                logger.error(f"❌ ATTEMPT {attempt + 1}: Manager creation failed: {creation_error}")
                
                # PHASE 2 FIX: Try emergency fallback manager on second failure
                if attempt == 1 and not fallback_attempted:
                    try:
                        logger.warning("PHASE 2 FIX: Attempting emergency fallback manager creation")
                        fallback_manager = await _create_emergency_fallback_manager(user_context, creation_error)
                        if fallback_manager:
                            logger.info("PHASE 2 FIX: Emergency fallback manager created successfully")
                            fallback_attempted = True
                            return fallback_manager
                    except Exception as fallback_error:
                        logger.error(f"PHASE 2 FIX: Emergency fallback also failed: {fallback_error}")
                
                if attempt == max_retries - 1:
                    # Final attempt failed - try degraded mode as last resort
                    logger.error("PHASE 2 FIX: All attempts failed, trying degraded service mode")
                    try:
                        degraded_manager = await _create_degraded_service_manager(user_context)
                        if degraded_manager:
                            logger.warning("PHASE 2 FIX: Degraded service manager created - limited functionality")
                            return degraded_manager
                    except Exception as degraded_error:
                        logger.error(f"PHASE 2 FIX: Degraded service creation failed: {degraded_error}")
                    
                    raise FactoryInitializationError(
                        f"WebSocket manager creation failed after {max_retries} attempts including emergency fallbacks. "
                        f"Final error: {creation_error}. This indicates persistent Cloud Run environment issues.",
                        user_id=getattr(user_context, 'user_id', 'unknown'),
                        error_code="FACTORY_CREATION_EXHAUSTED",
                        details={
                            "creation_error": str(creation_error),
                            "fallback_attempted": fallback_attempted,
                            "max_retries": max_retries
                        }
                    ) from creation_error
                else:
                    # Wait before retry
                    logger.info(f"⏳ Retrying manager creation in {retry_delay}s...")
                    await asyncio.sleep(retry_delay)
                    retry_delay *= 1.5  # Exponential backoff
        
    except ValueError as validation_error:
        # CRITICAL FIX: Handle SSOT validation failures gracefully
        if "SSOT" in str(validation_error) or "factory" in str(validation_error).lower():
            logger.error(f"🚨 SSOT FACTORY VALIDATION FAILURE: {validation_error}")
            raise FactoryInitializationError(
                f"WebSocket factory SSOT validation failed: {validation_error}. "
                f"This indicates UserExecutionContext type incompatibility."
            ) from validation_error
        else:
            # Re-raise other ValueError types
            raise
            
    except FactoryInitializationError:
        # Re-raise factory errors as-is
        raise
        
    except Exception as unexpected_error:
        # CRITICAL FIX: Catch any other factory creation errors
        logger.critical(f"🚨 UNEXPECTED FACTORY ERROR: {unexpected_error}", exc_info=True)
        await _log_system_state_for_debugging()
        raise FactoryInitializationError(
            f"WebSocket factory initialization failed unexpectedly: {unexpected_error}. "
            f"This may indicate a system configuration issue."
        ) from unexpected_error


async def _perform_service_readiness_checks() -> Dict[str, Any]:
    """
    ISSUE #135 PRIMARY FIX: Perform comprehensive service readiness checks before WebSocket manager creation.
    
    Returns:
        Dictionary with service health status and failure details
    """
    health_result = {
        "all_services_ready": True,
        "critical_failure": False,
        "failed_services": [],
        "service_details": {},
        "timestamp": datetime.now(timezone.utc).isoformat()
    }
    
    # Check 1: Environment configuration
    try:
        from shared.isolated_environment import get_env
        env = get_env()
        if not env:
            raise Exception("Environment configuration not available")
        health_result["service_details"]["environment"] = "healthy"
    except Exception as e:
        health_result["all_services_ready"] = False
        health_result["critical_failure"] = True
        health_result["failed_services"].append("environment")
        health_result["service_details"]["environment"] = f"failed: {e}"
        logger.error(f"❌ SERVICE CHECK: Environment configuration failed - {e}")
    
    # Check 2: ID generation service  
    try:
        from shared.id_generation.unified_id_generator import UnifiedIdGenerator
        test_id = UnifiedIdGenerator.generate_base_id("test", random_length=8)
        if not test_id:
            raise Exception("ID generator returned empty result")
        health_result["service_details"]["id_generator"] = "healthy"
    except Exception as e:
        health_result["all_services_ready"] = False
        health_result["failed_services"].append("id_generator")
        health_result["service_details"]["id_generator"] = f"failed: {e}"
        logger.error(f"❌ SERVICE CHECK: ID generator failed - {e}")
    
    # Check 3: Database session factory
    try:
        from netra_backend.app.db.database_manager import DatabaseManager
        db_factory = DatabaseManager()
        if not db_factory:
            raise Exception("Database session factory is None")
        health_result["service_details"]["database"] = "healthy"
    except Exception as e:
        health_result["all_services_ready"] = False
        health_result["failed_services"].append("database")
        health_result["service_details"]["database"] = f"failed: {e}"
        logger.warning(f"⚠️ SERVICE CHECK: Database session factory failed - {e}")
        # Database issues are not critical for WebSocket creation
    
    # Check 4: Isolated environment availability
    try:
        from shared.isolated_environment import get_env
        env_test = get_env().get("ENVIRONMENT", "unknown")
        if not env_test:
            raise Exception("Environment variable access failed")
        health_result["service_details"]["isolated_env"] = "healthy"
    except Exception as e:
        health_result["all_services_ready"] = False
        health_result["critical_failure"] = True
        health_result["failed_services"].append("isolated_env")
        health_result["service_details"]["isolated_env"] = f"failed: {e}"
        logger.error(f"❌ SERVICE CHECK: Isolated environment failed - {e}")
    
    logger.info(f"🔍 SERVICE READINESS: {len(health_result['failed_services'])} failed services, critical={health_result['critical_failure']}")
    return health_result


async def _log_validation_failure_context(user_context: Any, validation_error: Exception) -> None:
    """
    ISSUE #135 FIX: Log detailed context for validation failures to aid debugging.
    """
    try:
        context_debug = {
            "validation_error": str(validation_error),
            "error_type": type(validation_error).__name__,
            "user_context_type": type(user_context).__name__,
            "user_context_module": getattr(type(user_context), '__module__', 'unknown'),
            "has_user_id": hasattr(user_context, 'user_id'),
            "user_id_value": getattr(user_context, 'user_id', None) if hasattr(user_context, 'user_id') else None,
            "context_attributes": [attr for attr in dir(user_context) if not attr.startswith('_')],
            "timestamp": datetime.now(timezone.utc).isoformat()
        }
        
        logger.error(f"🔍 VALIDATION FAILURE CONTEXT: {json.dumps(context_debug, indent=2, default=str)}")
    except Exception as debug_error:
        logger.error(f"Failed to log validation failure context: {debug_error}")


async def _log_system_state_for_debugging() -> None:
    """
    ISSUE #135 FIX: Log system state for debugging unexpected errors.
    """
    try:
        from shared.isolated_environment import get_env
        env = get_env()
        
        system_debug = {
            "environment": env.get("ENVIRONMENT", "unknown"),
            "k_service": env.get("K_SERVICE", "not_set"),
            "google_project": env.get("GOOGLE_CLOUD_PROJECT", "not_set"),
            "python_version": __import__("sys").version,
            "timestamp": datetime.now(timezone.utc).isoformat()
        }
        
        logger.error(f"🔧 SYSTEM STATE DEBUG: {json.dumps(system_debug, indent=2)}")
    except Exception as debug_error:
        logger.error(f"Failed to log system state: {debug_error}")


def validate_websocket_component_health(user_context: Optional[UserExecutionContext] = None) -> Dict[str, Any]:
    """
    SSOT-compliant component health validation with detailed error reporting.
    
    This function provides comprehensive validation of all WebSocket initialization
    components and returns specific error information to replace generic 1011 errors.
    
    Returns:
        Dict containing health status, failed components, and specific error details
    """
    health_result = {
        "healthy": True,
        "failed_components": [],
        "component_details": {},
        "error_suggestions": [],
        "timestamp": datetime.now(timezone.utc).isoformat()
    }
    
    try:
        # Component 1: Environment and Configuration
        try:
            from shared.isolated_environment import get_env
            env = get_env()
            environment = env.get('ENVIRONMENT', 'development').lower()
            health_result["component_details"]["environment"] = {
                "status": "healthy",
                "environment": environment,
                "details": "Environment configuration accessible"
            }
        except Exception as e:
            health_result["healthy"] = False
            health_result["failed_components"].append("environment")
            health_result["component_details"]["environment"] = {
                "status": "failed",
                "error": str(e),
                "error_code": WebSocketComponentError.ERROR_CODES["DEPENDENCY_FAILURE"]
            }
            health_result["error_suggestions"].append("Check isolated_environment configuration")
        
        # Component 2: Database Connectivity
        try:
            from netra_backend.app.db.database_manager import DatabaseManager
            db_factory = DatabaseManager()
            if db_factory is None:
                raise Exception("Database session factory is None")
            health_result["component_details"]["database"] = {
                "status": "healthy",
                "details": "Database session factory available"
            }
        except Exception as e:
            health_result["healthy"] = False
            health_result["failed_components"].append("database")
            health_result["component_details"]["database"] = {
                "status": "failed", 
                "error": str(e),
                "error_code": WebSocketComponentError.ERROR_CODES["DATABASE_FAILURE"]
            }
            health_result["error_suggestions"].append("Check database connection and session factory")
        
        # Component 3: User Context Validation
        if user_context:
            try:
                if not hasattr(user_context, 'user_id') or not user_context.user_id:
                    raise Exception("User context missing required user_id")
                if not hasattr(user_context, 'websocket_client_id'):
                    raise Exception("User context missing websocket_client_id")
                health_result["component_details"]["user_context"] = {
                    "status": "healthy",
                    "user_id": user_context.user_id[:8] + "..." if user_context.user_id else None,
                    "details": "User context validation passed"
                }
            except Exception as e:
                health_result["healthy"] = False
                health_result["failed_components"].append("user_context")
                health_result["component_details"]["user_context"] = {
                    "status": "failed",
                    "error": str(e),
                    "error_code": WebSocketComponentError.ERROR_CODES["AUTH_FAILURE"]
                }
                health_result["error_suggestions"].append("Validate user authentication and context creation")
        
        # Component 4: WebSocket Manager Factory
        try:
            factory = get_websocket_manager_factory()
            if factory is None:
                raise Exception("WebSocket manager factory is None")
            health_result["component_details"]["factory"] = {
                "status": "healthy",
                "details": "WebSocket manager factory available"
            }
        except Exception as e:
            health_result["healthy"] = False
            health_result["failed_components"].append("factory")
            health_result["component_details"]["factory"] = {
                "status": "failed",
                "error": str(e),
                "error_code": WebSocketComponentError.ERROR_CODES["FACTORY_FAILURE"]
            }
            health_result["error_suggestions"].append("Check WebSocket manager factory initialization")
        
        # Component 5: Redis Connection (if available)
        try:
            # Try to access Redis manager from app state
            import netra_backend.app.startup_module
            if hasattr(netra_backend.app.startup_module, 'get_app_state'):
                app_state = netra_backend.app.startup_module.get_app_state()
                if app_state and hasattr(app_state, 'redis_manager'):
                    redis_manager = app_state.redis_manager
                    if redis_manager and hasattr(redis_manager, 'is_connected'):
                        is_connected = redis_manager.is_connected()
                        health_result["component_details"]["redis"] = {
                            "status": "healthy" if is_connected else "degraded",
                            "connected": is_connected,
                            "details": "Redis manager accessible"
                        }
                    else:
                        health_result["component_details"]["redis"] = {
                            "status": "degraded",
                            "details": "Redis manager exists but connection status unknown"
                        }
                else:
                    health_result["component_details"]["redis"] = {
                        "status": "degraded", 
                        "details": "Redis manager not available in app state"
                    }
            else:
                health_result["component_details"]["redis"] = {
                    "status": "degraded",
                    "details": "App state not accessible for Redis validation"
                }
        except Exception as e:
            # Redis failure is not critical - allow degraded operation
            health_result["component_details"]["redis"] = {
                "status": "degraded",
                "error": str(e),
                "details": "Redis validation failed - operating in degraded mode"
            }
            health_result["error_suggestions"].append("Redis connection issues - basic functionality available")
        
        # Summary
        if health_result["healthy"]:
            health_result["summary"] = "All critical components healthy"
        else:
            health_result["summary"] = f"Failed components: {', '.join(health_result['failed_components'])}"
            
        return health_result
        
    except Exception as unexpected_error:
        return {
            "healthy": False,
            "failed_components": ["validation_system"],
            "component_details": {
                "validation_system": {
                    "status": "failed",
                    "error": str(unexpected_error),
                    "error_code": WebSocketComponentError.ERROR_CODES["GENERIC_INTERNAL"]
                }
            },
            "error_suggestions": ["Component health validation system failure"],
            "summary": f"Validation system error: {unexpected_error}",
            "timestamp": datetime.now(timezone.utc).isoformat()
        }


def create_websocket_manager_sync(user_context: UserExecutionContext) -> IsolatedWebSocketManager:
    """
    Synchronous wrapper for create_websocket_manager for testing purposes.
    
    CRITICAL: This function is ONLY for testing and should NOT be used in production code.
    Production code should use the async create_websocket_manager() function.
    
    TEST COMPATIBILITY: This function provides synchronous access for test environments
    that cannot easily handle async factory functions.
    
    Args:
        user_context: User execution context for the manager
        
    Returns:
        Isolated WebSocket manager instance
        
    Raises:
        RuntimeError: If called in production environment
        ValueError: If user_context is invalid
        FactoryInitializationError: If SSOT factory validation fails
    """
    import asyncio
    import os
    from shared.isolated_environment import get_env
    
    # Restrict to test environments only
    env = get_env()
    environment = env.get('ENVIRONMENT', 'development').lower()
    
    # Allow in test, development, and CI environments
    if environment not in ['test', 'development', 'ci', 'testing']:
        raise RuntimeError(
            f"create_websocket_manager_sync() is restricted to test environments. "
            f"Current environment: {environment}. Use async create_websocket_manager() in production."
        )
    
    try:
        # Run the async function synchronously in test environment
        loop = asyncio.get_event_loop()
        if loop.is_running():
            # If event loop is already running, we need to use a different approach
            # This commonly happens in pytest-asyncio environments
            import concurrent.futures
            with concurrent.futures.ThreadPoolExecutor() as executor:
                future = executor.submit(asyncio.run, create_websocket_manager(user_context))
                return future.result(timeout=10.0)  # 10 second timeout for tests
        else:
            return loop.run_until_complete(create_websocket_manager(user_context))
    except Exception as e:
        logger.error(f"Failed to create WebSocket manager synchronously for user {user_context.user_id}: {e}")
        raise FactoryInitializationError(
            f"Synchronous WebSocket manager creation failed: {e}",
            user_id=user_context.user_id,
            error_code="SYNC_MANAGER_CREATION_FAILED",
            details={"original_error": str(e)}
        )


async def _create_emergency_fallback_manager(
    user_context: UserExecutionContext, 
    original_error: Exception
) -> Optional['IsolatedWebSocketManager']:
    """
    PHASE 2 FIX: Create emergency fallback WebSocket manager for service continuity.
    
    This function provides a minimal WebSocket manager when the normal factory
    creation process fails, ensuring users can still establish WebSocket connections
    even during service degradation.
    
    Args:
        user_context: User execution context
        original_error: The error that caused normal creation to fail
        
    Returns:
        Emergency fallback manager or None if creation fails
    """
    try:
        logger.info("PHASE 2 FIX: Creating emergency fallback WebSocket manager")
        
        # Import minimal components needed for emergency manager
        from netra_backend.app.websocket_core.unified_manager import WebSocketConnection
        
        # Create minimal manager configuration
        emergency_config = {
            'user_id': getattr(user_context, 'user_id', f'emergency_{uuid.uuid4().hex[:8]}'),
            'websocket_client_id': getattr(user_context, 'websocket_client_id', f'emergency_ws_{uuid.uuid4().hex[:8]}'),
            'thread_id': getattr(user_context, 'thread_id', f'emergency_thread_{uuid.uuid4().hex[:8]}'),
            'run_id': getattr(user_context, 'run_id', f'emergency_run_{uuid.uuid4().hex[:8]}'),
            'emergency_mode': True,
            'original_error': str(original_error),
            'created_at': datetime.now(timezone.utc).isoformat()
        }
        
        # Create emergency manager with minimal functionality
        emergency_manager = EmergencyWebSocketManager(emergency_config)
        
        logger.info(f"PHASE 2 FIX: Emergency fallback manager created for user {emergency_config['user_id'][:8]}...")
        return emergency_manager
        
    except Exception as e:
        logger.error(f"PHASE 2 FIX: Failed to create emergency fallback manager: {e}")
        return None


async def _create_degraded_service_manager(user_context: UserExecutionContext) -> Optional['IsolatedWebSocketManager']:
    """
    PHASE 2 FIX: Create degraded service WebSocket manager as last resort.
    
    This function creates a minimal WebSocket manager that provides basic
    functionality when all other creation methods have failed.
    
    Args:
        user_context: User execution context
        
    Returns:
        Degraded service manager or None if creation fails
    """
    try:
        logger.warning("PHASE 2 FIX: Creating degraded service WebSocket manager - last resort")
        
        # Create absolute minimal configuration
        degraded_config = {
            'user_id': 'degraded_service_user',
            'websocket_client_id': f'degraded_ws_{int(time.time())}',
            'thread_id': f'degraded_thread_{int(time.time())}',
            'run_id': f'degraded_run_{int(time.time())}',
            'degraded_mode': True,
            'functionality_level': 'minimal',
            'created_at': datetime.now(timezone.utc).isoformat()
        }
        
        # Create degraded manager
        degraded_manager = DegradedWebSocketManager(degraded_config)
        
        logger.warning("PHASE 2 FIX: Degraded service manager created - limited functionality available")
        return degraded_manager
        
    except Exception as e:
        logger.error(f"PHASE 2 FIX: Failed to create degraded service manager: {e}")
        return None


class EmergencyWebSocketManager:
    """
    PHASE 2 FIX: Emergency WebSocket manager for service continuity.
    
    Provides minimal WebSocket functionality when normal factory creation fails.
    This ensures users can maintain WebSocket connections during service issues.
    """
    
    def __init__(self, config: Dict[str, Any]):
        self.config = config
        self.user_id = config['user_id']
        self.websocket_client_id = config['websocket_client_id']
        self.thread_id = config['thread_id'] 
        self.run_id = config['run_id']
        self.emergency_mode = True
        self.created_at = datetime.now(timezone.utc)
        
        # Minimal state tracking
        self._connections = {}
        self._message_queue = []
        self._is_healthy = True
        
        logger.info(f"PHASE 2 FIX: EmergencyWebSocketManager initialized for {self.user_id[:8]}...")
    
    async def send_message(self, websocket, message: Dict[str, Any]) -> bool:
        """Send message with emergency error handling."""
        try:
            # Add emergency mode indicator to messages
            emergency_message = {
                **message,
                'emergency_mode': True,
                'manager_type': 'emergency_fallback',
                'timestamp': datetime.now(timezone.utc).isoformat()
            }
            
            if hasattr(websocket, 'send_json'):
                await websocket.send_json(emergency_message)
                return True
            else:
                logger.warning("PHASE 2 FIX: WebSocket send_json not available in emergency mode")
                return False
                
        except Exception as e:
            logger.error(f"PHASE 2 FIX: Emergency manager send failed: {e}")
            return False
    
    async def handle_message(self, websocket, message: Dict[str, Any]) -> bool:
        """Handle incoming messages in emergency mode."""
        try:
            # Queue messages for later processing when services recover
            self._message_queue.append({
                'message': message,
                'timestamp': datetime.now(timezone.utc).isoformat(),
                'websocket_id': id(websocket)
            })
            
            # Send acknowledgment that message was received
            ack_message = {
                'type': 'emergency_ack',
                'message': 'Message received in emergency mode - will process when services recover',
                'emergency_mode': True,
                'queue_position': len(self._message_queue)
            }
            
            return await self.send_message(websocket, ack_message)
            
        except Exception as e:
            logger.error(f"PHASE 2 FIX: Emergency message handling failed: {e}")
            return False
    
    def get_health_status(self) -> Dict[str, Any]:
        """Get emergency manager health status."""
        return {
            'healthy': self._is_healthy,
            'manager_type': 'emergency_fallback',
            'emergency_mode': True,
            'connections': len(self._connections),
            'queued_messages': len(self._message_queue),
            'created_at': self.created_at.isoformat(),
            'uptime_seconds': (datetime.now(timezone.utc) - self.created_at).total_seconds()
        }


class DegradedWebSocketManager:
    """
    PHASE 2 FIX: Degraded WebSocket manager for absolute last resort.
    
    Provides the most minimal WebSocket functionality possible to maintain
    basic connectivity when all other systems have failed.
    """
    
    def __init__(self, config: Dict[str, Any]):
        self.config = config
        self.degraded_mode = True
        self.created_at = datetime.now(timezone.utc)
        
        logger.warning(f"PHASE 2 FIX: DegradedWebSocketManager initialized - minimal functionality only")
    
    async def send_message(self, websocket, message: Dict[str, Any]) -> bool:
        """Send message with degraded functionality."""
        try:
            degraded_message = {
                'type': 'degraded_service',
                'message': 'Service operating in degraded mode - limited functionality available',
                'original_message_type': message.get('type', 'unknown'),
                'degraded_mode': True,
                'timestamp': datetime.now(timezone.utc).isoformat()
            }
            
            if hasattr(websocket, 'send_json'):
                await websocket.send_json(degraded_message)
                return True
            return False
            
        except Exception as e:
            logger.error(f"PHASE 2 FIX: Degraded manager send failed: {e}")
            return False
    
    def get_health_status(self) -> Dict[str, Any]:
        """Get degraded manager health status."""
        return {
            'healthy': False,
            'manager_type': 'degraded_service',
            'degraded_mode': True,
            'functionality_level': 'minimal',
            'created_at': self.created_at.isoformat(),
            'message': 'Operating in degraded mode - please retry connection'
        }


__all__ = [
    "WebSocketManagerFactory",
    "IsolatedWebSocketManager", 
    "ConnectionLifecycleManager",
    "FactoryMetrics",
    "ManagerMetrics",
    "FactoryInitializationError",
    "WebSocketComponentError",  # Enhanced component-specific error reporting
    "get_websocket_manager_factory",
    "create_websocket_manager",
    "create_websocket_manager_sync",
    "create_defensive_user_execution_context",
    "validate_websocket_component_health",  # Component health validation
    # Five Whys Root Cause Prevention
    "WebSocketManagerProtocol",  # Re-exported from protocols module
    # Phase 2 Emergency Fallback Components
    "EmergencyWebSocketManager",
    "DegradedWebSocketManager"
]<|MERGE_RESOLUTION|>--- conflicted
+++ resolved
@@ -1562,33 +1562,7 @@
             max_managers_per_user: Maximum number of managers per user (default: 20, was 5)
             connection_timeout_seconds: Timeout for idle connections (default: 30 minutes)
         """
-<<<<<<< HEAD
-        # PHASE 1 SSOT REMEDIATION: Add deprecation warning
-        import warnings
-        import inspect
-        
-        # Get caller information for better debugging
-        frame = inspect.currentframe()
-        caller_info = "unknown"
-        if frame and frame.f_back:
-            caller_info = f"{frame.f_back.f_code.co_filename}:{frame.f_back.f_lineno}"
-        
-        warnings.warn(
-            f"WebSocketManagerFactory is deprecated and will be removed in Phase 3. "
-            f"Use 'WebSocketManager.from_user_context(user_context)' instead for SSOT compliance. "
-            f"Called from: {caller_info}",
-            DeprecationWarning,
-            stacklevel=2
-        )
-        
-        logger.warning(
-            f"SSOT MIGRATION REQUIRED: WebSocketManagerFactory usage detected at {caller_info}. "
-            f"Migrate to WebSocketManager.from_user_context() for Phase 2+ compatibility."
-        )
-        self._active_managers: Dict[str, WebSocketManager] = {}
-=======
         self._active_managers: Dict[str, IsolatedWebSocketManager] = {}
->>>>>>> 3902fd31
         self._user_manager_count: Dict[str, int] = {}
         self._manager_creation_time: Dict[str, datetime] = {}
         self._factory_lock = RLock()  # Use RLock for thread safety
