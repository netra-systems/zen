--- conflicted
+++ resolved
@@ -22,11 +22,8 @@
 """
 
 from typing import Optional, Dict, Any
-<<<<<<< HEAD
 from dataclasses import dataclass, field
 from datetime import datetime, timezone
-=======
->>>>>>> 158de6c5
 from netra_backend.app.logging_config import central_logger
 from netra_backend.app.websocket_core.websocket_manager import WebSocketManager
 from shared.types.core_types import UserID, ensure_user_id
@@ -508,7 +505,6 @@
     'get_websocket_manager_factory', 
     'WebSocketManagerFactory',
     'IsolatedWebSocketManager',
-<<<<<<< HEAD
     'create_defensive_user_execution_context',
     'ConnectionLifecycleManager',
     'FactoryInitializationError',
@@ -519,13 +515,6 @@
     '_validate_ssot_user_context'
 ]
 
-logger.info("WebSocket Manager Factory compatibility module loaded - Golden Path ready with enhanced compatibility")
-=======
-    'FactoryInitializationError',
-    'ConnectionLifecycleManager',
-    'create_defensive_user_execution_context',
-    '_validate_ssot_user_context'
-]
 
 def _validate_ssot_user_context(user_context) -> None:
     """
@@ -579,5 +568,4 @@
     logger.debug(f"✅ SSOT validation passed for user: {user_context.user_id}")
 
 
-logger.info("WebSocket Manager Factory compatibility module loaded - Golden Path ready")
->>>>>>> 158de6c5
+logger.info("WebSocket Manager Factory compatibility module loaded - Golden Path ready with enhanced compatibility")