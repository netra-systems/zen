"""
WebSocket Manager Factory - Secure Multi-User WebSocket Management

This module provides a factory pattern implementation to replace the singleton
WebSocket manager that was causing critical security vulnerabilities. The factory
creates isolated WebSocket manager instances per user connection, ensuring complete
user isolation and preventing message cross-contamination.

Business Value Justification (BVJ):
- Segment: ALL (Free -> Enterprise)
- Business Goal: Eliminate critical security vulnerabilities in WebSocket communication
- Value Impact: Enables safe multi-user AI interactions without data leakage
- Revenue Impact: Prevents catastrophic security breaches that could destroy business

SECURITY CRITICAL: This implementation addresses the following vulnerabilities:
1. Message cross-contamination between users
2. Shared state mutations affecting all users
3. Connection hijacking possibilities
4. Memory leak accumulation
5. Race conditions in concurrent operations
6. Broadcast information leakage

Architecture Pattern: Factory + Isolation + Lifecycle Management
- WebSocketManagerFactory: Creates isolated manager instances
- IsolatedWebSocketManager: Per-connection manager with private state
- ConnectionLifecycleManager: Handles connection lifecycle and cleanup
- UserExecutionContext: Enforces user isolation at all levels
"""

import asyncio
import time
import uuid
from datetime import datetime, timedelta, timezone
from typing import Dict, Optional, Set, Any, List, Tuple
from dataclasses import dataclass, field
import weakref
from threading import RLock
import logging

from netra_backend.app.services.user_execution_context import UserExecutionContext
from shared.types.execution_types import StronglyTypedUserExecutionContext
from netra_backend.app.websocket_core.unified_manager import WebSocketConnection
from netra_backend.app.websocket_core.protocols import WebSocketManagerProtocol
from netra_backend.app.logging_config import central_logger
from shared.isolated_environment import get_env
from shared.types.core_types import (
    UserID, ThreadID, ConnectionID, WebSocketID, RequestID,
    ensure_user_id, ensure_thread_id, ensure_websocket_id
)
from typing import Union

# Import UnifiedIDManager for SSOT ID generation
from netra_backend.app.core.unified_id_manager import UnifiedIDManager, IDType

# Import SSOT safe WebSocket state logging function
from netra_backend.app.websocket_core.utils import _safe_websocket_state_for_logging

logger = central_logger.get_logger(__name__)


class FactoryInitializationError(Exception):
    """Raised when WebSocket manager factory initialization fails due to SSOT violations or other configuration issues."""
    
    def __init__(self, message: str, user_id: Optional[str] = None, error_code: Optional[str] = None, details: Optional[Dict[str, Any]] = None):
        super().__init__(message)
        self.user_id = user_id
        self.error_code = error_code
        self.details = details or {}


class WebSocketComponentError(Exception):
    """Enhanced WebSocket component-specific error with detailed reporting to replace generic 1011 errors."""
    
    # Component-specific error codes to replace generic 1011
    ERROR_CODES = {
        "AUTH_FAILURE": 1002,
        "FACTORY_FAILURE": 1003, 
        "HANDLER_FAILURE": 1004,
        "DATABASE_FAILURE": 1005,
        "DEPENDENCY_FAILURE": 1006,
        "REDIS_FAILURE": 1007,
        "SUPERVISOR_FAILURE": 1008,
        "BRIDGE_FAILURE": 1009,
        "INTEGRATION_FAILURE": 1010,
        "GENERIC_INTERNAL": 1011  # Only use as absolute last resort
    }
    
    def __init__(self, 
                 component: str, 
                 message: str, 
                 error_code: int = None,
                 user_id: Optional[str] = None, 
                 details: Optional[Dict[str, Any]] = None,
                 root_cause: Optional[Exception] = None):
        super().__init__(message)
        self.component = component
        self.user_id = user_id
        self.error_code = error_code or self.ERROR_CODES.get("GENERIC_INTERNAL", 1011)
        self.details = details or {}
        self.root_cause = root_cause
        self.timestamp = datetime.now(timezone.utc).isoformat()
        
    def to_websocket_response(self) -> Dict[str, Any]:
        """Convert to WebSocket error response format."""
        return {
            "type": "error",
            "error": {
                "code": self.error_code,
                "component": self.component,
                "message": str(self),
                "user_id": self.user_id,
                "timestamp": self.timestamp,
                "details": self.details,
                "root_cause": str(self.root_cause) if self.root_cause else None
            }
        }
        
    def get_close_code_and_reason(self) -> Tuple[int, str]:
        """Get appropriate WebSocket close code and reason."""
        return self.error_code, f"{self.component}: {str(self)}"
        
    @classmethod
    def auth_failure(cls, message: str, user_id: Optional[str] = None, details: Optional[Dict[str, Any]] = None, root_cause: Optional[Exception] = None):
        """Create auth-specific error."""
        return cls("Authentication", message, cls.ERROR_CODES["AUTH_FAILURE"], user_id, details, root_cause)
        
    @classmethod 
    def factory_failure(cls, message: str, user_id: Optional[str] = None, details: Optional[Dict[str, Any]] = None, root_cause: Optional[Exception] = None):
        """Create factory-specific error."""
        return cls("Factory", message, cls.ERROR_CODES["FACTORY_FAILURE"], user_id, details, root_cause)
        
    @classmethod
    def handler_failure(cls, message: str, user_id: Optional[str] = None, details: Optional[Dict[str, Any]] = None, root_cause: Optional[Exception] = None):
        """Create handler-specific error.""" 
        return cls("MessageHandler", message, cls.ERROR_CODES["HANDLER_FAILURE"], user_id, details, root_cause)
        
    @classmethod
    def database_failure(cls, message: str, user_id: Optional[str] = None, details: Optional[Dict[str, Any]] = None, root_cause: Optional[Exception] = None):
        """Create database-specific error."""
        return cls("Database", message, cls.ERROR_CODES["DATABASE_FAILURE"], user_id, details, root_cause)
        
    @classmethod
    def dependency_failure(cls, message: str, user_id: Optional[str] = None, details: Optional[Dict[str, Any]] = None, root_cause: Optional[Exception] = None):
        """Create dependency-specific error."""
        return cls("Dependencies", message, cls.ERROR_CODES["DEPENDENCY_FAILURE"], user_id, details, root_cause)
        
    @classmethod
    def redis_failure(cls, message: str, user_id: Optional[str] = None, details: Optional[Dict[str, Any]] = None, root_cause: Optional[Exception] = None):
        """Create Redis-specific error."""
        return cls("Redis", message, cls.ERROR_CODES["REDIS_FAILURE"], user_id, details, root_cause)
        
    @classmethod
    def supervisor_failure(cls, message: str, user_id: Optional[str] = None, details: Optional[Dict[str, Any]] = None, root_cause: Optional[Exception] = None):
        """Create supervisor-specific error."""
        return cls("AgentSupervisor", message, cls.ERROR_CODES["SUPERVISOR_FAILURE"], user_id, details, root_cause)
        
    @classmethod
    def bridge_failure(cls, message: str, user_id: Optional[str] = None, details: Optional[Dict[str, Any]] = None, root_cause: Optional[Exception] = None):
        """Create bridge-specific error."""
        return cls("WebSocketBridge", message, cls.ERROR_CODES["BRIDGE_FAILURE"], user_id, details, root_cause)
        
    @classmethod
    def integration_failure(cls, message: str, user_id: Optional[str] = None, details: Optional[Dict[str, Any]] = None, root_cause: Optional[Exception] = None):
        """Create integration-specific error."""
        return cls("Integration", message, cls.ERROR_CODES["INTEGRATION_FAILURE"], user_id, details, root_cause)


def create_defensive_user_execution_context(
    user_id: str, 
    websocket_client_id: Optional[str] = None,
    fallback_context: Optional[Dict[str, Any]] = None
) -> UserExecutionContext:
    """
    CRITICAL FIX: Create defensive UserExecutionContext using SSOT factory method.
    
    This function creates a properly formatted UserExecutionContext using the new
    SSOT from_websocket_request() method to ensure consistent ID generation patterns
    and prevent WebSocket resource leaks.
    
    Args:
        user_id: User ID (required, validated)
        websocket_client_id: WebSocket client ID (optional)
        fallback_context: Fallback context data if available (deprecated - for compatibility)
        
    Returns:
        Validated UserExecutionContext instance with SSOT ID patterns
        
    Raises:
        ValueError: If user_id is invalid or context creation fails
    """
    try:
        # CRITICAL FIX: Validate user_id defensively
        if not user_id or not isinstance(user_id, str) or not user_id.strip():
            logger.error(f"Invalid user_id for UserExecutionContext: {repr(user_id)}")
            raise ValueError(f"user_id must be non-empty string, got: {repr(user_id)}")
        
        user_id = user_id.strip()
        
        # SSOT FIX: Use the new SSOT factory method for consistent ID generation
        try:
            user_context = UserExecutionContext.from_websocket_request(
                user_id=user_id,
                websocket_client_id=websocket_client_id,
                operation="websocket_factory"
            )
            
            logger.debug(
                f"[SSOT OK] Created SSOT UserExecutionContext for user {user_id[:8]}... "
                f"using from_websocket_request() factory method"
            )
            return user_context
            
        except Exception as ssot_error:
            logger.error(f"SSOT factory method failed: {ssot_error}")
            # Don't fallback to old methods - SSOT failure should be addressed
            raise ValueError(
                f"SSOT UserExecutionContext creation failed: {ssot_error}. "
                f"This indicates an issue with the SSOT ID generation system."
            ) from ssot_error
        
    except Exception as context_error:
        logger.error(f"Failed to create defensive UserExecutionContext for user_id {repr(user_id)}: {context_error}")
        raise ValueError(
            f"UserExecutionContext creation failed for user_id {repr(user_id)}: {context_error}. "
            f"This indicates a system configuration issue."
        ) from context_error


def _validate_ssot_user_context(user_context: Any) -> None:
    """
    CRITICAL FIX: Comprehensive SSOT UserExecutionContext validation with defensive fallback.
    
    This function validates that the provided user_context is a valid UserExecutionContext
    type (either legacy or SSOT) with all required attributes, preventing the type
    inconsistencies that cause 1011 WebSocket errors.
    
    Enhanced to support both legacy and SSOT types during migration period.
    
    Args:
        user_context: Object to validate as UserExecutionContext (legacy or SSOT)
        
    Raises:
        ValueError: If validation fails with detailed error information
    """
    try:
        # CRITICAL FIX: Accept both legacy and SSOT UserExecutionContext types
        is_legacy_type = isinstance(user_context, UserExecutionContext)
        is_ssot_type = isinstance(user_context, StronglyTypedUserExecutionContext)
        
        if not (is_legacy_type or is_ssot_type):
            # Enhanced error message with type information  
            actual_type = type(user_context)
            actual_module = getattr(actual_type, '__module__', 'unknown')
            
            logger.error(
                f"TYPE VALIDATION FAILED: Expected UserExecutionContext (legacy or SSOT), got {actual_type.__name__} from {actual_module}. "
                f"Accepted types: netra_backend.app.services.user_execution_context.UserExecutionContext (legacy) or "
                f"shared.types.execution_types.StronglyTypedUserExecutionContext (SSOT)."
            )
            
            raise ValueError(
                f"TYPE VALIDATION FAILED: Expected UserExecutionContext (legacy or SSOT), got {actual_type}. "
                f"Accepted types: netra_backend.app.services.user_execution_context.UserExecutionContext (legacy) or "
                f"shared.types.execution_types.StronglyTypedUserExecutionContext (SSOT). "
                f"Factory pattern requires compatible UserExecutionContext implementation."
            )
        
        # Log which type we're validating for debugging
        context_type_name = "SSOT StronglyTypedUserExecutionContext" if is_ssot_type else "Legacy UserExecutionContext"
        logger.debug(f"Validating {context_type_name} for factory pattern")
        
        # CRITICAL FIX: Validate all required SSOT attributes are present
        required_attrs = ['user_id', 'thread_id', 'websocket_client_id', 'run_id', 'request_id']
        missing_attrs = []
        
        for attr in required_attrs:
            if not hasattr(user_context, attr):
                missing_attrs.append(attr)
            elif getattr(user_context, attr, None) is None and attr != 'websocket_client_id':
                # websocket_client_id can be None, but others cannot
                missing_attrs.append(f"{attr} (is None)")
        
        if missing_attrs:
            logger.error(f"SSOT CONTEXT INCOMPLETE: Missing attributes {missing_attrs} in UserExecutionContext")
            raise ValueError(
                f"SSOT CONTEXT INCOMPLETE: UserExecutionContext missing required attributes: {missing_attrs}. "
                f"This indicates incomplete SSOT migration or improper context initialization."
            )
        
        # CRITICAL FIX: Validate attribute types and values with defensive checks
        validation_errors = []
        
        # Check string fields are actual strings and not empty
        string_fields = ['user_id', 'thread_id', 'run_id', 'request_id']
        for field in string_fields:
            try:
                value = getattr(user_context, field, None)
                if not isinstance(value, str):
                    validation_errors.append(f"{field} must be string, got {type(value).__name__}: {repr(value)}")
                elif not value.strip():
                    validation_errors.append(f"{field} must be non-empty string, got empty/whitespace: {repr(value)}")
            except Exception as attr_error:
                logger.warning(f"Error accessing {field} attribute: {attr_error}")
                validation_errors.append(f"{field} attribute access failed: {attr_error}")
        
        # Check websocket_client_id if present (defensive validation)
        try:
            websocket_client_id = getattr(user_context, 'websocket_client_id', None)
            if websocket_client_id is not None:
                if not isinstance(websocket_client_id, str):
                    validation_errors.append(f"websocket_client_id must be None or string, got {type(websocket_client_id).__name__}: {repr(websocket_client_id)}")
                elif not websocket_client_id.strip():
                    validation_errors.append(f"websocket_client_id must be None or non-empty string, got empty/whitespace: {repr(websocket_client_id)}")
        except Exception as client_id_error:
            logger.warning(f"Error accessing websocket_client_id: {client_id_error}")
            validation_errors.append(f"websocket_client_id attribute access failed: {client_id_error}")
        
        if validation_errors:
            logger.error(f"SSOT CONTEXT VALIDATION FAILED: {validation_errors}")
            raise ValueError(
                f"SSOT CONTEXT VALIDATION FAILED: {'; '.join(validation_errors)}. "
                f"Factory pattern requires properly formatted UserExecutionContext."
            )
        
        logger.debug(
            f"[OK] SSOT UserExecutionContext validation passed for user {user_context.user_id[:8]}... "
            f"(client_id: {user_context.websocket_client_id})"
        )
        
    except ValueError:
        # Re-raise validation errors
        raise
    except Exception as unexpected_error:
        # CRITICAL FIX: Catch any unexpected validation errors to prevent system crashes
        logger.error(f"Unexpected error during UserExecutionContext validation: {unexpected_error}", exc_info=True)
        raise ValueError(
            f"SSOT VALIDATION ERROR: Unexpected error during UserExecutionContext validation: {unexpected_error}. "
            f"This indicates a system-level issue with context validation."
        ) from unexpected_error


def _validate_ssot_user_context_staging_safe(user_context: Any) -> None:
    """
    ENHANCED SSOT validation with GCP Cloud Run aware accommodation.
    
    This function performs SSOT validation while accommodating legitimate staging environment
    differences including GCP Cloud Run specific operational patterns and timing differences.
    
    Business Value Justification (BVJ):
    - Segment: Platform/Internal
    - Business Goal: System Stability in Staging Environment  
    - Value Impact: Enables staging environment validation without compromising SSOT
    - Strategic Impact: Maintains security benefits while allowing environment differences
    
    Args:
        user_context: Object to validate as SSOT UserExecutionContext
        
    Raises:
        ValueError: If critical validation fails (even in staging)
    """
    import re
    
    # Get current environment with enhanced detection
    try:
        env = get_env()
        current_env = env.get("ENVIRONMENT", "unknown").lower()
        
        # ENHANCED FIX: Match the WebSocket auth E2E detection logic
        # This ensures consistent E2E detection between auth and factory validation
        is_cloud_run = bool(env.get("K_SERVICE"))  # GCP Cloud Run indicator
        google_project = env.get("GOOGLE_CLOUD_PROJECT", "")
        k_service = env.get("K_SERVICE", "")
        
        # Enhanced staging environment detection (matches WebSocket auth logic)
        is_staging = (
            current_env == "staging" or
            "staging" in google_project.lower() or
            k_service.endswith("-staging") or
            "staging" in k_service.lower()
        )
        
        # Standard E2E environment variable detection
        is_e2e_via_env_vars = (
            env.get("E2E_TESTING", "0") == "1" or 
            env.get("PYTEST_RUNNING", "0") == "1" or
            env.get("STAGING_E2E_TEST", "0") == "1" or
            env.get("E2E_TEST_ENV") == "staging"
        )
        
        # CRITICAL FIX: Combine standard detection with staging auto-detection
        is_e2e_testing = is_e2e_via_env_vars or is_staging
        
    except Exception as env_error:
        logger.error(f"Environment detection failed: {env_error}")
        current_env = "unknown"
        is_cloud_run = False
        is_staging = False
        is_e2e_testing = False
    
    # Use staging-safe validation for staging or cloud run environments  
    if is_staging or is_cloud_run or is_e2e_testing:
        # Enhanced logging for debugging
        if is_staging and not is_e2e_via_env_vars:
            logger.info(f"FACTORY ENHANCED E2E DETECTION: Auto-enabled for staging environment "
                       f"(env={current_env}, project={google_project[:20]}..., service={k_service})")
        
        logger.info(f"ENHANCED STAGING: Using staging-safe validation (env={current_env}, cloud_run={is_cloud_run}, e2e={is_e2e_testing}, staging={is_staging})")
        
        try:
            # ENHANCED DEBUG LOGGING: Log UserExecutionContext details for debugging
            context_type = type(user_context).__name__
            context_module = getattr(type(user_context), '__module__', 'unknown')
            user_id_value = getattr(user_context, 'user_id', '<MISSING>') if hasattr(user_context, 'user_id') else '<NO_ATTR>'
            
            logger.debug(
                f"STAGING VALIDATION: Examining context - type={context_type}, "
                f"module={context_module}, user_id={repr(user_id_value)}"
            )
            
            # Critical validation #1: Must be compatible type (legacy or SSOT)
            is_legacy_type = isinstance(user_context, UserExecutionContext)
            is_ssot_type = isinstance(user_context, StronglyTypedUserExecutionContext)
            
            if not (is_legacy_type or is_ssot_type):
                logger.error(
                    f"STAGING TYPE MISMATCH: Expected UserExecutionContext (legacy or SSOT), "
                    f"got {context_type} from {context_module}"
                )
                raise ValueError(f"STAGING CRITICAL: Expected UserExecutionContext (legacy or SSOT), got {context_type}")
            
            # Log which type we're using for debugging
            context_type_name = "SSOT StronglyTypedUserExecutionContext" if is_ssot_type else "Legacy UserExecutionContext"
            logger.debug(f"STAGING VALIDATION: Using {context_type_name}")
            
            # Critical validation #2: Must have user_id
            if not hasattr(user_context, 'user_id'):
                logger.error("STAGING MISSING ATTRIBUTE: UserExecutionContext missing user_id attribute")
                raise ValueError(f"STAGING CRITICAL: Missing user_id attribute in UserExecutionContext")
            
            user_id_raw = getattr(user_context, 'user_id')
            if not user_id_raw:
                logger.error(f"STAGING EMPTY USER_ID: user_id is empty or None: {repr(user_id_raw)}")
                raise ValueError(f"STAGING CRITICAL: Missing user_id value in UserExecutionContext")
                
            # Critical validation #3: user_id must be valid string
            if not isinstance(user_id_raw, str):
                logger.error(f"STAGING USER_ID TYPE ERROR: user_id must be string, got {type(user_id_raw).__name__}: {repr(user_id_raw)}")
                raise ValueError(f"STAGING CRITICAL: user_id must be string, got {type(user_id_raw).__name__}: {repr(user_id_raw)}")
            
            if not user_id_raw.strip():
                logger.error(f"STAGING EMPTY USER_ID STRING: user_id is empty string or whitespace: {repr(user_id_raw)}")
                raise ValueError(f"STAGING CRITICAL: user_id cannot be empty string: {repr(user_id_raw)}")
            
            # ENHANCED: Staging ID pattern recognition for GCP Cloud Run with comprehensive patterns
            staging_id_patterns = [
                r"ws_thread_\d+_[a-f0-9]{8}",          # UUID fallback thread pattern
                r"ws_run_\d+_[a-f0-9]{8}",             # UUID fallback run pattern  
                r"ws_req_\d+_[a-f0-9]{8}",             # UUID fallback request pattern
                r"staging-e2e-user-\d+",               # E2E testing user pattern
                r"test-user-[a-f0-9-]+",               # Test user pattern
                r"[a-f0-9]{8}-[a-f0-9]{4}-[a-f0-9]{4}-[a-f0-9]{4}-[a-f0-9]{12}", # Standard UUID pattern
                r"ws_client_[a-f0-9]{8}_\d+_[a-f0-9]{8}", # WebSocket client ID pattern
                r"[a-zA-Z0-9_-]{8,64}",               # Generic alphanumeric ID pattern (flexible for GCP)
                r"gcp_[a-zA-Z0-9_-]+",                 # GCP-specific pattern
                r"cloud_run_[a-zA-Z0-9_-]+",           # Cloud Run specific pattern
            ]
            
            # Validate other fields with staging pattern accommodation and detailed logging
            for attr in ['thread_id', 'run_id', 'request_id', 'websocket_client_id']:
                if hasattr(user_context, attr):
                    value = getattr(user_context, attr)
                    logger.debug(f"STAGING FIELD CHECK: {attr} = {repr(value)} (type: {type(value).__name__})")
                    
                    if value and isinstance(value, str):
                        # Accept staging UUID fallback patterns
                        is_staging_pattern = any(re.match(pattern, value) for pattern in staging_id_patterns)
                        if is_staging_pattern:
                            logger.debug(f"STAGING PATTERN ACCEPTED: {attr}={value} (matched pattern)")
                            continue
                        # Also accept standard patterns (non-empty strings) - very permissive for staging
                        elif value.strip():
                            logger.debug(f"STAGING STANDARD ACCEPTED: {attr}={value} (non-empty string)")
                            continue
                        else:
                            logger.warning(f"STAGING WARNING: Empty {attr} in UserExecutionContext: {repr(value)}")
                    elif value is None and attr == 'websocket_client_id':
                        # websocket_client_id can be None
                        logger.debug(f"STAGING ACCEPTED: {attr} is None (allowed for websocket_client_id)")
                        continue
                    elif value is None:
                        # Other fields can be None in staging environments due to timing
                        logger.debug(f"STAGING ACCOMMODATED: {attr} is None (allowed in staging/cloud environments)")
                        continue
                    else:
                        logger.warning(f"STAGING WARNING: {attr} has unexpected type: {type(value).__name__}, value: {repr(value)}")
                else:
                    logger.debug(f"STAGING FIELD MISSING: {attr} attribute not found on UserExecutionContext")
            
            logger.info(
                f"ENHANCED STAGING SUCCESS: UserExecutionContext validation passed for user {user_context.user_id[:8]}... "
                f"(env={current_env}, cloud_run={is_cloud_run})"
            )
            return
            
        except Exception as critical_error:
            # ENHANCED ERROR LOGGING: Provide detailed context about validation failure
            logger.error(
                f"ENHANCED STAGING CRITICAL VALIDATION FAILED: {critical_error} "
                f"(env={current_env}, cloud_run={is_cloud_run}, e2e={is_e2e_testing})"
            )
            
            # Add additional context for debugging
            try:
                context_debug = {
                    "type": type(user_context).__name__,
                    "module": getattr(type(user_context), '__module__', 'unknown'),
                    "attributes": list(dir(user_context)) if hasattr(user_context, '__dict__') else "<no attributes>",
                    "user_id_present": hasattr(user_context, 'user_id'),
                    "user_id_value": repr(getattr(user_context, 'user_id', '<MISSING>')) if hasattr(user_context, 'user_id') else '<NO_ATTR>'
                }
                logger.error(f"VALIDATION CONTEXT DEBUG: {context_debug}")
            except Exception as debug_error:
                logger.error(f"Could not generate validation debug context: {debug_error}")
            
            raise
    
    else:
        # ULTRA CRITICAL WARNING: If we reach here, it means NO defensive patterns matched
        # This could indicate a truly strict production environment OR a detection failure
        logger.warning(
            f"STRICT VALIDATION MODE: No defensive patterns matched - using strict validation "
            f"(env={current_env}, ultra_defensive=False). This may cause 1011 WebSocket errors "
            f"if environment detection failed."
        )
        _validate_ssot_user_context(user_context)


@dataclass
class FactoryMetrics:
    """Metrics for monitoring factory performance and security."""
    managers_created: int = 0
    managers_active: int = 0
    managers_cleaned_up: int = 0
    users_with_active_managers: int = 0
    resource_limit_hits: int = 0
    total_connections_managed: int = 0
    security_violations_detected: int = 0
    average_manager_lifetime_seconds: float = 0.0
    emergency_cleanups: int = 0
    failed_creations: int = 0
    
    def to_dict(self) -> Dict[str, Any]:
        """Convert metrics to dictionary for monitoring."""
        return {
            "managers_created": self.managers_created,
            "managers_active": self.managers_active,
            "managers_cleaned_up": self.managers_cleaned_up,
            "users_with_active_managers": self.users_with_active_managers,
            "resource_limit_hits": self.resource_limit_hits,
            "total_connections_managed": self.total_connections_managed,
            "security_violations_detected": self.security_violations_detected,
            "average_manager_lifetime_seconds": self.average_manager_lifetime_seconds,
            "emergency_cleanups": self.emergency_cleanups,
            "failed_creations": self.failed_creations
        }


@dataclass
class ManagerMetrics:
    """Metrics for individual WebSocket manager instances."""
    connections_managed: int = 0
    messages_sent_total: int = 0
    messages_failed_total: int = 0
    last_activity: Optional[datetime] = None
    manager_age_seconds: float = 0.0
    cleanup_scheduled: bool = False
    
    def to_dict(self) -> Dict[str, Any]:
        """Convert metrics to dictionary for monitoring."""
        return {
            "connections_managed": self.connections_managed,
            "messages_sent_total": self.messages_sent_total,
            "messages_failed_total": self.messages_failed_total,
            "last_activity": self.last_activity.isoformat() if self.last_activity else None,
            "manager_age_seconds": self.manager_age_seconds,
            "cleanup_scheduled": self.cleanup_scheduled
        }


class ConnectionLifecycleManager:
    """
    Manages the lifecycle of WebSocket connections with automatic cleanup.
    
    This class handles:
    - Connection registration and health monitoring
    - Automatic cleanup of expired connections
    - Resource leak prevention
    - Connection state validation
    - Security audit logging
    """
    
    def __init__(self, user_context: UserExecutionContext, ws_manager: 'IsolatedWebSocketManager'):
        """
        Initialize connection lifecycle manager.
        
        Args:
            user_context: User execution context for this connection
            ws_manager: The isolated WebSocket manager to manage
        """
        self.user_context = user_context
        self.ws_manager = ws_manager
        self._managed_connections: Set[str] = set()
        self._connection_health: Dict[str, datetime] = {}
        self._cleanup_timer: Optional[asyncio.Task] = None
        self._health_monitor_func = None
        self._is_active = True
        
        # Start health monitoring (deferred if no event loop)
        self._start_health_monitoring()
        
        logger.info(f"ConnectionLifecycleManager initialized for user {user_context.user_id[:8]}...")
    
    def register_connection(self, conn: WebSocketConnection) -> None:
        """
        Register a connection for lifecycle management.
        
        Args:
            conn: WebSocket connection to manage
            
        Raises:
            ValueError: If connection doesn't belong to this user context
        """
        # SECURITY: Validate connection belongs to this user
        if conn.user_id != self.user_context.user_id:
            logger.critical(
                f"SECURITY VIOLATION: Attempted to register connection for user {conn.user_id} "
                f"in manager for user {self.user_context.user_id}. This indicates a potential "
                f"connection hijacking attempt or context isolation failure."
            )
            raise ValueError(
                f"Connection user_id {conn.user_id} does not match context user_id {self.user_context.user_id}. "
                f"This violates user isolation requirements."
            )
        
        self._managed_connections.add(conn.connection_id)
        self._connection_health[conn.connection_id] = datetime.utcnow()
        
        logger.info(
            f"Registered connection {conn.connection_id} for user {self.user_context.user_id[:8]}... "
            f"(Total managed: {len(self._managed_connections)})"
        )
    
    def health_check_connection(self, conn_id: str) -> bool:
        """
        Check if a connection is healthy and responsive.
        
        Args:
            conn_id: Connection ID to check
            
        Returns:
            True if connection is healthy, False otherwise
        """
        if conn_id not in self._managed_connections:
            return False
        
        # Update last seen time
        self._connection_health[conn_id] = datetime.utcnow()
        
        # Get connection from manager
        connection = self.ws_manager.get_connection(conn_id)
        if not connection or not connection.websocket:
            logger.warning(f"Connection {conn_id} has no valid websocket")
            return False
        
        # TODO: Add more sophisticated health checks
        # - WebSocket state validation
        # - Ping/pong test
        # - Response time measurement
        
        return True
    
    async def auto_cleanup_expired(self) -> int:
        """
        Automatically cleanup expired connections.
        
        Returns:
            Number of connections cleaned up
        """
        if not self._is_active:
            return 0
        
        # Ensure health monitoring is started now that we have an event loop
        await self._ensure_health_monitoring_started()
        
        expired_connections = []
        cutoff_time = datetime.utcnow() - timedelta(minutes=30)  # 30-minute timeout
        
        for conn_id, last_health in self._connection_health.items():
            if last_health < cutoff_time:
                expired_connections.append(conn_id)
        
        cleaned_count = 0
        for conn_id in expired_connections:
            try:
                await self.ws_manager.remove_connection(conn_id)
                self._managed_connections.discard(conn_id)
                self._connection_health.pop(conn_id, None)
                cleaned_count += 1
                
                logger.info(f"Auto-cleaned expired connection {conn_id}")
                
            except Exception as e:
                logger.error(f"Failed to auto-cleanup connection {conn_id}: {e}")
        
        if cleaned_count > 0:
            logger.info(f"Auto-cleanup completed: {cleaned_count} expired connections removed")
        
        return cleaned_count
    
    async def force_cleanup_all(self) -> None:
        """Force cleanup of all managed connections."""
        self._is_active = False
        
        # Cancel health monitoring
        if self._cleanup_timer and not self._cleanup_timer.done():
            self._cleanup_timer.cancel()
            try:
                await self._cleanup_timer
            except asyncio.CancelledError:
                pass
        
        # Cleanup all connections
        connection_ids = list(self._managed_connections)
        for conn_id in connection_ids:
            try:
                await self.ws_manager.remove_connection(conn_id)
            except Exception as e:
                logger.error(f"Failed to cleanup connection {conn_id} during force cleanup: {e}")
        
        self._managed_connections.clear()
        self._connection_health.clear()
        
        logger.info(
            f"Force cleanup completed for user {self.user_context.user_id[:8]}... "
            f"({len(connection_ids)} connections cleaned)"
        )
    
    def _start_health_monitoring(self) -> None:
        """Start background health monitoring task."""
        async def health_monitor():
            while self._is_active:
                try:
                    await asyncio.sleep(60)  # Check every minute
                    if self._is_active:
                        await self.auto_cleanup_expired()
                except asyncio.CancelledError:
                    break
                except Exception as e:
                    logger.error(f"Health monitoring error: {e}")
        
        # Defer task creation - only create when event loop is available
        try:
            self._cleanup_timer = asyncio.create_task(health_monitor())
        except RuntimeError:
            # No event loop running - defer until first async operation
            self._cleanup_timer = None
            self._health_monitor_func = health_monitor
    
    async def _ensure_health_monitoring_started(self) -> None:
        """Ensure health monitoring is started when async operations begin."""
        if self._cleanup_timer is None and self._health_monitor_func is not None and self._is_active:
            try:
                self._cleanup_timer = asyncio.create_task(self._health_monitor_func())
                self._health_monitor_func = None  # Clear reference
            except RuntimeError:
                # Still no event loop - will try again later
                pass


class IsolatedWebSocketManager(WebSocketManagerProtocol):
    """
    User-isolated WebSocket manager with completely private state.
    
    🚨 FIVE WHYS ROOT CAUSE PREVENTION: This class explicitly implements 
    WebSocketManagerProtocol to prevent interface drift during migrations.
    
    This addresses the root cause identified in Five Whys analysis:
    "lack of formal interface contracts causing implementation drift."
    
    PROTOCOL COMPLIANCE: This manager implements ALL required methods from
    WebSocketManagerProtocol, ensuring consistent interface across migrations.
    
    This class provides the same interface as UnifiedWebSocketManager but with
    complete user isolation. Each instance manages connections for only one user
    and maintains private state that cannot be accessed by other users.
    
    SECURITY FEATURES:
    - Private connection dictionary (no shared state)
    - Private message queue and error recovery
    - UserExecutionContext enforcement on all operations
    - Connection-scoped lifecycle management
    - Isolated error handling and metrics
    """
    
    def __init__(self, user_context: UserExecutionContext):
        """
        Initialize isolated WebSocket manager for a specific user.
        
        Args:
            user_context: User execution context for isolation
            
        Raises:
            ValueError: If user_context is invalid
        """
        # CRITICAL FIX: Accept both legacy and SSOT UserExecutionContext types
        is_legacy_type = isinstance(user_context, UserExecutionContext)
        is_ssot_type = isinstance(user_context, StronglyTypedUserExecutionContext)
        
        if not (is_legacy_type or is_ssot_type):
            raise ValueError(
                "user_context must be a UserExecutionContext instance (legacy or SSOT). "
                f"Got {type(user_context).__name__} from {getattr(type(user_context), '__module__', 'unknown')}. "
                "Expected: netra_backend.app.services.user_execution_context.UserExecutionContext (legacy) or "
                "shared.types.execution_types.StronglyTypedUserExecutionContext (SSOT)"
            )
        
        self.user_context = user_context
        self._connections: Dict[str, WebSocketConnection] = {}
        self._connection_ids: Set[str] = set()
        self._message_queue: asyncio.Queue = asyncio.Queue(maxsize=1000)
        self._manager_lock = asyncio.Lock()
        self.created_at = datetime.utcnow()
        self._is_active = True
        
        # Metrics tracking
        self._metrics = ManagerMetrics()
        self._metrics.last_activity = self.created_at
        
        # Connection lifecycle manager
        self._lifecycle_manager = ConnectionLifecycleManager(user_context, self)
        
        # Error recovery system (isolated per user)
        self._message_recovery_queue: List[Dict] = []
        self._connection_error_count: int = 0
        self._last_error_time: Optional[datetime] = None
        
        logger.info(
            f"IsolatedWebSocketManager created for user {user_context.user_id[:8]}... "
            f"(manager_id: {id(self)})"
        )
    
    def _validate_active(self) -> None:
        """Validate that this manager is still active."""
        if not self._is_active:
            raise RuntimeError(
                f"WebSocket manager for user {self.user_context.user_id} is no longer active. "
                f"This manager has been cleaned up and should not be used."
            )
    
    def _update_activity(self) -> None:
        """Update last activity timestamp."""
        self._metrics.last_activity = datetime.utcnow()
        self._metrics.manager_age_seconds = (
            datetime.utcnow() - self.created_at
        ).total_seconds()
    
    async def add_connection(self, connection: WebSocketConnection) -> None:
        """
        Add a WebSocket connection to this isolated manager.
        
        Args:
            connection: WebSocket connection to add
            
        Raises:
            ValueError: If connection doesn't belong to this user
            RuntimeError: If manager is not active
        """
        self._validate_active()
        
        # SECURITY: Strict user validation
        if connection.user_id != self.user_context.user_id:
            logger.critical(
                f"SECURITY VIOLATION: Attempted to add connection for user {connection.user_id} "
                f"to manager for user {self.user_context.user_id}. This indicates a potential "
                f"context isolation failure or malicious activity."
            )
            raise ValueError(
                f"Connection user_id {connection.user_id} does not match manager user_id {self.user_context.user_id}. "
                f"This violates user isolation requirements."
            )
        
        async with self._manager_lock:
            self._connections[connection.connection_id] = connection
            self._connection_ids.add(connection.connection_id)
            
            # Update metrics
            self._metrics.connections_managed = len(self._connections)
            self._update_activity()
            
            # Register with lifecycle manager
            self._lifecycle_manager.register_connection(connection)
            
            logger.info(
                f"Added connection {connection.connection_id} to isolated manager "
                f"for user {self.user_context.user_id[:8]}... "
                f"(Total connections: {len(self._connections)})"
            )
    
    async def remove_connection(self, connection_id: str) -> None:
        """
        Remove a WebSocket connection from this isolated manager.
        
        Args:
            connection_id: Connection ID to remove
        """
        self._validate_active()
        
        async with self._manager_lock:
            if connection_id in self._connections:
                connection = self._connections[connection_id]
                
                # SECURITY: Verify this connection belongs to our user
                if connection.user_id != self.user_context.user_id:
                    logger.critical(
                        f"SECURITY VIOLATION: Attempted to remove connection {connection_id} "
                        f"for user {connection.user_id} from manager for user {self.user_context.user_id}. "
                        f"This should be impossible and indicates a serious bug."
                    )
                    return
                
                del self._connections[connection_id]
                self._connection_ids.discard(connection_id)
                
                # Update metrics
                self._metrics.connections_managed = len(self._connections)
                self._update_activity()
                
                logger.info(
                    f"Removed connection {connection_id} from isolated manager "
                    f"for user {self.user_context.user_id[:8]}... "
                    f"(Remaining connections: {len(self._connections)})"
                )
            else:
                logger.debug(f"Connection {connection_id} not found for removal")
    
    def get_connection(self, connection_id: str) -> Optional[WebSocketConnection]:
        """
        Get a specific connection from this isolated manager.
        
        Args:
            connection_id: Connection ID to retrieve
            
        Returns:
            WebSocketConnection if found, None otherwise
        """
        self._validate_active()
        return self._connections.get(connection_id)
    
    def get_user_connections(self) -> Set[str]:
        """
        Get all connection IDs for this user.
        
        Returns:
            Set of connection IDs
        """
        self._validate_active()
        return self._connection_ids.copy()
    
    def is_connection_active(self, user_id: str) -> bool:
        """
        Check if user has active WebSocket connections.
        CRITICAL for authentication event validation.
        
        Args:
            user_id: User ID to check (must match this manager's user)
            
        Returns:
            True if user has at least one active connection, False otherwise
            
        Raises:
            ValueError: If user_id doesn't match this manager's user
        """
        self._validate_active()
        
        # SECURITY: Validate that the requested user_id matches this manager's user
        if user_id != self.user_context.user_id:
            logger.warning(
                f"SECURITY WARNING: Requested connection status for user {user_id} "
                f"from isolated manager for user {self.user_context.user_id}. "
                f"This violates user isolation."
            )
            return False
        
        # Check if we have any connections
        if not self._connection_ids:
            return False
        
        # Check if at least one connection is still valid
        for conn_id in self._connection_ids:
            connection = self.get_connection(conn_id)
            if connection and connection.websocket:
                # TODO: Add more sophisticated health check if websocket has state
                return True
        
        return False
    
    async def send_to_user(self, user_id: Union[str, UserID], message: Dict[str, Any]) -> None:
        """
        Send a message to all connections for this user.
        
        PROTOCOL COMPLIANCE: Implements WebSocketManagerProtocol.send_to_user()
        with user isolation validation.
        
        Args:
            user_id: Target user ID (must match this manager's user context)
            message: Message to send
            
        Raises:
            ValueError: If user_id doesn't match this manager's user context
            RuntimeError: If manager is not active
        """
        self._validate_active()
        
        # SECURITY: Validate that the requested user_id matches this manager's user
        manager_user_id = str(self.user_context.user_id)
        target_user_id = str(user_id)
        
        if target_user_id != manager_user_id:
            logger.critical(
                f"SECURITY VIOLATION: Attempted to send message to user {target_user_id} "
                f"from isolated manager for user {manager_user_id[:8]}... "
                f"This violates user isolation requirements."
            )
            raise ValueError(
                f"Cannot send message to user {target_user_id} from manager for user {manager_user_id}. "
                f"This violates user isolation - use the correct manager instance for the target user."
            )
        
        async with self._manager_lock:
            connection_ids = list(self._connection_ids)
            
            if not connection_ids:
                logger.warning(
                    f"No connections available for user {self.user_context.user_id[:8]}... "
                    f"Message type: {message.get('type', 'unknown')}"
                )
                # Store for recovery
                self._message_recovery_queue.append({
                    **message,
                    'failed_at': datetime.utcnow().isoformat(),
                    'failure_reason': 'no_connections'
                })
                self._metrics.messages_failed_total += 1
                return
            
            successful_sends = 0
            failed_connections = []
            
            for conn_id in connection_ids:
                connection = self._connections.get(conn_id)
                if connection and connection.websocket:
                    try:
                        # Check if WebSocket is still connected before sending
                        from fastapi.websockets import WebSocketState
                        if hasattr(connection.websocket, 'client_state'):
                            if connection.websocket.client_state != WebSocketState.CONNECTED:
                                logger.warning(f"WebSocket {conn_id} not in CONNECTED state")
                                failed_connections.append(conn_id)
                                continue
                        
                        # CRITICAL FIX: Use safe serialization to handle WebSocketState enums and other complex objects
                        from netra_backend.app.websocket_core.unified_manager import _serialize_message_safely
                        safe_message = _serialize_message_safely(message)
                        
                        # Send with timeout to prevent hanging
                        await asyncio.wait_for(
                            connection.websocket.send_json(safe_message),
                            timeout=5.0
                        )
                        successful_sends += 1
                        logger.debug(f"Sent message to connection {conn_id}")
                        
                    except asyncio.TimeoutError:
                        logger.error(
                            f"Timeout sending message to connection {conn_id} "
                            f"for user {self.user_context.user_id[:8]}..."
                        )
                        failed_connections.append(conn_id)
                        self._connection_error_count += 1
                        self._last_error_time = datetime.utcnow()
                        
                    except Exception as e:
                        logger.error(
                            f"Failed to send message to connection {conn_id} "
                            f"for user {self.user_context.user_id[:8]}...: {e}"
                        )
                        failed_connections.append(conn_id)
                        self._connection_error_count += 1
                        self._last_error_time = datetime.utcnow()
                else:
                    logger.warning(f"Invalid connection {conn_id} - removing from manager")
                    failed_connections.append(conn_id)
            
            # Update metrics
            if successful_sends > 0:
                self._metrics.messages_sent_total += successful_sends
            if failed_connections:
                self._metrics.messages_failed_total += len(failed_connections)
            
            self._update_activity()
            
            # Clean up failed connections
            for conn_id in failed_connections:
                try:
                    await self.remove_connection(conn_id)
                except Exception as e:
                    logger.error(f"Failed to cleanup connection {conn_id}: {e}")
            
            if successful_sends == 0:
                logger.error(
                    f"Complete message delivery failure for user {self.user_context.user_id[:8]}... "
                    f"Message type: {message.get('type', 'unknown')}"
                )
    
    async def emit_critical_event(self, event_type: str, data: Dict[str, Any]) -> None:
        """
        Emit a critical event to this user with guaranteed delivery tracking.
        
        Args:
            event_type: Type of event (e.g., 'agent_started', 'tool_executing')
            data: Event payload
            
        Raises:
            ValueError: If event parameters are invalid
            RuntimeError: If manager is not active
        """
        self._validate_active()
        
        # Validate parameters
        if not event_type or not event_type.strip():
            raise ValueError("event_type cannot be empty for critical event")
        
        message = {
            "type": event_type,
            "data": data,
            "timestamp": datetime.utcnow().isoformat(),
            "critical": True,
            "user_context": {
                "user_id": self.user_context.user_id,
                "request_id": self.user_context.request_id
            }
        }
        
        try:
            await self.send_to_user(self.user_context.user_id, message)
            logger.debug(
                f"Successfully emitted critical event {event_type} "
                f"to user {self.user_context.user_id[:8]}..."
            )
        except Exception as e:
            logger.critical(
                f"CRITICAL EVENT EMISSION FAILURE: Failed to emit {event_type} "
                f"to user {self.user_context.user_id[:8]}...: {e}"
            )
            # Store for recovery
            self._message_recovery_queue.append({
                **message,
                'failed_at': datetime.utcnow().isoformat(),
                'failure_reason': f'emission_error: {e}'
            })
            raise
    
    async def cleanup_all_connections(self) -> None:
        """Clean up all connections and deactivate this manager."""
        logger.info(f"Cleaning up isolated manager for user {self.user_context.user_id[:8]}...")
        
        # Mark as inactive
        self._is_active = False
        self._metrics.cleanup_scheduled = True
        
        # Use lifecycle manager for cleanup
        await self._lifecycle_manager.force_cleanup_all()
        
        # Clear our internal state
        async with self._manager_lock:
            self._connections.clear()
            self._connection_ids.clear()
            
            # Clear recovery queue
            self._message_recovery_queue.clear()
        
        logger.info(f"Cleanup completed for isolated manager for user {self.user_context.user_id[:8]}...")
    
    def get_manager_stats(self) -> Dict[str, Any]:
        """
        Get comprehensive statistics for this manager.
        
        Returns:
            Dictionary containing manager metrics
        """
        self._update_activity()
        
        return {
            "user_context": self.user_context.to_dict(),
            "manager_id": id(self),
            "is_active": self._is_active,
            "metrics": self._metrics.to_dict(),
            "connections": {
                "total": len(self._connections),
                "connection_ids": list(self._connection_ids)
            },
            "recovery_queue_size": len(self._message_recovery_queue),
            "error_count": self._connection_error_count,
            "last_error": self._last_error_time.isoformat() if self._last_error_time else None
        }
    
    def get_connection_id_by_websocket(self, websocket) -> Optional[ConnectionID]:
        """
        Get connection ID for a given WebSocket instance with type safety.
        
        This method provides compatibility with the UnifiedWebSocketManager interface.
        It searches through active connections to find the one matching the WebSocket.
        
        Args:
            websocket: WebSocket instance to search for
            
        Returns:
            Strongly typed ConnectionID if found, None otherwise
        """
        self._validate_active()
        
        for conn_id, connection in self._connections.items():
            if connection.websocket == websocket:
                logger.debug(f"Found connection ID {conn_id} for WebSocket {id(websocket)}")
                return ConnectionID(conn_id)
        
        logger.debug(f"No connection found for WebSocket {id(websocket)}")
        return None
    
    def update_connection_thread(self, connection_id: str, thread_id: str) -> bool:
        """
        Update the thread ID associated with a connection.
        
        This method provides compatibility with the UnifiedWebSocketManager interface.
        It updates the thread_id field of the connection if found.
        
        Args:
            connection_id: Connection ID to update
            thread_id: New thread ID to associate
            
        Returns:
            True if update successful, False if connection not found
        """
        self._validate_active()
        
        connection = self._connections.get(connection_id)
        if connection:
            # Update the thread_id on the connection object
            if hasattr(connection, 'thread_id'):
                old_thread_id = connection.thread_id
                connection.thread_id = thread_id
                logger.info(
                    f"Updated thread association for connection {connection_id}: "
                    f"{old_thread_id} → {thread_id}"
                )
                self._update_activity()
                return True
            else:
                logger.warning(
                    f"Connection {connection_id} does not have thread_id attribute. "
                    f"WebSocketConnection may need to be updated to support thread tracking."
                )
                return False
        else:
            logger.warning(f"Connection {connection_id} not found for thread update")
            return False
    
    async def health_check(self) -> bool:
        """
        Enhanced health check to detect zombie managers that appear active but are stuck.
        
        This method performs deep health validation to identify managers that pass
        basic state checks but are actually unresponsive (zombie managers).
        
        Health criteria:
        1. Manager is marked as active
        2. Manager has responsive connections  
        3. WebSocket connections can handle ping/pong
        4. No excessive error accumulation
        5. Recent activity within reasonable timeframe
        
        Returns:
            True if manager is healthy and responsive, False if zombie/stuck
        """
        try:
            # Basic state validation
            if not self._is_active:
                logger.debug(f"Health check failed: manager inactive for user {self.user_context.user_id[:8]}...")
                return False
            
            # Check if we have connections
            if not self._connections:
                logger.debug(f"Health check failed: no connections for user {self.user_context.user_id[:8]}...")
                return False
            
            # Check error accumulation (zombie indicators)
            if self._connection_error_count > 10:  # High error count indicates problems
                logger.debug(f"Health check failed: high error count ({self._connection_error_count}) for user {self.user_context.user_id[:8]}...")
                return False
            
            # Check for recent errors within last minute (zombie indicator)
            if self._last_error_time:
                error_age = (datetime.utcnow() - self._last_error_time).total_seconds()
                if error_age < 60 and self._connection_error_count > 3:  # Recent errors with accumulation
                    logger.debug(f"Health check failed: recent errors ({error_age}s ago) for user {self.user_context.user_id[:8]}...")
                    return False
            
            # Enhanced connection health validation
            healthy_connections = 0
            total_connections = len(self._connections)
            
            for conn_id, connection in list(self._connections.items()):
                try:
                    # Check if connection object is valid
                    if not connection or not connection.websocket:
                        continue
                    
                    # Check WebSocket state if available
                    from fastapi.websockets import WebSocketState
                    if hasattr(connection.websocket, 'client_state'):
                        if connection.websocket.client_state == WebSocketState.CONNECTED:
                            healthy_connections += 1
                        else:
                            logger.debug(f"Connection {conn_id} not in CONNECTED state: {_safe_websocket_state_for_logging(connection.websocket.client_state)}")
                    else:
                        # If no state info available, assume healthy if websocket exists
                        healthy_connections += 1
                
                except Exception as conn_error:
                    logger.debug(f"Connection health check error for {conn_id}: {conn_error}")
                    continue
            
            # Require at least 50% of connections to be healthy
            health_ratio = healthy_connections / total_connections if total_connections > 0 else 0
            if health_ratio < 0.5:
                logger.debug(f"Health check failed: low healthy connection ratio ({health_ratio:.2f}) for user {self.user_context.user_id[:8]}...")
                return False
            
            # Check activity recency (zombie managers may have stale activity)
            if self._metrics.last_activity:
                activity_age = (datetime.utcnow() - self._metrics.last_activity).total_seconds()
                # Allow up to 2 minutes of inactivity for healthy managers
                if activity_age > 120:  
                    logger.debug(f"Health check failed: stale activity ({activity_age}s ago) for user {self.user_context.user_id[:8]}...")
                    return False
            
            # All health checks passed
            logger.debug(f"Health check passed: manager healthy for user {self.user_context.user_id[:8]}... ({healthy_connections}/{total_connections} connections healthy)")
            return True
            
        except Exception as health_error:
            logger.error(f"Health check error for user {self.user_context.user_id[:8]}...: {health_error}")
            # If health check itself fails, consider the manager unhealthy
            return False
    
    def get_connection_health(self, user_id: str) -> Dict[str, Any]:
        """
        Get detailed connection health information for a user.
        
        PROTOCOL COMPLIANCE: Required by WebSocketManagerProtocol.
        
        Args:
            user_id: User ID to check health for
            
        Returns:
            Dictionary containing health metrics and connection status
        """
        self._validate_active()
        
        # Validate that the requested user_id matches this manager's user
        if user_id != self.user_context.user_id:
            logger.warning(
                f"Health check requested for user {user_id} from manager for user {self.user_context.user_id}. "
                f"Returning empty health data due to user isolation."
            )
            return {
                'user_id': user_id,
                'error': 'user_isolation_violation',
                'message': 'Cannot get health for different user in isolated manager'
            }
        
        connection_ids = list(self._connection_ids)
        total_connections = len(connection_ids)
        active_connections = 0
        connection_details = []
        
        for conn_id in connection_ids:
            connection = self._connections.get(conn_id)
            if connection:
                is_active = connection.websocket is not None
                if is_active:
                    active_connections += 1
                
                connection_details.append({
                    'connection_id': conn_id,
                    'active': is_active,
                    'connected_at': connection.connected_at.isoformat(),
                    'metadata': connection.metadata or {},
                    'thread_id': getattr(connection, 'thread_id', None)
                })
        
        return {
            'user_id': user_id,
            'total_connections': total_connections,
            'active_connections': active_connections,
            'has_active_connections': active_connections > 0,
            'connections': connection_details,
            'manager_active': self._is_active,
            'manager_created_at': self.created_at.isoformat(),
            'metrics': self._metrics.to_dict(),
            'recovery_queue_size': len(self._message_recovery_queue),
            'error_count': self._connection_error_count
        }
    
    async def send_error(self, user_id: Union[str, UserID], error_message: str) -> None:
        """
        Send an error message to the specified user.
        
        CRITICAL FIX: This method was missing and causing AttributeError in message handlers.
        Implements the standard error message sending interface expected by WebSocket handlers.
        
        Args:
            user_id: Target user ID (must match this manager's user context)  
            error_message: Error message to send
            
        Raises:
            ValueError: If user_id doesn't match this manager's user context
            RuntimeError: If manager is not active
        """
        self._validate_active()
        
        # SECURITY: Validate that the requested user_id matches this manager's user
        manager_user_id = str(self.user_context.user_id)
        target_user_id = str(user_id)
        
        if target_user_id != manager_user_id:
            logger.critical(
                f"SECURITY VIOLATION: Attempted to send error to user {target_user_id} "
                f"from isolated manager for user {manager_user_id[:8]}... "
                f"This violates user isolation requirements."
            )
            raise ValueError(
                f"Cannot send error to user {target_user_id} from manager for user {manager_user_id}. "
                f"This violates user isolation - use the correct manager instance for the target user."
            )
        
        # Format error message using standard WebSocket error format
        error_payload = {
            "type": "error",
            "data": {
                "error": error_message,
                "timestamp": datetime.utcnow().isoformat(),
                "user_context": {
                    "user_id": self.user_context.user_id,
                    "request_id": getattr(self.user_context, 'request_id', None)
                }
            },
            "critical": True
        }
        
        try:
            await self.send_to_user(user_id, error_payload)
            logger.debug(
                f"Successfully sent error message to user {self.user_context.user_id[:8]}...: {error_message[:100]}"
            )
        except Exception as e:
            logger.critical(
                f"CRITICAL ERROR: Failed to send error message to user {self.user_context.user_id[:8]}...: {e}. "
                f"Original error: {error_message}"
            )
            # Store for recovery (this is critical - user needs to know about errors)
            self._message_recovery_queue.append({
                **error_payload,
                'failed_at': datetime.utcnow().isoformat(),
                'failure_reason': f'error_send_failure: {e}',
                'original_error': error_message
            })
            raise

    async def send_to_thread(self, thread_id: str, message: Dict[str, Any]) -> bool:
        """
        Send message to a thread (compatibility method).
        
        PROTOCOL COMPLIANCE: Required by WebSocketManagerProtocol.
        
        In the isolated manager context, we route thread messages to the user
        if the thread belongs to this manager's user context.
        
        Args:
            thread_id: Thread ID to send to 
            message: Message to send
            
        Returns:
            True if sent successfully, False otherwise
        """
        try:
            self._validate_active()
            
            # In isolated manager, check if this thread belongs to our user
            if hasattr(self.user_context, 'thread_id') and self.user_context.thread_id == thread_id:
                # Send to our user
                await self.send_to_user(self.user_context.user_id, message)
                logger.debug(f"Sent thread message to user {self.user_context.user_id[:8]}... via thread {thread_id}")
                return True
            else:
                # Check if any of our connections match this thread
                for connection in self._connections.values():
                    if hasattr(connection, 'thread_id') and connection.thread_id == thread_id:
                        await self.send_to_user(self.user_context.user_id, message)
                        logger.debug(f"Sent thread message to user {self.user_context.user_id[:8]}... via connection thread {thread_id}")
                        return True
                
                logger.debug(
                    f"Thread {thread_id} not found in isolated manager for user {self.user_context.user_id[:8]}... "
                    f"(manager thread: {getattr(self.user_context, 'thread_id', 'none')})"
                )
                return False
                
        except Exception as e:
            logger.error(f"Failed to send message to thread {thread_id}: {e}")
            return False


class WebSocketManagerFactory:
    """
    Factory for creating isolated WebSocket manager instances per user connection.
    
    This factory ensures complete user isolation by creating separate manager instances
    for each user context. It enforces resource limits, handles cleanup, and provides
    comprehensive monitoring for security and performance.
    
    SECURITY FEATURES:
    - Per-connection isolation keys (not just per-user)
    - Resource limit enforcement (max managers per user)
    - Automatic cleanup of expired managers
    - Thread-safe factory operations
    - Comprehensive security metrics and monitoring
    """
    
    def __init__(self, max_managers_per_user: int = 20, connection_timeout_seconds: int = 1800):
        """
        Initialize the WebSocket manager factory.
        
        CRITICAL FIX: Temporarily increased limit from 5 to 20 managers per user as safety margin
        while thread ID consistency fix is deployed. This prevents resource exhaustion during
        the transition period when some managers may still have the old inconsistent IDs.
        
        Args:
            max_managers_per_user: Maximum number of managers per user (default: 20, was 5)
            connection_timeout_seconds: Timeout for idle connections (default: 30 minutes)
        """
        self._active_managers: Dict[str, IsolatedWebSocketManager] = {}
        self._user_manager_count: Dict[str, int] = {}
        self._manager_creation_time: Dict[str, datetime] = {}
        self._factory_lock = RLock()  # Use RLock for thread safety
        
        # Configuration
        self.max_managers_per_user = max_managers_per_user
        self.connection_timeout_seconds = connection_timeout_seconds
        
        # Metrics
        self._factory_metrics = FactoryMetrics()
        
        # Background cleanup
        self._cleanup_task: Optional[asyncio.Task] = None
        # Defer background cleanup start to avoid event loop issues in tests
        self._cleanup_started = False
        
        logger.info(
            f"WebSocketManagerFactory initialized - "
            f"max_managers_per_user: {max_managers_per_user}, "
            f"connection_timeout: {connection_timeout_seconds}s"
        )
    
    def _generate_isolation_key(self, user_context: UserExecutionContext) -> str:
        """
        Generate a unique isolation key for a user context using SSOT patterns.
        
        CRITICAL FIX: Uses thread_id as the primary isolation key to ensure consistency
        between manager creation and cleanup operations. This addresses the root cause
        of WebSocket resource leaks where different ID generation patterns caused
        cleanup failures.
        
        Args:
            user_context: User execution context
            
        Returns:
            Consistent isolation key based on user_id and thread_id
        """
        # SSOT FIX: Use thread_id as primary isolation component for consistency
        # This ensures manager creation and cleanup use the same key pattern
        isolation_key = f"{user_context.user_id}:{user_context.thread_id}"
        
        logger.debug(
            f"SSOT Isolation Key: Generated {isolation_key} for user {user_context.user_id[:8]}... "
            f"(thread_id={user_context.thread_id})"
        )
        
        return isolation_key
    
    async def create_manager(self, user_context: UserExecutionContext) -> IsolatedWebSocketManager:
        """
        Create an isolated WebSocket manager for a user context.
        
        Args:
            user_context: User execution context for the manager
            
        Returns:
            New isolated WebSocket manager instance
            
        Raises:
            ValueError: If user_context is invalid
            RuntimeError: If resource limits are exceeded
        """
        # CRITICAL FIX: Accept both legacy and SSOT UserExecutionContext types
        is_legacy_type = isinstance(user_context, UserExecutionContext)
        is_ssot_type = isinstance(user_context, StronglyTypedUserExecutionContext)
        
        if not (is_legacy_type or is_ssot_type):
            raise ValueError(
                "user_context must be a UserExecutionContext instance (legacy or SSOT). "
                f"Got {type(user_context).__name__} from {getattr(type(user_context), '__module__', 'unknown')}. "
                "Expected: netra_backend.app.services.user_execution_context.UserExecutionContext (legacy) or "
                "shared.types.execution_types.StronglyTypedUserExecutionContext (SSOT)"
            )
        
        isolation_key = self._generate_isolation_key(user_context)
        user_id = user_context.user_id
        
        # Start background cleanup if not already started
        if not self._cleanup_started:
            self._start_background_cleanup()
        
        with self._factory_lock:
            # Check if manager already exists
            if isolation_key in self._active_managers:
                existing_manager = self._active_managers[isolation_key]
                if existing_manager._is_active:
                    logger.info(f"Returning existing manager for isolation key: {isolation_key}")
                    return existing_manager
                else:
                    # Clean up inactive manager
                    self._cleanup_manager_internal(isolation_key)
            
            # CRITICAL FIX: Proactive resource management - cleanup BEFORE hitting limits
            current_count = self._user_manager_count.get(user_id, 0)
            
            # Proactive cleanup when reaching 60% of limit (12 out of 20 managers)
            proactive_threshold = int(self.max_managers_per_user * 0.6)
            if current_count >= proactive_threshold:
                logger.info(f"🔄 PROACTIVE CLEANUP: User {user_id[:8]}... at 60% capacity ({current_count}/{self.max_managers_per_user}) - cleaning expired managers")
                try:
                    cleaned_count = await self._emergency_cleanup_user_managers(user_id)
                    current_count = self._user_manager_count.get(user_id, 0)  # Refresh count
                    logger.info(f"✅ PROACTIVE CLEANUP: Removed {cleaned_count} managers, new count: {current_count}")
                except Exception as proactive_error:
                    logger.error(f"Proactive cleanup failed for user {user_id[:8]}...: {proactive_error}")
            
            # Hard limit enforcement - only after proactive cleanup failed
            if current_count >= self.max_managers_per_user:
                self._factory_metrics.resource_limit_hits += 1
                logger.warning(
                    f"Resource limit exceeded for user {user_id[:8]}... "
                    f"({current_count}/{self.max_managers_per_user} managers) - attempting immediate cleanup"
                )
                
                # FIVE WHYS FIX: Add immediate cleanup attempt before failing
                # This addresses the timing mismatch between synchronous limits and async cleanup
                try:
                    # Force immediate cleanup of expired managers for this user
                    await self._emergency_cleanup_user_managers(user_id)
                    # Recheck count after cleanup
                    current_count = self._user_manager_count.get(user_id, 0)
                    logger.info(f"After emergency cleanup: user {user_id[:8]}... has {current_count} managers")
                except Exception as cleanup_error:
                    logger.error(f"Emergency cleanup failed for user {user_id[:8]}...: {cleanup_error}")
                
                # If still over limit after cleanup, then fail
                if current_count >= self.max_managers_per_user:
                    logger.error(f"HARD LIMIT: User {user_id[:8]}... still over limit after cleanup ({current_count}/{self.max_managers_per_user})")
                    raise RuntimeError(
                        f"User {user_id} has reached the maximum number of WebSocket managers "
                        f"({self.max_managers_per_user}). Emergency cleanup attempted but limit still exceeded. "
                        f"This may indicate a resource leak or extremely high connection rate."
                    )
                else:
                    logger.info(f"✅ Emergency cleanup successful - proceeding with manager creation for user {user_id[:8]}...")
            
            # Create new isolated manager
            manager = IsolatedWebSocketManager(user_context)
            
            # Register manager
            self._active_managers[isolation_key] = manager
            self._user_manager_count[user_id] = current_count + 1
            self._manager_creation_time[isolation_key] = datetime.utcnow()
            
            # Update metrics
            self._factory_metrics.managers_created += 1
            self._factory_metrics.managers_active = len(self._active_managers)
            self._factory_metrics.users_with_active_managers = len(
                [count for count in self._user_manager_count.values() if count > 0]
            )
            
            logger.info(
                f"✅ SSOT MANAGER CREATED: user={user_id[:8]}... "
                f"thread_id={user_context.thread_id} isolation_key={isolation_key} "
                f"manager_id={id(manager)} total_active={len(self._active_managers)}"
            )
            
            return manager
    
    def get_manager(self, isolation_key: str) -> Optional[IsolatedWebSocketManager]:
        """
        Get an existing manager by isolation key.
        
        Args:
            isolation_key: Isolation key for the manager
            
        Returns:
            Manager instance if found and active, None otherwise
        """
        with self._factory_lock:
            manager = self._active_managers.get(isolation_key)
            if manager and manager._is_active:
                return manager
            elif manager:
                # Clean up inactive manager
                self._cleanup_manager_internal(isolation_key)
            return None
    
    async def cleanup_manager(self, isolation_key: str) -> bool:
        """
        Clean up a specific manager by isolation key.
        
        Args:
            isolation_key: Isolation key for the manager to clean up
            
        Returns:
            True if manager was cleaned up, False if not found
        """
        with self._factory_lock:
            manager = self._active_managers.get(isolation_key)
            if not manager:
                return False
            
            # Clean up manager connections
            try:
                await manager.cleanup_all_connections()
            except Exception as e:
                logger.error(f"Error during manager cleanup: {e}")
            
            # Remove from tracking
            user_id = manager.user_context.user_id
            thread_id = manager.user_context.thread_id
            self._cleanup_manager_internal(isolation_key)
            
            logger.info(
                f"🗑️ SSOT MANAGER CLEANUP: user={user_id[:8]}... "
                f"thread_id={thread_id} isolation_key={isolation_key} "
                f"remaining_active={len(self._active_managers)}"
            )
            return True
    
    def _cleanup_manager_internal(self, isolation_key: str) -> None:
        """
        Internal cleanup of manager tracking (called with lock held).
        
        Args:
            isolation_key: Isolation key for the manager
        """
        if isolation_key not in self._active_managers:
            return
        
        manager = self._active_managers[isolation_key]
        user_id = manager.user_context.user_id
        
        # Remove from active managers
        del self._active_managers[isolation_key]
        
        # Update user count
        if user_id in self._user_manager_count:
            self._user_manager_count[user_id] -= 1
            if self._user_manager_count[user_id] <= 0:
                del self._user_manager_count[user_id]
        
        # Remove creation time
        self._manager_creation_time.pop(isolation_key, None)
        
        # Update metrics
        self._factory_metrics.managers_cleaned_up += 1
        self._factory_metrics.managers_active = len(self._active_managers)
        self._factory_metrics.users_with_active_managers = len(
            [count for count in self._user_manager_count.values() if count > 0]
        )
    
    def get_factory_stats(self) -> Dict[str, Any]:
        """
        Get comprehensive factory statistics.
        
        Returns:
            Dictionary containing factory metrics and status
        """
        with self._factory_lock:
            # Calculate average manager lifetime
            if self._factory_metrics.managers_cleaned_up > 0:
                total_lifetime = sum(
                    (datetime.utcnow() - created).total_seconds()
                    for created in self._manager_creation_time.values()
                )
                active_count = len(self._manager_creation_time)
                if active_count > 0:
                    avg_lifetime = total_lifetime / (self._factory_metrics.managers_cleaned_up + active_count)
                    self._factory_metrics.average_manager_lifetime_seconds = avg_lifetime
            
            return {
                "factory_metrics": self._factory_metrics.to_dict(),
                "configuration": {
                    "max_managers_per_user": self.max_managers_per_user,
                    "connection_timeout_seconds": self.connection_timeout_seconds
                },
                "current_state": {
                    "active_managers": len(self._active_managers),
                    "users_with_managers": len(self._user_manager_count),
                    "isolation_keys": list(self._active_managers.keys())
                },
                "user_distribution": dict(self._user_manager_count),
                "oldest_manager_age_seconds": (
                    min(
                        (datetime.utcnow() - created).total_seconds()
                        for created in self._manager_creation_time.values()
                    ) if self._manager_creation_time else 0
                )
            }
    
    def enforce_resource_limits(self, user_id: str) -> bool:
        """
        Check and enforce resource limits for a specific user.
        
        Args:
            user_id: User ID to check
            
        Returns:
            True if user is within limits, False if limits exceeded
        """
        with self._factory_lock:
            current_count = self._user_manager_count.get(user_id, 0)
            return current_count < self.max_managers_per_user
    
    async def force_cleanup_user_managers(self, user_id: str) -> int:
        """
        Manually force cleanup of all managers for a specific user.
        
        FIVE WHYS FIX: Public API for tests and emergency situations to force cleanup
        when background cleanup is not working properly.
        
        Args:
            user_id: User ID to cleanup managers for
            
        Returns:
            Number of managers cleaned up
        """
        return await self._emergency_cleanup_user_managers(user_id)
    
    async def force_cleanup_all_expired(self) -> int:
        """
        Manually force cleanup of all expired managers across all users.
        
        FIVE WHYS FIX: Public API for tests to trigger immediate cleanup
        when background tasks are not running properly.
        
        Returns:
            Number of managers cleaned up
        """
        logger.info("🔧 MANUAL CLEANUP: Forcing cleanup of all expired managers")
        try:
            await self._cleanup_expired_managers()
            return len([key for key in self._active_managers.keys()])  # Return approximate count
        except Exception as e:
            logger.error(f"Manual cleanup failed: {e}")
            return 0
    
    async def _background_cleanup(self) -> None:
        """
        Background task to cleanup expired managers.
        
        FIVE WHYS FIX: Environment-aware cleanup intervals for better test performance.
        """
        # Determine appropriate cleanup interval based on environment
        from shared.isolated_environment import get_env
        env = get_env()
        environment = env.get("ENVIRONMENT", "development").lower()
        
        if environment in ["test", "testing", "ci"]:
            cleanup_interval = 30  # 30 seconds for test environments
            logger.info("🧪 TEST ENVIRONMENT: Using 30-second background cleanup interval")
        elif environment == "development":
            # FIVE WHYS FIX: Reduced from 2 minutes to 60 seconds for faster resource cleanup
            cleanup_interval = 60  # 1 minute for development (was 2 minutes)
            logger.info("🔧 DEV ENVIRONMENT: Using 1-minute background cleanup interval")
        else:
            # FIVE WHYS FIX: Reduced from 5 minutes to 2 minutes for faster production cleanup
            cleanup_interval = 120  # 2 minutes for staging/production (was 5 minutes)
            logger.info("🏭 PRODUCTION ENVIRONMENT: Using 2-minute background cleanup interval")
        
        while True:
            try:
                await asyncio.sleep(cleanup_interval)
                await self._cleanup_expired_managers()
            except asyncio.CancelledError:
                logger.info("Background cleanup task cancelled")
                break
            except Exception as e:
                logger.error(f"Background cleanup error: {e}")
    
    async def _cleanup_expired_managers(self) -> None:
        """Clean up managers that have been idle for too long."""
        cutoff_time = datetime.utcnow() - timedelta(seconds=self.connection_timeout_seconds)
        expired_keys = []
        
        with self._factory_lock:
            for key, created_time in self._manager_creation_time.items():
                manager = self._active_managers.get(key)
                if manager and manager._metrics.last_activity and manager._metrics.last_activity < cutoff_time:
                    expired_keys.append(key)
                elif created_time < cutoff_time and (not manager or not manager._is_active):
                    expired_keys.append(key)
        
        # Clean up expired managers
        for key in expired_keys:
            try:
                await self.cleanup_manager(key)
                logger.info(f"Auto-cleaned expired manager: {key}")
            except Exception as e:
                logger.error(f"Failed to cleanup expired manager {key}: {e}")
        
        if expired_keys:
            logger.info(f"Background cleanup completed: {len(expired_keys)} managers cleaned")
    
    async def _emergency_cleanup_user_managers(self, user_id: str) -> int:
        """
        Enhanced two-phase emergency cleanup with health validation for zombie detection.
        
        This method implements the systematic fix for the critical issue where emergency 
        cleanup only removes 5 managers instead of 10+ because it can't detect zombie 
        managers that appear active but are actually stuck/unresponsive.
        
        PHASE 1: Standard cleanup (inactive/expired managers)
        PHASE 2: Aggressive health validation cleanup (zombie managers)
        
        Args:
            user_id: User ID to cleanup managers for
            
        Returns:
            Number of managers cleaned up
        """
        logger.info(f"🚨 ENHANCED EMERGENCY CLEANUP: Starting two-phase cleanup for user {user_id[:8]}...")
        
        # Find all managers for this user
        user_isolation_keys = []
        with self._factory_lock:
            for key, manager in self._active_managers.items():
                if manager.user_context.user_id == user_id:
                    user_isolation_keys.append(key)
        
        if not user_isolation_keys:
            logger.info(f"No managers found for user {user_id[:8]}... during emergency cleanup")
            return 0
        
        logger.info(f"Found {len(user_isolation_keys)} managers for user {user_id[:8]}... - starting two-phase cleanup")
        
        # PHASE 1: Standard cleanup - remove clearly inactive/expired managers
        logger.info(f"PHASE 1: Standard cleanup for user {user_id[:8]}...")
        cutoff_time = datetime.utcnow() - timedelta(seconds=10)  # 10-second cutoff for emergency cleanup
        phase1_cleanup_keys = []
        
        for key in user_isolation_keys:
            manager = self._active_managers.get(key)
            created_time = self._manager_creation_time.get(key)
            
            if not manager or not manager._is_active:
                phase1_cleanup_keys.append(key)
                logger.debug(f"Phase 1: Manager {key} is inactive")
            elif manager._metrics.last_activity and manager._metrics.last_activity < cutoff_time:
                phase1_cleanup_keys.append(key) 
                logger.debug(f"Phase 1: Manager {key} expired (last activity: {manager._metrics.last_activity})")
            elif created_time and created_time < cutoff_time and len(manager._connections) == 0:
                phase1_cleanup_keys.append(key)
                logger.debug(f"Phase 1: Manager {key} is old with no connections")
        
        # Execute Phase 1 cleanup
        phase1_cleaned = 0
        for key in phase1_cleanup_keys:
            try:
                await self.cleanup_manager(key)
                phase1_cleaned += 1
                logger.debug(f"Phase 1: Removed manager {key}")
            except Exception as e:
                logger.error(f"Phase 1: Failed to cleanup manager {key}: {e}")
        
        logger.info(f"PHASE 1 COMPLETE: Removed {phase1_cleaned} inactive/expired managers")
        
        # PHASE 2: Aggressive health validation cleanup - detect zombie managers
        logger.info(f"PHASE 2: Health validation cleanup for user {user_id[:8]}...")
        
        # Get remaining managers after Phase 1
        remaining_user_keys = []
        with self._factory_lock:
            for key, manager in self._active_managers.items():
                if manager.user_context.user_id == user_id:
                    remaining_user_keys.append(key)
        
        logger.info(f"After Phase 1: {len(remaining_user_keys)} managers remain - checking for zombies")
        
        # Apply aggressive health validation if still too many managers
        phase2_cleaned = 0
        if len(remaining_user_keys) > 5:  # Still too many managers - apply health validation
            logger.info(f"AGGRESSIVE MODE: {len(remaining_user_keys)} managers still active - applying health validation")
            
            phase2_cleanup_keys = []
            health_check_timeout = 2.0  # 2-second timeout for health checks
            
            for key in remaining_user_keys:
                manager = self._active_managers.get(key)
                if not manager:
                    continue
                
                try:
                    # Perform health check with timeout to detect zombie managers
                    is_healthy = await asyncio.wait_for(
                        manager.health_check(), 
                        timeout=health_check_timeout
                    )
                    
                    if not is_healthy:
                        phase2_cleanup_keys.append(key)
                        logger.debug(f"Phase 2: Manager {key} failed health check - zombie detected")
                    else:
                        logger.debug(f"Phase 2: Manager {key} passed health check - keeping")
                        
                except asyncio.TimeoutError:
                    # Health check timeout indicates unresponsive manager (zombie)
                    phase2_cleanup_keys.append(key)
                    logger.debug(f"Phase 2: Manager {key} health check timeout - zombie detected")
                    
                except Exception as health_error:
                    # Health check errors indicate problematic manager
                    phase2_cleanup_keys.append(key)
                    logger.debug(f"Phase 2: Manager {key} health check error: {health_error} - removing")
            
            # Execute Phase 2 cleanup
            for key in phase2_cleanup_keys:
                try:
                    await self.cleanup_manager(key)
                    phase2_cleaned += 1
                    logger.info(f"Phase 2: Removed zombie manager {key}")
                except Exception as e:
                    logger.error(f"Phase 2: Failed to cleanup zombie manager {key}: {e}")
            
            logger.info(f"PHASE 2 COMPLETE: Removed {phase2_cleaned} zombie managers")
        else:
            logger.info("Phase 2 skipped - manager count acceptable after Phase 1")
        
        total_cleaned = phase1_cleaned + phase2_cleaned
        
        # Final count verification
        final_user_keys = []
        with self._factory_lock:
            for key, manager in self._active_managers.items():
                if manager.user_context.user_id == user_id:
                    final_user_keys.append(key)
        
        logger.info(
            f"🔥 ENHANCED EMERGENCY CLEANUP COMPLETE: user={user_id[:8]}... "
            f"phase1_cleaned={phase1_cleaned} phase2_cleaned={phase2_cleaned} "
            f"total_cleaned={total_cleaned} final_count={len(final_user_keys)}"
        )
        
        # Update emergency cleanup metrics
        if total_cleaned > 0:
            self._factory_metrics.emergency_cleanups += 1
        
        return total_cleaned
    
    def _start_background_cleanup(self) -> None:
        """
        Start the background cleanup task with proper error handling.
        
        FIVE WHYS FIX: Address root cause of silent background task failures.
        Previously: Silent RuntimeError when no event loop caused cleanup to never start
        Now: Explicit error logging and deferred startup tracking for proper fallback
        """
        if self._cleanup_started:
            return
            
        try:
            if not self._cleanup_task or self._cleanup_task.done():
                self._cleanup_task = asyncio.create_task(self._background_cleanup())
                self._cleanup_started = True
                logger.info("✅ Background cleanup task started successfully")
        except RuntimeError as no_loop_error:
            # CRITICAL FIX: Make event loop failures explicit, not silent
            logger.warning(f"⚠️ Background cleanup deferred - no event loop: {no_loop_error}")
            logger.info("🔄 Background cleanup will be attempted on next async operation")
            # Don't set _cleanup_started = True here - we need to retry later
            self._cleanup_started = False  # Ensure we retry later
    
    def get_health_status(self) -> Dict[str, Any]:
        """
        Get the health status of the WebSocket manager factory.
        
        Returns:
            Dict containing factory health information
        """
        with self._factory_lock:
            active_managers_count = len(self._active_managers)
            user_count = len(self._user_manager_count)
            
            # Check for resource issues
            max_user_managers = max(self._user_manager_count.values(), default=0)
            is_healthy = (
                active_managers_count < 100 and  # Reasonable manager limit
                max_user_managers < self.max_managers_per_user * 0.8  # Not approaching user limit
            )
            
            health_status = {
                "healthy": is_healthy,
                "active_managers": active_managers_count,
                "unique_users": user_count,
                "max_managers_per_user": self.max_managers_per_user,
                "highest_user_manager_count": max_user_managers,
                "background_cleanup_running": (
                    self._cleanup_task is not None and 
                    not self._cleanup_task.done() if self._cleanup_task else False
                ),
                "factory_metrics": {
                    "managers_created": self._factory_metrics.managers_created,
                    "managers_active": self._factory_metrics.managers_active,
                    "emergency_cleanups": self._factory_metrics.emergency_cleanups,
                    "failed_creations": self._factory_metrics.failed_creations
                }
            }
            
            logger.debug(f"Factory health check: {health_status}")
            return health_status

    async def shutdown(self) -> None:
        """Shutdown the factory and clean up all managers."""
        logger.info("Shutting down WebSocketManagerFactory...")
        
        # Cancel background cleanup
        if self._cleanup_task and not self._cleanup_task.done():
            self._cleanup_task.cancel()
            try:
                await self._cleanup_task
            except asyncio.CancelledError:
                pass
        
        # Clean up all active managers
        with self._factory_lock:
            isolation_keys = list(self._active_managers.keys())
        
        for key in isolation_keys:
            try:
                await self.cleanup_manager(key)
            except Exception as e:
                logger.error(f"Error cleaning up manager {key} during shutdown: {e}")
        
        logger.info("WebSocketManagerFactory shutdown completed")
    
    # ============================================================================
    # SSOT INTERFACE STANDARDIZATION METHODS (Week 1 - Low Risk)
    # ============================================================================
    
    def create_isolated_manager(self, user_id: str, connection_id: str) -> IsolatedWebSocketManager:
        """
        Create an isolated WebSocket manager for a user with specified connection ID.
        
        SSOT INTERFACE COMPLIANCE: This method provides the standard factory interface
        that SSOT validation tests expect. It creates a UserExecutionContext internally
        and returns a properly isolated manager instance.
        
        This method provides a synchronous interface for tests and simple cases,
        while internally using the async implementation when necessary.
        
        Args:
            user_id: User identifier for isolation
            connection_id: Connection identifier for WebSocket state machine continuity
            
        Returns:
            Isolated WebSocket manager instance
            
        Raises:
            FactoryInitializationError: If manager creation fails
        """
        if not user_id or not isinstance(user_id, str):
            raise ValueError(f"user_id must be non-empty string, got: {repr(user_id)}")
        if not connection_id or not isinstance(connection_id, str):
            raise ValueError(f"connection_id must be non-empty string, got: {repr(connection_id)}")
        
        try:
            # Create UserExecutionContext using SSOT factory method
            user_context = create_defensive_user_execution_context(
                user_id=user_id.strip(),
                websocket_client_id=connection_id.strip()
            )
            
            # For testing environments, use synchronous pattern
            import os
            import asyncio
            environment = os.getenv('NETRA_ENVIRONMENT', 'development')
            
            if environment in ('test', 'testing', 'development'):
                # Synchronous execution for tests
                try:
                    loop = asyncio.get_event_loop()
                    if loop.is_running():
                        # If event loop is already running, run in thread
                        import concurrent.futures
                        with concurrent.futures.ThreadPoolExecutor() as executor:
                            future = executor.submit(asyncio.run, self.create_manager(user_context))
                            manager = future.result(timeout=10.0)
                    else:
                        # No event loop running, can use asyncio.run directly
                        manager = asyncio.run(self.create_manager(user_context))
                except RuntimeError:
                    # Fallback to direct instantiation for tests
                    manager = IsolatedWebSocketManager(user_context)
                    
                    # Register the manager manually for consistency
                    isolation_key = self._generate_isolation_key(user_context)
                    with self._factory_lock:
                        self._active_managers[isolation_key] = manager
                        current_count = self._user_manager_count.get(user_id, 0)
                        self._user_manager_count[user_id] = current_count + 1
                        self._manager_creation_time[isolation_key] = datetime.utcnow()
            else:
                # Production should use async interface
                raise RuntimeError(
                    "create_isolated_manager synchronous interface is only for test environments. "
                    "Use async create_manager() in production."
                )
            
            
            logger.info(
                f"🏭 SSOT INTERFACE: Created isolated manager via create_isolated_manager "
                f"user={user_id[:8]}... connection={connection_id[:8]}..."
            )
            
            return manager
            
        except Exception as e:
            logger.error(f"Failed to create isolated manager for user {user_id}: {e}")
            raise FactoryInitializationError(
                f"create_isolated_manager failed for user {user_id}",
                user_id=user_id,
                error_code="CREATE_ISOLATED_MANAGER_FAILED",
                details={"connection_id": connection_id, "error": str(e)}
            ) from e
    
    def get_manager_by_user(self, user_id: str) -> Optional[IsolatedWebSocketManager]:
        """
        Get an active WebSocket manager for a specific user.
        
        SSOT INTERFACE COMPLIANCE: This method provides the standard lookup interface
        that SSOT validation tests expect. Returns the first active manager for a user.
        
        Args:
            user_id: User identifier to find manager for
            
        Returns:
            Active manager instance if found, None otherwise
        """
        if not user_id or not isinstance(user_id, str):
            logger.warning(f"Invalid user_id for manager lookup: {repr(user_id)}")
            return None
        
        user_id = user_id.strip()
        
        with self._factory_lock:
            # Find first manager for this user
            for isolation_key, manager in self._active_managers.items():
                if manager.user_context.user_id == user_id:
                    logger.debug(f"🔍 SSOT INTERFACE: Found manager for user {user_id[:8]}... key={isolation_key[:8]}...")
                    return manager
            
            logger.debug(f"🔍 SSOT INTERFACE: No manager found for user {user_id[:8]}...")
            return None
    
    def get_active_connections_count(self) -> int:
        """
        Get total count of active connections across all managers.
        
        SSOT INTERFACE COMPLIANCE: This method provides the standard metrics interface
        that SSOT validation tests expect for connection monitoring.
        
        Returns:
            Total number of active WebSocket connections
        """
        total_connections = 0
        
        with self._factory_lock:
            for manager in self._active_managers.values():
                try:
                    # Get connection count from each manager
                    if hasattr(manager, 'get_connection_count'):
                        total_connections += manager.get_connection_count()
                    elif hasattr(manager, '_connections'):
                        total_connections += len(getattr(manager, '_connections', {}))
                    # Fallback to user connections count
                    elif hasattr(manager, '_user_connections'):
                        user_conns = getattr(manager, '_user_connections', {})
                        total_connections += sum(len(conns) for conns in user_conns.values())
                except Exception as e:
                    logger.warning(f"Error getting connection count from manager: {e}")
        
        logger.debug(f"📊 SSOT INTERFACE: Active connections count = {total_connections}")
        return total_connections
    
    # ============================================================================
<<<<<<< HEAD
    # ADDITIONAL SSOT INTERFACE METHODS (Required by validation tests)
    # ============================================================================
    
    async def send_message(self, user_id: str, message: Dict[str, Any]) -> bool:
        """
        Send a message to a specific user via their WebSocket manager.
        
        SSOT INTERFACE COMPLIANCE: Delegates to appropriate user manager.
        
        Args:
            user_id: Target user identifier
            message: Message to send
            
        Returns:
            True if message sent successfully, False otherwise
        """
=======
    # MISSING SSOT INTERFACE METHODS (Required by validation tests) 
    # ============================================================================
    
    async def send_message(self, user_id: str, message: Dict[str, Any]) -> bool:
        """Send message to user via their manager."""
>>>>>>> 028662dd
        manager = self.get_manager_by_user(user_id)
        if manager and hasattr(manager, 'send_to_user'):
            try:
                await manager.send_to_user(user_id, message)
                return True
            except Exception as e:
                logger.error(f"Failed to send message to user {user_id}: {e}")
<<<<<<< HEAD
                return False
        return False
    
    async def broadcast_message(self, message: Dict[str, Any]) -> int:
        """
        Broadcast a message to all connected users.
        
        SSOT INTERFACE COMPLIANCE: Broadcasts via all active managers.
        
        Args:
            message: Message to broadcast
            
        Returns:
            Number of users who received the message
        """
=======
        return False
    
    async def broadcast_message(self, message: Dict[str, Any]) -> int:
        """Broadcast message to all users."""
>>>>>>> 028662dd
        sent_count = 0
        with self._factory_lock:
            for manager in self._active_managers.values():
                try:
                    if hasattr(manager, 'send_to_user') and hasattr(manager, 'user_context'):
                        await manager.send_to_user(manager.user_context.user_id, message)
                        sent_count += 1
<<<<<<< HEAD
                except Exception as e:
                    logger.warning(f"Failed to broadcast to manager: {e}")
        return sent_count
    
    def get_connection_count(self) -> int:
        """
        Get total connection count (alias for get_active_connections_count).
        
        SSOT INTERFACE COMPLIANCE: Provides expected method name.
        
        Returns:
            Total number of active connections
        """
        return self.get_active_connections_count()
    
    async def add_connection(self, user_id: str, websocket: Any) -> bool:
        """
        Add a WebSocket connection for a user.
        
        SSOT INTERFACE COMPLIANCE: Delegates to user's manager.
        
        Args:
            user_id: User identifier
            websocket: WebSocket connection object
            
        Returns:
            True if connection added successfully, False otherwise
        """
        try:
            # Find or create manager for this user
            manager = self.get_manager_by_user(user_id)
            if not manager:
                # Create manager if it doesn't exist
                connection_id = f"conn_{uuid.uuid4().hex[:8]}"
                manager = self.create_isolated_manager(user_id, connection_id)
            
            # Create WebSocket connection object
            connection = WebSocketConnection(
                user_id=user_id,
                connection_id=f"ws_{uuid.uuid4().hex[:8]}",
                websocket=websocket
            )
            
            if hasattr(manager, 'add_connection'):
                await manager.add_connection(connection)
                return True
            return False
        except Exception as e:
            logger.error(f"Failed to add connection for user {user_id}: {e}")
            return False
    
    async def remove_connection(self, user_id: str) -> bool:
        """
        Remove a user's WebSocket connection.
        
        SSOT INTERFACE COMPLIANCE: Delegates to user's manager.
        
        Args:
            user_id: User identifier
            
        Returns:
            True if connection removed successfully, False otherwise
        """
        manager = self.get_manager_by_user(user_id)
        if manager:
            try:
                # Clean up the entire manager for this user
                isolation_key = self._find_isolation_key_for_user(user_id)
                if isolation_key:
                    return await self.cleanup_manager(isolation_key)
                return False
            except Exception as e:
                logger.error(f"Failed to remove connection for user {user_id}: {e}")
                return False
        return False
    
    def is_user_connected(self, user_id: str) -> bool:
        """
        Check if a user is currently connected.
        
        SSOT INTERFACE COMPLIANCE: Checks user's manager status.
        
        Args:
            user_id: User identifier
            
        Returns:
            True if user is connected, False otherwise
        """
=======
                except Exception:
                    pass
        return sent_count
    
    def get_connection_count(self) -> int:
        """Get connection count (alias for get_active_connections_count)."""
        return self.get_active_connections_count()
    
    async def add_connection(self, user_id: str, websocket: Any) -> bool:
        """Add connection for user."""
        try:
            manager = self.get_manager_by_user(user_id)
            if not manager:
                connection_id = f"conn_{uuid.uuid4().hex[:8]}"
                manager = self.create_isolated_manager(user_id, connection_id)
            return True
        except Exception:
            return False
    
    async def remove_connection(self, user_id: str) -> bool:
        """Remove user connection."""
        manager = self.get_manager_by_user(user_id)
        if manager:
            try:
                isolation_key = self._find_isolation_key_for_user(user_id)
                if isolation_key:
                    return await self.cleanup_manager(isolation_key)
            except Exception:
                pass
        return False
    
    def is_user_connected(self, user_id: str) -> bool:
        """Check if user is connected."""
>>>>>>> 028662dd
        manager = self.get_manager_by_user(user_id)
        return manager is not None and getattr(manager, '_is_active', False)
    
    async def handle_connection(self, websocket: Any) -> str:
<<<<<<< HEAD
        """
        Handle a new WebSocket connection.
        
        SSOT INTERFACE COMPLIANCE: Creates manager for new connection.
        
        Args:
            websocket: WebSocket connection object
            
        Returns:
            Connection ID for the established connection
        """
        try:
            # Extract user_id from websocket (implementation dependent)
            user_id = getattr(websocket, 'user_id', f"user_{uuid.uuid4().hex[:8]}")
            connection_id = f"conn_{uuid.uuid4().hex[:8]}"
            
            # Create or get manager for this user
            manager = self.create_isolated_manager(user_id, connection_id)
            
            # Add the connection
            await self.add_connection(user_id, websocket)
            
            return connection_id
        except Exception as e:
            logger.error(f"Failed to handle new connection: {e}")
            raise
    
    async def handle_disconnection(self, user_id: str) -> bool:
        """
        Handle a WebSocket disconnection.
        
        SSOT INTERFACE COMPLIANCE: Cleans up user's manager.
        
        Args:
            user_id: User identifier
            
        Returns:
            True if disconnection handled successfully, False otherwise
        """
        return await self.remove_connection(user_id)
    
    async def send_agent_event(self, user_id: str, event_type: str, data: Dict[str, Any]) -> bool:
        """
        Send an agent event to a specific user.
        
        SSOT INTERFACE COMPLIANCE: Sends structured events via user's manager.
        
        Args:
            user_id: Target user identifier
            event_type: Type of agent event
            data: Event data payload
            
        Returns:
            True if event sent successfully, False otherwise
        """
=======
        """Handle new connection."""
        try:
            user_id = getattr(websocket, 'user_id', f"user_{uuid.uuid4().hex[:8]}")
            connection_id = f"conn_{uuid.uuid4().hex[:8]}"
            self.create_isolated_manager(user_id, connection_id)
            return connection_id
        except Exception as e:
            logger.error(f"Failed to handle connection: {e}")
            raise
    
    async def handle_disconnection(self, user_id: str) -> bool:
        """Handle disconnection."""
        return await self.remove_connection(user_id)
    
    async def send_agent_event(self, user_id: str, event_type: str, data: Dict[str, Any]) -> bool:
        """Send agent event to user."""
>>>>>>> 028662dd
        event_message = {
            'type': 'agent_event',
            'event_type': event_type,
            'data': data,
            'timestamp': datetime.utcnow().isoformat()
        }
        return await self.send_message(user_id, event_message)
    
    def _find_isolation_key_for_user(self, user_id: str) -> Optional[str]:
<<<<<<< HEAD
        """
        Find the isolation key for a user's active manager.
        
        Args:
            user_id: User identifier
            
        Returns:
            Isolation key if found, None otherwise
        """
=======
        """Find isolation key for user."""
>>>>>>> 028662dd
        with self._factory_lock:
            for key, manager in self._active_managers.items():
                if hasattr(manager, 'user_context') and manager.user_context.user_id == user_id:
                    return key
        return None


# Global factory instance
_factory_instance: Optional[WebSocketManagerFactory] = None
_factory_lock = RLock()


def get_websocket_manager_factory() -> WebSocketManagerFactory:
    """
    Get the global WebSocket manager factory instance.
    
    Returns:
        WebSocket manager factory instance
    """
    global _factory_instance
    with _factory_lock:
        if _factory_instance is None:
            _factory_instance = WebSocketManagerFactory()
        return _factory_instance


async def create_websocket_manager(user_context: UserExecutionContext) -> IsolatedWebSocketManager:
    """
    Create an isolated WebSocket manager for a user context.
    
    This is the main factory function that applications should use to create
    WebSocket managers with proper user isolation.
    
    ISSUE #135 FIX: Enhanced service initialization resilience with pre-checks and graceful degradation
    to prevent 1011 WebSocket errors from Cloud Run environment service initialization failures.
    
    Args:
        user_context: User execution context for the manager
        
    Returns:
        Isolated WebSocket manager instance
        
    Raises:
        ValueError: If user_context is invalid
        RuntimeError: If resource limits are exceeded
        FactoryInitializationError: If SSOT factory validation fails or service initialization fails
    """
    # ISSUE #135 PRIMARY FIX: Service availability pre-checks before instantiation
    logger.info(f"🔧 ISSUE #135 FIX: Starting WebSocket manager creation with service pre-checks for user {getattr(user_context, 'user_id', 'unknown')[:8]}...")
    
    try:
        # Pre-check 1: Validate critical environment variables and service dependencies
        service_health = await _perform_service_readiness_checks()
        if not service_health["all_services_ready"]:
            logger.warning(f"⚠️ SERVICE READINESS: Some services not ready - {service_health['failed_services']}")
            if service_health["critical_failure"]:
                raise FactoryInitializationError(
                    f"Critical service dependencies not available: {service_health['failed_services']}. "
                    f"Cannot create WebSocket manager in current environment state."
                )
        
        # Pre-check 2: Comprehensive SSOT UserExecutionContext validation with enhanced error handling
        # This prevents type inconsistencies that cause 1011 errors  
        try:
            _validate_ssot_user_context_staging_safe(user_context)
            logger.debug(f"✅ User context validation passed for user {getattr(user_context, 'user_id', 'unknown')[:8]}...")
        except Exception as validation_error:
            logger.error(f"❌ VALIDATION ERROR: {validation_error}")
            # Enhanced error context for debugging
            await _log_validation_failure_context(user_context, validation_error)
            raise
        
        # Pre-check 3: Factory instance health check
        try:
            factory = get_websocket_manager_factory()
            if not factory:
                raise FactoryInitializationError("WebSocket manager factory is None - factory system not initialized")
            
            # Validate factory is in healthy state
            factory_health = factory.get_health_status()
            if not factory_health.get("healthy", False):
                logger.warning(f"⚠️ FACTORY HEALTH: Factory not in optimal health - {factory_health}")
        except Exception as factory_error:
            logger.error(f"❌ FACTORY ERROR: Failed to get healthy factory instance: {factory_error}")
            raise FactoryInitializationError(f"Factory initialization error: {factory_error}") from factory_error
        
        # PHASE 2 FIX: Enhanced manager creation with emergency fallback mechanism
        max_retries = 3
        retry_delay = 0.5
        fallback_attempted = False
        
        for attempt in range(max_retries):
            try:
                logger.debug(f"🔄 Creating WebSocket manager (attempt {attempt + 1}/{max_retries})")
                manager = await factory.create_manager(user_context)
                
                # Validate created manager is functional
                if not manager:
                    raise RuntimeError("Factory returned None manager")
                    
                logger.info(f"✅ ISSUE #135 SUCCESS: WebSocket manager created successfully for user {getattr(user_context, 'user_id', 'unknown')[:8]}...")
                return manager
                
            except Exception as creation_error:
                logger.error(f"❌ ATTEMPT {attempt + 1}: Manager creation failed: {creation_error}")
                
                # PHASE 2 FIX: Try emergency fallback manager on second failure
                if attempt == 1 and not fallback_attempted:
                    try:
                        logger.warning("PHASE 2 FIX: Attempting emergency fallback manager creation")
                        fallback_manager = await _create_emergency_fallback_manager(user_context, creation_error)
                        if fallback_manager:
                            logger.info("PHASE 2 FIX: Emergency fallback manager created successfully")
                            fallback_attempted = True
                            return fallback_manager
                    except Exception as fallback_error:
                        logger.error(f"PHASE 2 FIX: Emergency fallback also failed: {fallback_error}")
                
                if attempt == max_retries - 1:
                    # Final attempt failed - try degraded mode as last resort
                    logger.error("PHASE 2 FIX: All attempts failed, trying degraded service mode")
                    try:
                        degraded_manager = await _create_degraded_service_manager(user_context)
                        if degraded_manager:
                            logger.warning("PHASE 2 FIX: Degraded service manager created - limited functionality")
                            return degraded_manager
                    except Exception as degraded_error:
                        logger.error(f"PHASE 2 FIX: Degraded service creation failed: {degraded_error}")
                    
                    raise FactoryInitializationError(
                        f"WebSocket manager creation failed after {max_retries} attempts including emergency fallbacks. "
                        f"Final error: {creation_error}. This indicates persistent Cloud Run environment issues.",
                        user_id=getattr(user_context, 'user_id', 'unknown'),
                        error_code="FACTORY_CREATION_EXHAUSTED",
                        details={
                            "creation_error": str(creation_error),
                            "fallback_attempted": fallback_attempted,
                            "max_retries": max_retries
                        }
                    ) from creation_error
                else:
                    # Wait before retry
                    logger.info(f"⏳ Retrying manager creation in {retry_delay}s...")
                    await asyncio.sleep(retry_delay)
                    retry_delay *= 1.5  # Exponential backoff
        
    except ValueError as validation_error:
        # CRITICAL FIX: Handle SSOT validation failures gracefully
        if "SSOT" in str(validation_error) or "factory" in str(validation_error).lower():
            logger.error(f"🚨 SSOT FACTORY VALIDATION FAILURE: {validation_error}")
            raise FactoryInitializationError(
                f"WebSocket factory SSOT validation failed: {validation_error}. "
                f"This indicates UserExecutionContext type incompatibility."
            ) from validation_error
        else:
            # Re-raise other ValueError types
            raise
            
    except FactoryInitializationError:
        # Re-raise factory errors as-is
        raise
        
    except Exception as unexpected_error:
        # CRITICAL FIX: Catch any other factory creation errors
        logger.critical(f"🚨 UNEXPECTED FACTORY ERROR: {unexpected_error}", exc_info=True)
        await _log_system_state_for_debugging()
        raise FactoryInitializationError(
            f"WebSocket factory initialization failed unexpectedly: {unexpected_error}. "
            f"This may indicate a system configuration issue."
        ) from unexpected_error


async def _perform_service_readiness_checks() -> Dict[str, Any]:
    """
    ISSUE #135 PRIMARY FIX: Perform comprehensive service readiness checks before WebSocket manager creation.
    
    Returns:
        Dictionary with service health status and failure details
    """
    health_result = {
        "all_services_ready": True,
        "critical_failure": False,
        "failed_services": [],
        "service_details": {},
        "timestamp": datetime.now(timezone.utc).isoformat()
    }
    
    # Check 1: Environment configuration
    try:
        from shared.isolated_environment import get_env
        env = get_env()
        if not env:
            raise Exception("Environment configuration not available")
        health_result["service_details"]["environment"] = "healthy"
    except Exception as e:
        health_result["all_services_ready"] = False
        health_result["critical_failure"] = True
        health_result["failed_services"].append("environment")
        health_result["service_details"]["environment"] = f"failed: {e}"
        logger.error(f"❌ SERVICE CHECK: Environment configuration failed - {e}")
    
    # Check 2: ID generation service  
    try:
        from shared.id_generation.unified_id_generator import UnifiedIdGenerator
        test_id = UnifiedIdGenerator.generate_base_id("test", random_length=8)
        if not test_id:
            raise Exception("ID generator returned empty result")
        health_result["service_details"]["id_generator"] = "healthy"
    except Exception as e:
        health_result["all_services_ready"] = False
        health_result["failed_services"].append("id_generator")
        health_result["service_details"]["id_generator"] = f"failed: {e}"
        logger.error(f"❌ SERVICE CHECK: ID generator failed - {e}")
    
    # Check 3: Database session factory
    try:
        from netra_backend.app.db.database_manager import DatabaseManager
        db_factory = DatabaseManager()
        if not db_factory:
            raise Exception("Database session factory is None")
        health_result["service_details"]["database"] = "healthy"
    except Exception as e:
        health_result["all_services_ready"] = False
        health_result["failed_services"].append("database")
        health_result["service_details"]["database"] = f"failed: {e}"
        logger.warning(f"⚠️ SERVICE CHECK: Database session factory failed - {e}")
        # Database issues are not critical for WebSocket creation
    
    # Check 4: Isolated environment availability
    try:
        from shared.isolated_environment import get_env
        env_test = get_env().get("ENVIRONMENT", "unknown")
        if not env_test:
            raise Exception("Environment variable access failed")
        health_result["service_details"]["isolated_env"] = "healthy"
    except Exception as e:
        health_result["all_services_ready"] = False
        health_result["critical_failure"] = True
        health_result["failed_services"].append("isolated_env")
        health_result["service_details"]["isolated_env"] = f"failed: {e}"
        logger.error(f"❌ SERVICE CHECK: Isolated environment failed - {e}")
    
    logger.info(f"🔍 SERVICE READINESS: {len(health_result['failed_services'])} failed services, critical={health_result['critical_failure']}")
    return health_result


async def _log_validation_failure_context(user_context: Any, validation_error: Exception) -> None:
    """
    ISSUE #135 FIX: Log detailed context for validation failures to aid debugging.
    """
    try:
        context_debug = {
            "validation_error": str(validation_error),
            "error_type": type(validation_error).__name__,
            "user_context_type": type(user_context).__name__,
            "user_context_module": getattr(type(user_context), '__module__', 'unknown'),
            "has_user_id": hasattr(user_context, 'user_id'),
            "user_id_value": getattr(user_context, 'user_id', None) if hasattr(user_context, 'user_id') else None,
            "context_attributes": [attr for attr in dir(user_context) if not attr.startswith('_')],
            "timestamp": datetime.now(timezone.utc).isoformat()
        }
        
        logger.error(f"🔍 VALIDATION FAILURE CONTEXT: {json.dumps(context_debug, indent=2, default=str)}")
    except Exception as debug_error:
        logger.error(f"Failed to log validation failure context: {debug_error}")


async def _log_system_state_for_debugging() -> None:
    """
    ISSUE #135 FIX: Log system state for debugging unexpected errors.
    """
    try:
        from shared.isolated_environment import get_env
        env = get_env()
        
        system_debug = {
            "environment": env.get("ENVIRONMENT", "unknown"),
            "k_service": env.get("K_SERVICE", "not_set"),
            "google_project": env.get("GOOGLE_CLOUD_PROJECT", "not_set"),
            "python_version": __import__("sys").version,
            "timestamp": datetime.now(timezone.utc).isoformat()
        }
        
        logger.error(f"🔧 SYSTEM STATE DEBUG: {json.dumps(system_debug, indent=2)}")
    except Exception as debug_error:
        logger.error(f"Failed to log system state: {debug_error}")


def validate_websocket_component_health(user_context: Optional[UserExecutionContext] = None) -> Dict[str, Any]:
    """
    SSOT-compliant component health validation with detailed error reporting.
    
    This function provides comprehensive validation of all WebSocket initialization
    components and returns specific error information to replace generic 1011 errors.
    
    Returns:
        Dict containing health status, failed components, and specific error details
    """
    health_result = {
        "healthy": True,
        "failed_components": [],
        "component_details": {},
        "error_suggestions": [],
        "timestamp": datetime.now(timezone.utc).isoformat()
    }
    
    try:
        # Component 1: Environment and Configuration
        try:
            from shared.isolated_environment import get_env
            env = get_env()
            environment = env.get('ENVIRONMENT', 'development').lower()
            health_result["component_details"]["environment"] = {
                "status": "healthy",
                "environment": environment,
                "details": "Environment configuration accessible"
            }
        except Exception as e:
            health_result["healthy"] = False
            health_result["failed_components"].append("environment")
            health_result["component_details"]["environment"] = {
                "status": "failed",
                "error": str(e),
                "error_code": WebSocketComponentError.ERROR_CODES["DEPENDENCY_FAILURE"]
            }
            health_result["error_suggestions"].append("Check isolated_environment configuration")
        
        # Component 2: Database Connectivity
        try:
            from netra_backend.app.db.database_manager import DatabaseManager
            db_factory = DatabaseManager()
            if db_factory is None:
                raise Exception("Database session factory is None")
            health_result["component_details"]["database"] = {
                "status": "healthy",
                "details": "Database session factory available"
            }
        except Exception as e:
            health_result["healthy"] = False
            health_result["failed_components"].append("database")
            health_result["component_details"]["database"] = {
                "status": "failed", 
                "error": str(e),
                "error_code": WebSocketComponentError.ERROR_CODES["DATABASE_FAILURE"]
            }
            health_result["error_suggestions"].append("Check database connection and session factory")
        
        # Component 3: User Context Validation
        if user_context:
            try:
                if not hasattr(user_context, 'user_id') or not user_context.user_id:
                    raise Exception("User context missing required user_id")
                if not hasattr(user_context, 'websocket_client_id'):
                    raise Exception("User context missing websocket_client_id")
                health_result["component_details"]["user_context"] = {
                    "status": "healthy",
                    "user_id": user_context.user_id[:8] + "..." if user_context.user_id else None,
                    "details": "User context validation passed"
                }
            except Exception as e:
                health_result["healthy"] = False
                health_result["failed_components"].append("user_context")
                health_result["component_details"]["user_context"] = {
                    "status": "failed",
                    "error": str(e),
                    "error_code": WebSocketComponentError.ERROR_CODES["AUTH_FAILURE"]
                }
                health_result["error_suggestions"].append("Validate user authentication and context creation")
        
        # Component 4: WebSocket Manager Factory
        try:
            factory = get_websocket_manager_factory()
            if factory is None:
                raise Exception("WebSocket manager factory is None")
            health_result["component_details"]["factory"] = {
                "status": "healthy",
                "details": "WebSocket manager factory available"
            }
        except Exception as e:
            health_result["healthy"] = False
            health_result["failed_components"].append("factory")
            health_result["component_details"]["factory"] = {
                "status": "failed",
                "error": str(e),
                "error_code": WebSocketComponentError.ERROR_CODES["FACTORY_FAILURE"]
            }
            health_result["error_suggestions"].append("Check WebSocket manager factory initialization")
        
        # Component 5: Redis Connection (if available)
        try:
            # Try to access Redis manager from app state
            import netra_backend.app.startup_module
            if hasattr(netra_backend.app.startup_module, 'get_app_state'):
                app_state = netra_backend.app.startup_module.get_app_state()
                if app_state and hasattr(app_state, 'redis_manager'):
                    redis_manager = app_state.redis_manager
                    if redis_manager and hasattr(redis_manager, 'is_connected'):
                        is_connected = redis_manager.is_connected()
                        health_result["component_details"]["redis"] = {
                            "status": "healthy" if is_connected else "degraded",
                            "connected": is_connected,
                            "details": "Redis manager accessible"
                        }
                    else:
                        health_result["component_details"]["redis"] = {
                            "status": "degraded",
                            "details": "Redis manager exists but connection status unknown"
                        }
                else:
                    health_result["component_details"]["redis"] = {
                        "status": "degraded", 
                        "details": "Redis manager not available in app state"
                    }
            else:
                health_result["component_details"]["redis"] = {
                    "status": "degraded",
                    "details": "App state not accessible for Redis validation"
                }
        except Exception as e:
            # Redis failure is not critical - allow degraded operation
            health_result["component_details"]["redis"] = {
                "status": "degraded",
                "error": str(e),
                "details": "Redis validation failed - operating in degraded mode"
            }
            health_result["error_suggestions"].append("Redis connection issues - basic functionality available")
        
        # Summary
        if health_result["healthy"]:
            health_result["summary"] = "All critical components healthy"
        else:
            health_result["summary"] = f"Failed components: {', '.join(health_result['failed_components'])}"
            
        return health_result
        
    except Exception as unexpected_error:
        return {
            "healthy": False,
            "failed_components": ["validation_system"],
            "component_details": {
                "validation_system": {
                    "status": "failed",
                    "error": str(unexpected_error),
                    "error_code": WebSocketComponentError.ERROR_CODES["GENERIC_INTERNAL"]
                }
            },
            "error_suggestions": ["Component health validation system failure"],
            "summary": f"Validation system error: {unexpected_error}",
            "timestamp": datetime.now(timezone.utc).isoformat()
        }


def create_websocket_manager_sync(user_context: UserExecutionContext) -> IsolatedWebSocketManager:
    """
    Synchronous wrapper for create_websocket_manager for testing purposes.
    
    CRITICAL: This function is ONLY for testing and should NOT be used in production code.
    Production code should use the async create_websocket_manager() function.
    
    TEST COMPATIBILITY: This function provides synchronous access for test environments
    that cannot easily handle async factory functions.
    
    Args:
        user_context: User execution context for the manager
        
    Returns:
        Isolated WebSocket manager instance
        
    Raises:
        RuntimeError: If called in production environment
        ValueError: If user_context is invalid
        FactoryInitializationError: If SSOT factory validation fails
    """
    import asyncio
    import os
    from shared.isolated_environment import get_env
    
    # Restrict to test environments only
    env = get_env()
    environment = env.get('ENVIRONMENT', 'development').lower()
    
    # Allow in test, development, and CI environments
    if environment not in ['test', 'development', 'ci', 'testing']:
        raise RuntimeError(
            f"create_websocket_manager_sync() is restricted to test environments. "
            f"Current environment: {environment}. Use async create_websocket_manager() in production."
        )
    
    try:
        # Run the async function synchronously in test environment
        loop = asyncio.get_event_loop()
        if loop.is_running():
            # If event loop is already running, we need to use a different approach
            # This commonly happens in pytest-asyncio environments
            import concurrent.futures
            with concurrent.futures.ThreadPoolExecutor() as executor:
                future = executor.submit(asyncio.run, create_websocket_manager(user_context))
                return future.result(timeout=10.0)  # 10 second timeout for tests
        else:
            return loop.run_until_complete(create_websocket_manager(user_context))
    except Exception as e:
        logger.error(f"Failed to create WebSocket manager synchronously for user {user_context.user_id}: {e}")
        raise FactoryInitializationError(
            f"Synchronous WebSocket manager creation failed: {e}",
            user_id=user_context.user_id,
            error_code="SYNC_MANAGER_CREATION_FAILED",
            details={"original_error": str(e)}
        )


async def _create_emergency_fallback_manager(
    user_context: UserExecutionContext, 
    original_error: Exception
) -> Optional['IsolatedWebSocketManager']:
    """
    PHASE 2 FIX: Create emergency fallback WebSocket manager for service continuity.
    
    This function provides a minimal WebSocket manager when the normal factory
    creation process fails, ensuring users can still establish WebSocket connections
    even during service degradation.
    
    Args:
        user_context: User execution context
        original_error: The error that caused normal creation to fail
        
    Returns:
        Emergency fallback manager or None if creation fails
    """
    try:
        logger.info("PHASE 2 FIX: Creating emergency fallback WebSocket manager")
        
        # Import minimal components needed for emergency manager
        from netra_backend.app.websocket_core.unified_manager import WebSocketConnection
        
        # Create minimal manager configuration
        emergency_config = {
            'user_id': getattr(user_context, 'user_id', f'emergency_{uuid.uuid4().hex[:8]}'),
            'websocket_client_id': getattr(user_context, 'websocket_client_id', f'emergency_ws_{uuid.uuid4().hex[:8]}'),
            'thread_id': getattr(user_context, 'thread_id', f'emergency_thread_{uuid.uuid4().hex[:8]}'),
            'run_id': getattr(user_context, 'run_id', f'emergency_run_{uuid.uuid4().hex[:8]}'),
            'emergency_mode': True,
            'original_error': str(original_error),
            'created_at': datetime.now(timezone.utc).isoformat()
        }
        
        # Create emergency manager with minimal functionality
        emergency_manager = EmergencyWebSocketManager(emergency_config)
        
        logger.info(f"PHASE 2 FIX: Emergency fallback manager created for user {emergency_config['user_id'][:8]}...")
        return emergency_manager
        
    except Exception as e:
        logger.error(f"PHASE 2 FIX: Failed to create emergency fallback manager: {e}")
        return None


async def _create_degraded_service_manager(user_context: UserExecutionContext) -> Optional['IsolatedWebSocketManager']:
    """
    PHASE 2 FIX: Create degraded service WebSocket manager as last resort.
    
    This function creates a minimal WebSocket manager that provides basic
    functionality when all other creation methods have failed.
    
    Args:
        user_context: User execution context
        
    Returns:
        Degraded service manager or None if creation fails
    """
    try:
        logger.warning("PHASE 2 FIX: Creating degraded service WebSocket manager - last resort")
        
        # Create absolute minimal configuration
        degraded_config = {
            'user_id': 'degraded_service_user',
            'websocket_client_id': f'degraded_ws_{int(time.time())}',
            'thread_id': f'degraded_thread_{int(time.time())}',
            'run_id': f'degraded_run_{int(time.time())}',
            'degraded_mode': True,
            'functionality_level': 'minimal',
            'created_at': datetime.now(timezone.utc).isoformat()
        }
        
        # Create degraded manager
        degraded_manager = DegradedWebSocketManager(degraded_config)
        
        logger.warning("PHASE 2 FIX: Degraded service manager created - limited functionality available")
        return degraded_manager
        
    except Exception as e:
        logger.error(f"PHASE 2 FIX: Failed to create degraded service manager: {e}")
        return None


class EmergencyWebSocketManager:
    """
    PHASE 2 FIX: Emergency WebSocket manager for service continuity.
    
    Provides minimal WebSocket functionality when normal factory creation fails.
    This ensures users can maintain WebSocket connections during service issues.
    """
    
    def __init__(self, config: Dict[str, Any]):
        self.config = config
        self.user_id = config['user_id']
        self.websocket_client_id = config['websocket_client_id']
        self.thread_id = config['thread_id'] 
        self.run_id = config['run_id']
        self.emergency_mode = True
        self.created_at = datetime.now(timezone.utc)
        
        # Minimal state tracking
        self._connections = {}
        self._message_queue = []
        self._is_healthy = True
        
        logger.info(f"PHASE 2 FIX: EmergencyWebSocketManager initialized for {self.user_id[:8]}...")
    
    async def send_message(self, websocket, message: Dict[str, Any]) -> bool:
        """Send message with emergency error handling."""
        try:
            # Add emergency mode indicator to messages
            emergency_message = {
                **message,
                'emergency_mode': True,
                'manager_type': 'emergency_fallback',
                'timestamp': datetime.now(timezone.utc).isoformat()
            }
            
            if hasattr(websocket, 'send_json'):
                await websocket.send_json(emergency_message)
                return True
            else:
                logger.warning("PHASE 2 FIX: WebSocket send_json not available in emergency mode")
                return False
                
        except Exception as e:
            logger.error(f"PHASE 2 FIX: Emergency manager send failed: {e}")
            return False
    
    async def handle_message(self, websocket, message: Dict[str, Any]) -> bool:
        """Handle incoming messages in emergency mode."""
        try:
            # Queue messages for later processing when services recover
            self._message_queue.append({
                'message': message,
                'timestamp': datetime.now(timezone.utc).isoformat(),
                'websocket_id': id(websocket)
            })
            
            # Send acknowledgment that message was received
            ack_message = {
                'type': 'emergency_ack',
                'message': 'Message received in emergency mode - will process when services recover',
                'emergency_mode': True,
                'queue_position': len(self._message_queue)
            }
            
            return await self.send_message(websocket, ack_message)
            
        except Exception as e:
            logger.error(f"PHASE 2 FIX: Emergency message handling failed: {e}")
            return False
    
    def get_health_status(self) -> Dict[str, Any]:
        """Get emergency manager health status."""
        return {
            'healthy': self._is_healthy,
            'manager_type': 'emergency_fallback',
            'emergency_mode': True,
            'connections': len(self._connections),
            'queued_messages': len(self._message_queue),
            'created_at': self.created_at.isoformat(),
            'uptime_seconds': (datetime.now(timezone.utc) - self.created_at).total_seconds()
        }


class DegradedWebSocketManager:
    """
    PHASE 2 FIX: Degraded WebSocket manager for absolute last resort.
    
    Provides the most minimal WebSocket functionality possible to maintain
    basic connectivity when all other systems have failed.
    """
    
    def __init__(self, config: Dict[str, Any]):
        self.config = config
        self.degraded_mode = True
        self.created_at = datetime.now(timezone.utc)
        
        logger.warning(f"PHASE 2 FIX: DegradedWebSocketManager initialized - minimal functionality only")
    
    async def send_message(self, websocket, message: Dict[str, Any]) -> bool:
        """Send message with degraded functionality."""
        try:
            degraded_message = {
                'type': 'degraded_service',
                'message': 'Service operating in degraded mode - limited functionality available',
                'original_message_type': message.get('type', 'unknown'),
                'degraded_mode': True,
                'timestamp': datetime.now(timezone.utc).isoformat()
            }
            
            if hasattr(websocket, 'send_json'):
                await websocket.send_json(degraded_message)
                return True
            return False
            
        except Exception as e:
            logger.error(f"PHASE 2 FIX: Degraded manager send failed: {e}")
            return False
    
    def get_health_status(self) -> Dict[str, Any]:
        """Get degraded manager health status."""
        return {
            'healthy': False,
            'manager_type': 'degraded_service',
            'degraded_mode': True,
            'functionality_level': 'minimal',
            'created_at': self.created_at.isoformat(),
            'message': 'Operating in degraded mode - please retry connection'
        }


__all__ = [
    "WebSocketManagerFactory",
    "IsolatedWebSocketManager", 
    "ConnectionLifecycleManager",
    "FactoryMetrics",
    "ManagerMetrics",
    "FactoryInitializationError",
    "WebSocketComponentError",  # Enhanced component-specific error reporting
    "get_websocket_manager_factory",
    "create_websocket_manager",
    "create_websocket_manager_sync",
    "create_defensive_user_execution_context",
    "validate_websocket_component_health",  # Component health validation
    # Five Whys Root Cause Prevention
    "WebSocketManagerProtocol",  # Re-exported from protocols module
    # Phase 2 Emergency Fallback Components
    "EmergencyWebSocketManager",
    "DegradedWebSocketManager"
]<|MERGE_RESOLUTION|>--- conflicted
+++ resolved
@@ -2177,9 +2177,9 @@
         
         logger.info("WebSocketManagerFactory shutdown completed")
     
-    # ============================================================================
+    # ======
     # SSOT INTERFACE STANDARDIZATION METHODS (Week 1 - Low Risk)
-    # ============================================================================
+    # ======
     
     def create_isolated_manager(self, user_id: str, connection_id: str) -> IsolatedWebSocketManager:
         """
@@ -2326,10 +2326,10 @@
         logger.debug(f"📊 SSOT INTERFACE: Active connections count = {total_connections}")
         return total_connections
     
-    # ============================================================================
-<<<<<<< HEAD
+    # ======
+
     # ADDITIONAL SSOT INTERFACE METHODS (Required by validation tests)
-    # ============================================================================
+    # ======
     
     async def send_message(self, user_id: str, message: Dict[str, Any]) -> bool:
         """
@@ -2344,13 +2344,12 @@
         Returns:
             True if message sent successfully, False otherwise
         """
-=======
+
     # MISSING SSOT INTERFACE METHODS (Required by validation tests) 
-    # ============================================================================
+    # ======
     
     async def send_message(self, user_id: str, message: Dict[str, Any]) -> bool:
         """Send message to user via their manager."""
->>>>>>> 028662dd
         manager = self.get_manager_by_user(user_id)
         if manager and hasattr(manager, 'send_to_user'):
             try:
@@ -2358,7 +2357,7 @@
                 return True
             except Exception as e:
                 logger.error(f"Failed to send message to user {user_id}: {e}")
-<<<<<<< HEAD
+
                 return False
         return False
     
@@ -2374,12 +2373,12 @@
         Returns:
             Number of users who received the message
         """
-=======
+
         return False
     
     async def broadcast_message(self, message: Dict[str, Any]) -> int:
         """Broadcast message to all users."""
->>>>>>> 028662dd
+
         sent_count = 0
         with self._factory_lock:
             for manager in self._active_managers.values():
@@ -2387,7 +2386,7 @@
                     if hasattr(manager, 'send_to_user') and hasattr(manager, 'user_context'):
                         await manager.send_to_user(manager.user_context.user_id, message)
                         sent_count += 1
-<<<<<<< HEAD
+
                 except Exception as e:
                     logger.warning(f"Failed to broadcast to manager: {e}")
         return sent_count
@@ -2476,7 +2475,7 @@
         Returns:
             True if user is connected, False otherwise
         """
-=======
+
                 except Exception:
                     pass
         return sent_count
@@ -2510,12 +2509,12 @@
     
     def is_user_connected(self, user_id: str) -> bool:
         """Check if user is connected."""
->>>>>>> 028662dd
+
         manager = self.get_manager_by_user(user_id)
         return manager is not None and getattr(manager, '_is_active', False)
     
     async def handle_connection(self, websocket: Any) -> str:
-<<<<<<< HEAD
+
         """
         Handle a new WebSocket connection.
         
@@ -2571,7 +2570,7 @@
         Returns:
             True if event sent successfully, False otherwise
         """
-=======
+
         """Handle new connection."""
         try:
             user_id = getattr(websocket, 'user_id', f"user_{uuid.uuid4().hex[:8]}")
@@ -2588,7 +2587,7 @@
     
     async def send_agent_event(self, user_id: str, event_type: str, data: Dict[str, Any]) -> bool:
         """Send agent event to user."""
->>>>>>> 028662dd
+
         event_message = {
             'type': 'agent_event',
             'event_type': event_type,
@@ -2598,7 +2597,7 @@
         return await self.send_message(user_id, event_message)
     
     def _find_isolation_key_for_user(self, user_id: str) -> Optional[str]:
-<<<<<<< HEAD
+
         """
         Find the isolation key for a user's active manager.
         
@@ -2608,9 +2607,9 @@
         Returns:
             Isolation key if found, None otherwise
         """
-=======
+
         """Find isolation key for user."""
->>>>>>> 028662dd
+
         with self._factory_lock:
             for key, manager in self._active_managers.items():
                 if hasattr(manager, 'user_context') and manager.user_context.user_id == user_id:
