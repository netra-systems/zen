--- conflicted
+++ resolved
@@ -2327,13 +2327,6 @@
         return total_connections
     
     # ============================================================================
-<<<<<<< HEAD
-    # MISSING SSOT INTERFACE METHODS (Required by validation tests) 
-    # ============================================================================
-    
-    async def send_message(self, user_id: str, message: Dict[str, Any]) -> bool:
-        """Send message to user via their manager."""
-=======
     # ADDITIONAL SSOT INTERFACE METHODS (Required by validation tests)
     # ============================================================================
     
@@ -2350,7 +2343,6 @@
         Returns:
             True if message sent successfully, False otherwise
         """
->>>>>>> 44244ced
         manager = self.get_manager_by_user(user_id)
         if manager and hasattr(manager, 'send_to_user'):
             try:
@@ -2358,12 +2350,6 @@
                 return True
             except Exception as e:
                 logger.error(f"Failed to send message to user {user_id}: {e}")
-<<<<<<< HEAD
-        return False
-    
-    async def broadcast_message(self, message: Dict[str, Any]) -> int:
-        """Broadcast message to all users."""
-=======
                 return False
         return False
     
@@ -2379,7 +2365,6 @@
         Returns:
             Number of users who received the message
         """
->>>>>>> 44244ced
         sent_count = 0
         with self._factory_lock:
             for manager in self._active_managers.values():
@@ -2387,41 +2372,6 @@
                     if hasattr(manager, 'send_to_user') and hasattr(manager, 'user_context'):
                         await manager.send_to_user(manager.user_context.user_id, message)
                         sent_count += 1
-<<<<<<< HEAD
-                except Exception:
-                    pass
-        return sent_count
-    
-    def get_connection_count(self) -> int:
-        """Get connection count (alias for get_active_connections_count)."""
-        return self.get_active_connections_count()
-    
-    async def add_connection(self, user_id: str, websocket: Any) -> bool:
-        """Add connection for user."""
-        try:
-            manager = self.get_manager_by_user(user_id)
-            if not manager:
-                connection_id = f"conn_{uuid.uuid4().hex[:8]}"
-                manager = self.create_isolated_manager(user_id, connection_id)
-            return True
-        except Exception:
-            return False
-    
-    async def remove_connection(self, user_id: str) -> bool:
-        """Remove user connection."""
-        manager = self.get_manager_by_user(user_id)
-        if manager:
-            try:
-                isolation_key = self._find_isolation_key_for_user(user_id)
-                if isolation_key:
-                    return await self.cleanup_manager(isolation_key)
-            except Exception:
-                pass
-        return False
-    
-    def is_user_connected(self, user_id: str) -> bool:
-        """Check if user is connected."""
-=======
                 except Exception as e:
                     logger.warning(f"Failed to broadcast to manager: {e}")
         return sent_count
@@ -2510,29 +2460,10 @@
         Returns:
             True if user is connected, False otherwise
         """
->>>>>>> 44244ced
         manager = self.get_manager_by_user(user_id)
         return manager is not None and getattr(manager, '_is_active', False)
     
     async def handle_connection(self, websocket: Any) -> str:
-<<<<<<< HEAD
-        """Handle new connection."""
-        try:
-            user_id = getattr(websocket, 'user_id', f"user_{uuid.uuid4().hex[:8]}")
-            connection_id = f"conn_{uuid.uuid4().hex[:8]}"
-            self.create_isolated_manager(user_id, connection_id)
-            return connection_id
-        except Exception as e:
-            logger.error(f"Failed to handle connection: {e}")
-            raise
-    
-    async def handle_disconnection(self, user_id: str) -> bool:
-        """Handle disconnection."""
-        return await self.remove_connection(user_id)
-    
-    async def send_agent_event(self, user_id: str, event_type: str, data: Dict[str, Any]) -> bool:
-        """Send agent event to user."""
-=======
         """
         Handle a new WebSocket connection.
         
@@ -2561,17 +2492,7 @@
             raise
     
     async def handle_disconnection(self, user_id: str) -> bool:
-        """
-        Handle a WebSocket disconnection.
-        
-        SSOT INTERFACE COMPLIANCE: Cleans up user's manager.
-        
-        Args:
-            user_id: User identifier
-            
-        Returns:
-            True if disconnection handled successfully, False otherwise
-        """
+        """Handle disconnection."""
         return await self.remove_connection(user_id)
     
     async def send_agent_event(self, user_id: str, event_type: str, data: Dict[str, Any]) -> bool:
@@ -2588,7 +2509,6 @@
         Returns:
             True if event sent successfully, False otherwise
         """
->>>>>>> 44244ced
         event_message = {
             'type': 'agent_event',
             'event_type': event_type,
@@ -2597,10 +2517,43 @@
         }
         return await self.send_message(user_id, event_message)
     
+    async def handle_disconnection(self, user_id: str) -> bool:
+        """
+        Handle a WebSocket disconnection.
+        
+        SSOT INTERFACE COMPLIANCE: Cleans up user's manager.
+        
+        Args:
+            user_id: User identifier
+            
+        Returns:
+            True if disconnection handled successfully, False otherwise
+        """
+        return await self.remove_connection(user_id)
+    
+    async def send_agent_event(self, user_id: str, event_type: str, data: Dict[str, Any]) -> bool:
+        """
+        Send an agent event to a specific user.
+        
+        SSOT INTERFACE COMPLIANCE: Sends structured events via user's manager.
+        
+        Args:
+            user_id: Target user identifier
+            event_type: Type of agent event
+            data: Event data payload
+            
+        Returns:
+            True if event sent successfully, False otherwise
+        """
+        event_message = {
+            'type': 'agent_event',
+            'event_type': event_type,
+            'data': data,
+            'timestamp': datetime.utcnow().isoformat()
+        }
+        return await self.send_message(user_id, event_message)
+    
     def _find_isolation_key_for_user(self, user_id: str) -> Optional[str]:
-<<<<<<< HEAD
-        """Find isolation key for user."""
-=======
         """
         Find the isolation key for a user's active manager.
         
@@ -2610,7 +2563,6 @@
         Returns:
             Isolation key if found, None otherwise
         """
->>>>>>> 44244ced
         with self._factory_lock:
             for key, manager in self._active_managers.items():
                 if hasattr(manager, 'user_context') and manager.user_context.user_id == user_id:
