--- conflicted
+++ resolved
@@ -22,11 +22,8 @@
 """
 
 from typing import Optional, Dict, Any
-<<<<<<< HEAD
 from dataclasses import dataclass, field
 from datetime import datetime, timezone
-=======
->>>>>>> b04c99bd
 from netra_backend.app.logging_config import central_logger
 from netra_backend.app.websocket_core.websocket_manager import WebSocketManager
 from shared.types.core_types import UserID, ensure_user_id
@@ -98,23 +95,6 @@
         }
 
 
-class FactoryInitializationError(Exception):
-    """Raised when WebSocket factory initialization fails SSOT validation."""
-    pass
-
-
-class ConnectionLifecycleManager:
-    """Compatibility class for connection lifecycle management."""
-    
-    def __init__(self, manager: WebSocketManager):
-        self.manager = manager
-        
-    async def handle_connection_lifecycle(self, connection_id: str):
-        """Handle connection lifecycle events."""
-        # Delegate to the unified WebSocketManager
-        pass
-
-
 def create_defensive_user_execution_context(
     user_id: str, 
     websocket_client_id: Optional[str] = None,
@@ -327,57 +307,6 @@
     return True
 
 
-class WebSocketManagerFactory:
-    """
-    COMPATIBILITY CLASS: Legacy factory class for backward compatibility.
-    
-    This class provides the same interface as the previous factory implementation
-    but uses the SSOT WebSocketManager under the hood.
-    """
-    
-    def __init__(self, connection_pool=None, id_manager=None, config=None, user_context_factory=None, **kwargs):
-        """
-        Initialize WebSocketManagerFactory with validation.
-        
-        For SSOT validation tests, certain missing dependencies should raise errors.
-        """
-        # Store parameters for SSOT validation tests
-        self.connection_pool = connection_pool
-        self.id_manager = id_manager
-        self.config = config
-        self.user_context_factory = user_context_factory
-        self.kwargs = kwargs
-        
-        # SSOT validation - raise error if None values are explicitly provided for critical dependencies
-        none_dependencies = []
-        if connection_pool is None:
-            none_dependencies.append("connection_pool")
-        if id_manager is None:
-            none_dependencies.append("id_manager")
-        if user_context_factory is None:
-            none_dependencies.append("user_context_factory")
-            
-        if none_dependencies:
-            raise FactoryInitializationError(
-                f"SSOT violation: missing required dependencies: {', '.join(none_dependencies)}"
-            )
-    
-    @staticmethod
-    def create(user_context=None, user_id: Optional[UserID] = None):
-        """Create WebSocket manager using static factory method."""
-        return create_websocket_manager(user_context=user_context, user_id=user_id)
-    
-    @classmethod
-    def create_for_user(cls, user_id: UserID):
-        """Create WebSocket manager for specific user ID."""
-        return create_websocket_manager(user_id=user_id)
-    
-    @classmethod  
-    def create_isolated(cls, user_context):
-        """Create isolated WebSocket manager with user context."""
-        return create_websocket_manager(user_context=user_context)
-
-
 # For compatibility with any tests that expect the manager class directly
 IsolatedWebSocketManager = WebSocketManager
 
@@ -439,52 +368,6 @@
         return len(stale_connections)
 
 
-def create_defensive_user_execution_context(user_id: UserID, **kwargs):
-    """
-    COMPATIBILITY FUNCTION: Create defensive user execution context.
-    
-    This function provides backward compatibility for tests that expect
-    defensive context creation patterns. The SSOT implementation handles
-    user context creation through the standard UserExecutionContext.
-    
-    Args:
-        user_id: User ID for context creation
-        **kwargs: Additional context parameters
-    
-    Returns:
-        UserExecutionContext: Configured user execution context
-    """
-    logger.info(f"Creating defensive user execution context for user: {user_id}")
-    
-    try:
-        from netra_backend.app.services.user_execution_context import UserExecutionContext
-        
-        # Ensure proper UserID type
-        typed_user_id = ensure_user_id(user_id)
-        
-        # Create defensive context with validation
-        context = UserExecutionContext(
-            user_id=typed_user_id,
-            request_id=kwargs.get("request_id", f"defensive_context_{typed_user_id}"),
-            environment=kwargs.get("environment", "test"),
-            thread_id=kwargs.get("thread_id"),
-            session_id=kwargs.get("session_id"),
-            features=kwargs.get("features", {}),
-            configuration_overrides=kwargs.get("configuration_overrides", {})
-        )
-        
-        # Add defensive validation
-        if not context.user_id:
-            raise FactoryInitializationError("User ID required for defensive context")
-        
-        logger.debug(f"Defensive user execution context created: {context.request_id}")
-        return context
-        
-    except Exception as e:
-        logger.error(f"Failed to create defensive user execution context: {e}")
-        raise FactoryInitializationError(f"Context creation failed: {e}")
-
-
 # ===== ENHANCED WEBSOCKET MANAGER FACTORY CLASS =====
 
 class WebSocketManagerFactory:
@@ -546,7 +429,6 @@
     'get_websocket_manager_factory', 
     'WebSocketManagerFactory',
     'IsolatedWebSocketManager',
-<<<<<<< HEAD
     'create_defensive_user_execution_context',
     'ConnectionLifecycleManager',
     'FactoryInitializationError',
@@ -558,65 +440,4 @@
     '_validate_ssot_user_context_staging_safe'
 ]
 
-logger.info("WebSocket Manager Factory compatibility module loaded - Golden Path ready with enhanced compatibility")
-=======
-    'FactoryInitializationError',
-    'ConnectionLifecycleManager',
-    'create_defensive_user_execution_context',
-    '_validate_ssot_user_context'
-]
-
-def _validate_ssot_user_context(user_context) -> None:
-    """
-    Validate UserExecutionContext for SSOT compliance.
-    
-    This function performs strict validation to ensure the user context
-    meets SSOT requirements for WebSocket manager creation.
-    
-    Args:
-        user_context: UserExecutionContext to validate
-        
-    Raises:
-        ValueError: If context fails SSOT validation requirements
-    """
-    from netra_backend.app.services.user_execution_context import UserExecutionContext
-    
-    # 1. Type validation - must be proper UserExecutionContext
-    if not isinstance(user_context, UserExecutionContext):
-        raise ValueError(
-            f"SSOT VIOLATION: Expected UserExecutionContext, got {type(user_context)}. "
-            f"WebSocket factory requires SSOT-compliant context types."
-        )
-    
-    # 2. Required attributes validation
-    required_attrs = ['user_id', 'thread_id', 'run_id', 'request_id']
-    missing_attrs = []
-    
-    for attr in required_attrs:
-        if not hasattr(user_context, attr):
-            missing_attrs.append(attr)
-        elif getattr(user_context, attr) is None:
-            missing_attrs.append(f"{attr} (None)")
-        elif isinstance(getattr(user_context, attr), str) and not getattr(user_context, attr).strip():
-            missing_attrs.append(f"{attr} (empty)")
-    
-    if missing_attrs:
-        raise ValueError(
-            f"SSOT CONTEXT INCOMPLETE: Missing or invalid attributes: {', '.join(missing_attrs)}. "
-            f"WebSocket factory requires complete user context."
-        )
-    
-    # 3. WebSocket-specific validation
-    if hasattr(user_context, 'websocket_client_id'):
-        websocket_client_id = getattr(user_context, 'websocket_client_id')
-        if websocket_client_id == "":  # Empty string is invalid
-            raise ValueError(
-                f"SSOT CONTEXT VALIDATION FAILED: websocket_client_id cannot be empty string. "
-                f"Use None for no client ID or provide valid identifier."
-            )
-    
-    logger.debug(f"✅ SSOT validation passed for user: {user_context.user_id}")
-
-
-logger.info("WebSocket Manager Factory compatibility module loaded - Golden Path ready")
->>>>>>> b04c99bd
+logger.info("WebSocket Manager Factory compatibility module loaded - Golden Path ready with enhanced compatibility")