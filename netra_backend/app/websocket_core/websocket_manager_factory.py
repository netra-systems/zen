--- conflicted
+++ resolved
@@ -38,20 +38,8 @@
 from datetime import datetime, timezone
 from shared.logging.unified_logging_ssot import get_logger
 
-<<<<<<< HEAD
-# ISSUE #824 PHASE 1 REMEDIATION: Import from canonical SSOT path
-# The unified_manager.py is the implementation, but websocket_manager.py is the SSOT interface
-from netra_backend.app.websocket_core.websocket_manager import (
-    UnifiedWebSocketManager,
-    WebSocketManagerMode
-)
-
-# Compatibility alias
-WebSocketManager = UnifiedWebSocketManager
-=======
 # ISSUE #824 PHASE 1 REMEDIATION: Use canonical SSOT import path
 from netra_backend.app.websocket_core.websocket_manager import WebSocketManager, WebSocketManagerMode
->>>>>>> 38305ad7
 
 # Factory function compatibility layer - Phase 1 implementation
 async def get_websocket_manager(user_context=None):
