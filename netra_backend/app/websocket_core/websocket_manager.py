--- conflicted
+++ resolved
@@ -23,250 +23,10 @@
 This eliminates ID collision risks and ensures consistent ID formats across WebSocket operations.
 """
 
-<<<<<<< HEAD
-# ISSUE #824 REMEDIATION: Import from private implementation to enforce SSOT
-# ISSUE #965 REMEDIATION: Import shared types from types.py to break circular dependency
-from netra_backend.app.websocket_core.types import (
-    WebSocketConnection,
-    WebSocketManagerMode,
-    create_isolated_mode,
-    _serialize_message_safely,
-    _get_enum_key_representation
-)
-=======
 # SSOT PHASE 2 CONSOLIDATION: All functionality now imported from unified_manager.py
->>>>>>> 5aba5b9f
 from netra_backend.app.websocket_core.unified_manager import (
     # Core implementation class
     _UnifiedWebSocketManagerImplementation,
-<<<<<<< HEAD
-    MAX_CONNECTIONS_PER_USER,
-    RegistryCompat
-)
-# SSOT Protocol import consolidated from protocols module
-from netra_backend.app.websocket_core.protocols import WebSocketManagerProtocol
-from shared.logging.unified_logging_ssot import get_logger
-from shared.types.core_types import (
-    UserID, ThreadID, ConnectionID, WebSocketID,
-    ensure_user_id, ensure_thread_id
-)
-from shared.id_generation.unified_id_generator import UnifiedIdGenerator
-from netra_backend.app.core.unified_id_manager import UnifiedIDManager, IDType
-from typing import Dict, Set, Optional, Any, Union, List
-import secrets
-from datetime import datetime
-import asyncio
-import socket
-import threading
-
-logger = get_logger(__name__)
-
-
-async def check_websocket_service_available() -> bool:
-    """Check if WebSocket service is available for connections.
-
-    This function performs a simple network connectivity check to determine
-    if WebSocket services are available. Used for graceful degradation in
-    test environments where WebSocket infrastructure may not be running.
-
-    Returns:
-        bool: True if WebSocket service appears to be available, False otherwise
-    """
-    try:
-        # Try to connect to localhost on default WebSocket port
-        sock = socket.socket(socket.AF_INET, socket.SOCK_STREAM)
-        sock.settimeout(1)  # 1 second timeout
-        result = sock.connect_ex(('localhost', 8000))  # Common WebSocket port
-        sock.close()
-        return result == 0
-    except Exception as e:
-        logger.debug(f"WebSocket service availability check failed: {e}")
-        return False
-
-
-def create_test_user_context():
-    """Create a simple test user context when none is provided.
-
-    This function creates a minimal user context suitable for testing
-    environments where full UserExecutionContext infrastructure may
-    not be available.
-
-    Returns:
-        Mock user context object with required attributes
-    """
-    try:
-        from netra_backend.app.core.user_context.factory import UserExecutionContextFactory
-        return UserExecutionContextFactory.create_test_context()
-    except Exception as e:
-        logger.debug(f"UserExecutionContextFactory not available: {e}")
-        # Fallback for when factory isn't available
-        id_manager = UnifiedIDManager()
-        return type('MockUserContext', (), {
-            'user_id': id_manager.generate_id(IDType.USER, prefix="test"),
-            'session_id': id_manager.generate_id(IDType.THREAD, prefix="test"),
-            'request_id': id_manager.generate_id(IDType.REQUEST, prefix="test"),
-            'is_test': True
-        })()
-
-
-def create_test_fallback_manager(user_context):
-    """Create a test fallback manager when normal creation fails.
-
-    This function creates a minimal WebSocket manager suitable for
-    test environments where full infrastructure may not be available.
-    ISSUE #889 FIX: Uses isolated mode instances to prevent cross-user contamination.
-
-    Args:
-        user_context: User context for the manager
-
-    Returns:
-        UnifiedWebSocketManager configured for testing
-    """
-    return _UnifiedWebSocketManagerImplementation(
-        mode=create_isolated_mode("unified"),  # ISSUE #889 FIX: Use isolated mode
-        user_context=user_context or create_test_user_context(),
-        _ssot_authorization_token=secrets.token_urlsafe(32)  # Stronger token for security
-    )
-
-class _WebSocketManagerFactory:
-    """
-    Factory wrapper that enforces SSOT factory pattern usage.
-
-    ISSUE #889 REMEDIATION: This wrapper prevents direct instantiation
-    bypasses and ensures all WebSocket managers go through the proper
-    user-scoped singleton factory function.
-
-    ISSUE #1182 REMEDIATION: Enhanced to prevent all bypass patterns
-    that tests are detecting.
-    """
-
-    # ISSUE #1182: Remove all instantiation methods to prevent bypass
-    def __new__(cls, *args, **kwargs):
-        """
-        Intercept direct instantiation and redirect to factory.
-
-        This prevents the direct instantiation bypass that causes
-        multiple manager instances per user.
-        """
-        import inspect
-        frame = inspect.currentframe()
-        caller_name = frame.f_back.f_code.co_name if frame and frame.f_back else "unknown"
-
-        logger.error(
-            f"SSOT VIOLATION: Direct WebSocketManager instantiation attempted from {caller_name}. "
-            f"Use get_websocket_manager() factory function instead for proper user isolation."
-        )
-
-        raise RuntimeError(
-            "Direct WebSocketManager instantiation not allowed. "
-            "Use get_websocket_manager() factory function for SSOT compliance. "
-            f"Called from: {caller_name}"
-        )
-
-    def __call__(self, *args, **kwargs):
-        """Alternative call pattern also redirects to factory."""
-        return self.__new__(self.__class__, *args, **kwargs)
-
-    # ISSUE #1182: Remove __init__ to prevent bypass detection
-    def __init__(self):
-        """Prevent initialization bypass."""
-        raise RuntimeError(
-            "Direct WebSocketManager initialization not allowed. "
-            "Use get_websocket_manager() factory function for SSOT compliance."
-        )
-
-# SSOT CONSOLIDATION: Export factory wrapper as WebSocketManager
-# This enforces factory pattern usage and prevents direct instantiation
-WebSocketManager = _WebSocketManagerFactory
-
-# ISSUE #1184 REMEDIATION: Export UnifiedWebSocketManager for compatibility
-# Direct access to implementation for type checking and existing imports
-UnifiedWebSocketManager = _UnifiedWebSocketManagerImplementation
-# For runtime usage, use get_websocket_manager() factory function
-
-# ISSUE #1182 REMEDIATION COMPLETED: WebSocketManagerFactory consolidated into get_websocket_manager()
-# All legacy test patterns now use the canonical SSOT factory function
-# This eliminates class duplication and enforces SSOT compliance
-
-# User-scoped singleton registry for WebSocket managers
-# CRITICAL: This prevents multiple manager instances per user
-_USER_MANAGER_REGISTRY: Dict[str, _UnifiedWebSocketManagerImplementation] = {}
-_REGISTRY_LOCK = threading.Lock()
-
-def _get_user_key(user_context: Optional[Any]) -> str:
-    """
-    ISSUE #885 PHASE 1: Extract deterministic user key for enhanced manager registry.
-
-    CRITICAL: Must return same key for same logical user to prevent duplicates.
-    Enhanced with advanced contamination detection, validation logging,
-    and multi-level deterministic fallback mechanisms for improved security.
-
-    Args:
-        user_context: UserExecutionContext or compatible object
-
-    Returns:
-        str: Deterministic user identifier for manager registry
-    """
-    # PHASE 1 ENHANCEMENT: Enhanced null context handling with security validation
-    if user_context is None:
-        logger.debug("Null user context provided - using singleton key for test scenarios")
-        return "null_user_context_singleton"
-
-    # PHASE 1 ENHANCEMENT: Advanced context contamination detection
-    _validate_user_context_integrity(user_context)
-
-    # Primary: Use user_id if available (most deterministic and secure)
-    if hasattr(user_context, 'user_id') and user_context.user_id:
-        user_id = str(user_context.user_id)
-        
-        # PHASE 1 ENHANCEMENT: Comprehensive user_id validation
-        if not user_id or user_id == 'None' or len(user_id.strip()) == 0:
-            logger.warning(f"Invalid user_id detected in context: {user_context}")
-            # Fall through to secondary methods
-        elif _is_suspicious_user_id(user_id):
-            logger.error(f"SECURITY ALERT: Suspicious user_id pattern detected: {user_id}")
-            # Still use it but log for monitoring
-            return _sanitize_user_key(user_id)
-        else:
-            return _sanitize_user_key(user_id)
-
-    # Secondary: Use thread_id + request_id combination for deterministic fallback
-    thread_id = getattr(user_context, 'thread_id', None)
-    request_id = getattr(user_context, 'request_id', None)
-
-    if thread_id and request_id:
-        combined_key = f"context_{thread_id}_{request_id}"
-        logger.debug(f"Using combined thread+request key for user context: {combined_key}")
-        return combined_key
-
-    # Tertiary: Use string representation (more deterministic than object ID)
-    context_str = str(user_context)
-    if 'user_id' in context_str:
-        # Extract user_id from string representation if available
-        import re
-        user_id_match = re.search(r'user_id[\'\":\s]*([^\s\'\",}]+)', context_str)
-        if user_id_match:
-            extracted_id = f"extracted_{user_id_match.group(1)}"
-            logger.debug(f"Extracted user_id from string representation: {extracted_id}")
-            return extracted_id
-
-    # Quaternary: Generate consistent ID based on context attributes
-    import hashlib
-    context_attrs = []
-    for attr in ['user_id', 'thread_id', 'request_id', 'session_id']:
-        if hasattr(user_context, attr):
-            attr_value = getattr(user_context, attr)
-            if attr_value is not None:
-                context_attrs.append(f"{attr}:{attr_value}")
-
-    if context_attrs:
-        context_signature = '|'.join(sorted(context_attrs))  # Sort for consistency
-        context_hash = hashlib.md5(context_signature.encode()).hexdigest()[:16]
-        derived_key = f"derived_{context_hash}"
-        logger.debug(f"Derived deterministic key from attributes {context_attrs}: {derived_key}")
-        return derived_key
-=======
->>>>>>> 5aba5b9f
 
     # Factory functions
     get_websocket_manager,
@@ -288,751 +48,6 @@
     # Factory wrapper
     _WSFactory,
 
-<<<<<<< HEAD
-def _validate_user_isolation(user_key: str, manager: _UnifiedWebSocketManagerImplementation) -> bool:
-    """
-    ISSUE #885 PHASE 1: Enhanced user isolation validation to address 188 vulnerabilities.
-
-    This function performs comprehensive validation to prevent cross-user data
-    contamination and ensure regulatory compliance (HIPAA, SOC2, SEC).
-    Enhanced with real-time contamination monitoring and emergency circuit breakers.
-
-    Args:
-        user_key: User key for the manager being validated
-        manager: Manager instance to validate for isolation
-
-    Returns:
-        bool: True if isolation is maintained, False if violation detected
-    """
-    # PHASE 1 ENHANCEMENT: Expanded critical attributes list for comprehensive validation
-    critical_attributes = [
-        # Core manager state
-        'mode', 'user_context', '_auth_token', '_ssot_authorization_token',
-        '_manager_id', 'manager_id', '_state', 'state', '_internal_state',
-        
-        # Connection and registry state
-        '_cache', 'cache', '_session_cache', '_connection_registry',
-        '_user_connections', '_thread_connections', '_active_connections',
-        '_connection_pool', '_websocket_connections', '_client_connections',
-        
-        # Event and message state
-        '_event_handlers', '_message_queue', '_pending_messages', '_event_cache',
-        '_subscription_registry', '_topic_subscriptions', '_channel_state',
-        
-        # Session and context state
-        '_user_session', '_session_data', '_request_context', '_execution_context',
-        '_thread_context', '_user_data', '_session_cache', '_context_store',
-        
-        # Security and authentication state
-        '_security_context', '_auth_state', '_permission_cache', '_access_tokens',
-        '_jwt_cache', '_credential_store', '_auth_registry', '_security_flags',
-        
-        # Performance and monitoring state
-        '_metrics_collector', '_performance_monitor', '_health_checker',
-        '_circuit_breaker', '_rate_limiter', '_quota_manager', '_usage_tracker'
-    ]
-
-    isolation_violations = []
-    contamination_detected = False
-    
-    # PHASE 1 ENHANCEMENT: Real-time contamination monitoring
-    start_time = datetime.now()
-    
-    for existing_user_key, existing_manager in _USER_MANAGER_REGISTRY.items():
-        if existing_user_key == user_key:
-            continue  # Skip self-comparison
-        
-        # PHASE 1 ENHANCEMENT: Deep object inspection for shared references
-        for attr_name in critical_attributes:
-            if hasattr(manager, attr_name) and hasattr(existing_manager, attr_name):
-                manager_attr = getattr(manager, attr_name)
-                existing_attr = getattr(existing_manager, attr_name)
-
-                # PHASE 1 ENHANCEMENT: Multi-level contamination detection
-                contamination_risk = _analyze_contamination_risk(manager_attr, existing_attr, attr_name)
-                
-                if contamination_risk['severity'] in ['CRITICAL', 'HIGH']:
-                    contamination_detected = True
-                    violation = {
-                        'attribute': attr_name,
-                        'new_user': user_key,
-                        'existing_user': existing_user_key,
-                        'shared_object_id': id(manager_attr),
-                        'object_type': type(manager_attr).__name__,
-                        'violation_severity': contamination_risk['severity'],
-                        'contamination_type': contamination_risk['type'],
-                        'risk_level': contamination_risk['risk_level'],
-                        'compliance_impact': contamination_risk['compliance_impact']
-                    }
-                    isolation_violations.append(violation)
-
-                    logger.critical(
-                        f"USER ISOLATION VIOLATION DETECTED: {contamination_risk['severity']} - {attr_name} "
-                        f"contamination between users {user_key} and {existing_user_key}. "
-                        f"Type: {contamination_risk['type']}, Risk: {contamination_risk['risk_level']}. "
-                        f"Compliance Impact: {contamination_risk['compliance_impact']}. "
-                        f"Object ID: {id(manager_attr)}, Type: {type(manager_attr).__name__}"
-                    )
-                    
-                    # PHASE 1 ENHANCEMENT: Emergency circuit breaker activation
-                    if contamination_risk['severity'] == 'CRITICAL':
-                        _activate_emergency_circuit_breaker(user_key, existing_user_key, violation)
-
-        # PHASE 1 ENHANCEMENT: Comprehensive enum and state validation
-        enum_violations = _validate_enum_isolation(manager, existing_manager, user_key, existing_user_key)
-        isolation_violations.extend(enum_violations)
-        
-        # PHASE 1 ENHANCEMENT: Deep state validation for nested objects
-        nested_violations = _validate_nested_object_isolation(manager, existing_manager, user_key, existing_user_key)
-        isolation_violations.extend(nested_violations)
-        
-        # PHASE 1 ENHANCEMENT: Memory reference tracking
-        memory_violations = _validate_memory_isolation(manager, existing_manager, user_key, existing_user_key)
-        isolation_violations.extend(memory_violations)
-
-    # PHASE 1 ENHANCEMENT: Comprehensive violation analysis and reporting
-    validation_time = (datetime.now() - start_time).total_seconds()
-    
-    if isolation_violations:
-        critical_violations = [v for v in isolation_violations if v['violation_severity'] == 'CRITICAL']
-        high_violations = [v for v in isolation_violations if v['violation_severity'] == 'HIGH']
-        
-        logger.critical(
-            f"USER ISOLATION VIOLATIONS DETECTED: {len(isolation_violations)} total violations for user {user_key}. "
-            f"Critical: {len(critical_violations)}, High: {len(high_violations)}. "
-            f"Validation time: {validation_time:.3f}s. REGULATORY COMPLIANCE AT RISK."
-        )
-        
-        # PHASE 1 ENHANCEMENT: Real-time monitoring alert
-        _trigger_isolation_monitoring_alert(user_key, isolation_violations, validation_time)
-        
-        # PHASE 1 ENHANCEMENT: Emergency cleanup if contamination detected
-        if contamination_detected:
-            _emergency_isolation_cleanup(user_key, isolation_violations)
-        
-        return False
-
-    # PHASE 1 ENHANCEMENT: Enhanced success logging with metrics
-    logger.info(
-        f"User isolation validation PASSED for user {user_key}. "
-        f"Validation time: {validation_time:.3f}s, Attributes checked: {len(critical_attributes)}, "
-        f"Managers compared: {len(_USER_MANAGER_REGISTRY)}"
-    )
-    return True
-
-def _analyze_contamination_risk(manager_attr: Any, existing_attr: Any, attr_name: str) -> Dict[str, str]:
-    """
-    PHASE 1 ENHANCEMENT: Analyze contamination risk between manager attributes.
-    
-    Args:
-        manager_attr: Attribute from new manager
-        existing_attr: Attribute from existing manager
-        attr_name: Name of the attribute being compared
-        
-    Returns:
-        Dict with contamination risk analysis
-    """
-    # Check for shared object references (critical security violation)
-    if manager_attr is existing_attr and manager_attr is not None:
-        return {
-            'severity': 'CRITICAL',
-            'type': 'SHARED_OBJECT_REFERENCE',
-            'risk_level': 'IMMEDIATE_COMPLIANCE_VIOLATION',
-            'compliance_impact': 'HIPAA_SOC2_SEC_VIOLATION'
-        }
-    
-    # Check for same object type with same ID (potential memory leak)
-    if (manager_attr is not None and existing_attr is not None and 
-        type(manager_attr) == type(existing_attr) and 
-        id(manager_attr) == id(existing_attr)):
-        return {
-            'severity': 'CRITICAL',
-            'type': 'IDENTICAL_OBJECT_ID',
-            'risk_level': 'MEMORY_CONTAMINATION',
-            'compliance_impact': 'USER_DATA_LEAK_RISK'
-        }
-    
-    # Check for suspicious attribute patterns
-    if attr_name in ['_cache', 'cache', '_session_cache', '_user_data']:
-        if manager_attr is not None and existing_attr is not None:
-            return {
-                'severity': 'HIGH',
-                'type': 'CACHE_CONTAMINATION_RISK',
-                'risk_level': 'DATA_ISOLATION_BREACH',
-                'compliance_impact': 'PRIVACY_REGULATION_RISK'
-            }
-    
-    return {
-        'severity': 'LOW',
-        'type': 'NO_CONTAMINATION',
-        'risk_level': 'SAFE',
-        'compliance_impact': 'NONE'
-    }
-
-def _validate_enum_isolation(manager: Any, existing_manager: Any, user_key: str, existing_user_key: str) -> List[Dict]:
-    """
-    PHASE 1 ENHANCEMENT: Validate enum isolation between managers.
-    """
-    violations = []
-    
-    if hasattr(manager, 'mode') and hasattr(existing_manager, 'mode'):
-        manager_mode = getattr(manager, 'mode')
-        existing_mode = getattr(existing_manager, 'mode')
-
-        # Check if they share the exact same enum instance (not just same value)
-        if manager_mode is existing_mode:
-            violations.append({
-                'attribute': 'mode_enum_instance',
-                'new_user': user_key,
-                'existing_user': existing_user_key,
-                'shared_object_id': id(manager_mode),
-                'enum_value': manager_mode.value if hasattr(manager_mode, 'value') else str(manager_mode),
-                'violation_severity': 'HIGH',
-                'contamination_type': 'ENUM_INSTANCE_SHARING',
-                'risk_level': 'STATE_CONTAMINATION',
-                'compliance_impact': 'SESSION_ISOLATION_BREACH'
-            })
-            
-            logger.error(
-                f"ENUM ISOLATION VIOLATION: WebSocketManagerMode enum instance shared between users {user_key} and {existing_user_key}. "
-                f"Enum instance ID: {id(manager_mode)}, Value: {getattr(manager_mode, 'value', str(manager_mode))}"
-            )
-    
-    return violations
-
-def _validate_nested_object_isolation(manager: Any, existing_manager: Any, user_key: str, existing_user_key: str) -> List[Dict]:
-    """
-    PHASE 1 ENHANCEMENT: Validate isolation of nested objects and complex structures.
-    """
-    violations = []
-    
-    # Deep inspection of nested objects that could cause contamination
-    nested_attributes = ['user_context', '_connection_registry', '_event_handlers']
-    
-    for attr_name in nested_attributes:
-        if hasattr(manager, attr_name) and hasattr(existing_manager, attr_name):
-            manager_attr = getattr(manager, attr_name)
-            existing_attr = getattr(existing_manager, attr_name)
-            
-            if _has_nested_contamination(manager_attr, existing_attr):
-                violations.append({
-                    'attribute': f'{attr_name}_nested',
-                    'new_user': user_key,
-                    'existing_user': existing_user_key,
-                    'shared_object_id': id(manager_attr),
-                    'violation_severity': 'HIGH',
-                    'contamination_type': 'NESTED_OBJECT_CONTAMINATION',
-                    'risk_level': 'DEEP_ISOLATION_BREACH',
-                    'compliance_impact': 'COMPLEX_DATA_LEAK'
-                })
-    
-    return violations
-
-def _validate_memory_isolation(manager: Any, existing_manager: Any, user_key: str, existing_user_key: str) -> List[Dict]:
-    """
-    PHASE 1 ENHANCEMENT: Validate memory-level isolation between managers.
-    """
-    violations = []
-    
-    # Check for memory address overlaps in critical regions
-    manager_id = id(manager)
-    existing_manager_id = id(existing_manager)
-    
-    # Managers should never share the same memory address
-    if manager_id == existing_manager_id:
-        violations.append({
-            'attribute': 'manager_memory_address',
-            'new_user': user_key,
-            'existing_user': existing_user_key,
-            'shared_object_id': manager_id,
-            'violation_severity': 'CRITICAL',
-            'contamination_type': 'MEMORY_ADDRESS_COLLISION',
-            'risk_level': 'CATASTROPHIC_ISOLATION_FAILURE',
-            'compliance_impact': 'COMPLETE_USER_DATA_EXPOSURE'
-        })
-        
-        logger.critical(
-            f"CATASTROPHIC MEMORY ISOLATION VIOLATION: Managers for users {user_key} and {existing_user_key} "
-            f"share the same memory address: {manager_id}"
-        )
-    
-    return violations
-
-def _has_nested_contamination(obj1: Any, obj2: Any) -> bool:
-    """
-    PHASE 1 ENHANCEMENT: Check for contamination in nested object structures.
-    """
-    if obj1 is obj2 and obj1 is not None:
-        return True
-    
-    if hasattr(obj1, '__dict__') and hasattr(obj2, '__dict__'):
-        # Check if nested dictionaries share references
-        if obj1.__dict__ is obj2.__dict__:
-            return True
-    
-    return False
-
-def _activate_emergency_circuit_breaker(user_key: str, existing_user_key: str, violation: Dict):
-    """
-    PHASE 1 ENHANCEMENT: Activate emergency circuit breaker for critical violations.
-    """
-    logger.critical(
-        f"EMERGENCY CIRCUIT BREAKER ACTIVATED: Critical user isolation violation detected between "
-        f"users {user_key} and {existing_user_key}. Violation: {violation['contamination_type']}"
-    )
-    
-    # In a real implementation, this would:
-    # 1. Immediately disconnect affected users
-    # 2. Quarantine contaminated managers
-    # 3. Alert security team
-    # 4. Log security incident
-    
-    # For now, log the activation
-    logger.critical(f"SECURITY INCIDENT: User isolation breach - immediate intervention required")
-
-def _trigger_isolation_monitoring_alert(user_key: str, violations: List[Dict], validation_time: float):
-    """
-    PHASE 1 ENHANCEMENT: Trigger real-time monitoring alerts for isolation violations.
-    """
-    critical_count = len([v for v in violations if v['violation_severity'] == 'CRITICAL'])
-    
-    logger.warning(
-        f"ISOLATION MONITORING ALERT: User {user_key} has {len(violations)} violations "
-        f"({critical_count} critical) detected in {validation_time:.3f}s"
-    )
-
-def _emergency_isolation_cleanup(user_key: str, violations: List[Dict]):
-    """
-    PHASE 1 ENHANCEMENT: Perform emergency cleanup for contaminated managers.
-    """
-    logger.critical(
-        f"EMERGENCY ISOLATION CLEANUP: Initiating cleanup for user {user_key} "
-        f"due to {len(violations)} contamination violations"
-    )
-    
-    # Remove contaminated manager from registry
-    if user_key in _USER_MANAGER_REGISTRY:
-        contaminated_manager = _USER_MANAGER_REGISTRY[user_key]
-        del _USER_MANAGER_REGISTRY[user_key]
-        logger.critical(f"Removed contaminated manager for user {user_key} from registry")
-
-def _validate_user_context_integrity(user_context: Any):
-    """
-    PHASE 1 ENHANCEMENT: Validate user context integrity for contamination detection.
-    """
-    if not user_context:
-        return
-    
-    # Check for suspicious attributes that could indicate contamination
-    suspicious_attrs = ['__shared__', '_global_', '_singleton_', '__cached__']
-    for attr in suspicious_attrs:
-        if hasattr(user_context, attr):
-            logger.warning(f"SECURITY WARNING: User context has suspicious attribute: {attr}")
-    
-    # Validate context type consistency
-    context_type = type(user_context).__name__
-    if context_type in ['dict', 'list', 'tuple']:
-        logger.warning(f"SECURITY WARNING: User context is primitive type: {context_type}")
-
-def _is_suspicious_user_id(user_id: str) -> bool:
-    """
-    PHASE 1 ENHANCEMENT: Detect suspicious user ID patterns.
-    """
-    suspicious_patterns = [
-        'admin', 'root', 'system', 'null', 'undefined', 'test_all_users',
-        '__', '..', '//', 'select', 'drop', 'union', 'script',
-        '<', '>', '&', '|', ';', '`', '$', '*'
-    ]
-    
-    user_id_lower = user_id.lower()
-    for pattern in suspicious_patterns:
-        if pattern in user_id_lower:
-            return True
-    
-    # Check for suspicious length or format
-    if len(user_id) > 200 or len(user_id) < 3:
-        return True
-    
-    return False
-
-def _sanitize_user_key(user_key: str) -> str:
-    """
-    PHASE 1 ENHANCEMENT: Sanitize user key for registry safety.
-    """
-    # Remove potentially dangerous characters
-    import re
-    sanitized = re.sub(r'[<>&;`$*|]', '_', user_key)
-    
-    # Ensure reasonable length
-    if len(sanitized) > 100:
-        import hashlib
-        hash_suffix = hashlib.md5(sanitized.encode()).hexdigest()[:8]
-        sanitized = sanitized[:90] + '_' + hash_suffix
-    
-    return sanitized
-
-async def get_manager_registry_status() -> Dict[str, Any]:
-    """
-    Get status of the WebSocket manager registry for debugging and monitoring.
-    
-    Returns:
-        Dict containing registry status and statistics
-    """
-    with _REGISTRY_LOCK:
-        return {
-            'total_registered_managers': len(_USER_MANAGER_REGISTRY),
-            'registered_users': list(_USER_MANAGER_REGISTRY.keys()),
-            'manager_ids': [id(manager) for manager in _USER_MANAGER_REGISTRY.values()],
-            'ssot_compliance': True,
-            'registry_type': 'user_scoped_singleton'
-        }
-
-async def validate_no_duplicate_managers_for_user(user_context: Optional[Any]) -> bool:
-    """
-    Validate that only one manager exists for a given user context.
-    
-    ISSUE #889 VALIDATION: This function checks for the specific violation
-    pattern: "Multiple manager instances for user demo-user-001"
-    
-    Args:
-        user_context: User context to validate
-        
-    Returns:
-        bool: True if no duplicates found, False if violations detected
-    """
-    user_key = _get_user_key(user_context)
-    
-    with _REGISTRY_LOCK:
-        # Check registry has at most one manager for this user
-        registry_count = 1 if user_key in _USER_MANAGER_REGISTRY else 0
-        
-        if registry_count > 1:
-            logger.error(f"SSOT VIOLATION: Multiple manager instances for user {user_key}")
-            return False
-        
-        return True
-
-def reset_manager_registry():
-    """
-    Reset the manager registry - FOR TESTING ONLY.
-    
-    WARNING: This clears all registered managers and should only be used
-    in test teardown scenarios to prevent state leakage between tests.
-    """
-    global _USER_MANAGER_REGISTRY
-    _USER_MANAGER_REGISTRY.clear()
-    logger.debug("Manager registry reset - all managers cleared")
-
-# SSOT Validation: Ensure we're truly the single source of truth
-def _validate_ssot_compliance():
-    """
-    Validate that this is the only active WebSocket Manager implementation.
-
-    THREAD SAFETY FIX: Creates a snapshot of sys.modules to prevent
-    "dictionary changed size during iteration" errors during concurrent
-    test collection or module loading.
-    """
-    import inspect
-    import sys
-
-    # CRITICAL FIX: Create a snapshot of sys.modules to prevent dictionary
-    # modification during iteration, especially during concurrent test collection
-    try:
-        # Create immutable snapshot of modules to prevent race conditions
-        modules_snapshot = dict(sys.modules.items())
-    except RuntimeError:
-        # If we still hit a race condition, retry once with smaller window
-        import time
-        time.sleep(0.001)  # Brief pause to let concurrent operations complete
-        modules_snapshot = dict(sys.modules.items())
-
-    # Check for other WebSocket Manager implementations in the module cache
-    websocket_manager_classes = []
-    # ISSUE #1176 PHASE 2 FIX: Refined SSOT validation to reduce false positives
-    # Only check core WebSocket modules, exclude legitimate variations
-    core_websocket_modules = [
-        'netra_backend.app.websocket_core.websocket_manager',
-        'netra_backend.app.websocket_core.unified_manager'
-    ]
-
-    for module_name, module in modules_snapshot.items():
-        # Additional safety: Skip None modules and add error handling
-        if module is None:
-            continue
-
-        # COORDINATION FIX: Only check core modules, not all modules with 'websocket'
-        if module_name in core_websocket_modules:
-            try:
-                # Safety check: Ensure module has valid __dict__ before proceeding
-                if not hasattr(module, '__dict__') or module.__dict__ is None:
-                    continue
-
-                # Use getattr with default to prevent AttributeError during iteration
-                for attr_name in dir(module):
-                    attr = getattr(module, attr_name, None)
-                    if (attr is not None and
-                        inspect.isclass(attr) and
-                        'websocket' in attr_name.lower() and
-                        'manager' in attr_name.lower() and
-                        attr != WebSocketManager and
-                        # COORDINATION FIX: Exclude legitimate SSOT classes
-                        attr_name not in ['UnifiedWebSocketManager', 'IsolatedWebSocketManager']):
-                        websocket_manager_classes.append(f"{module_name}.{attr_name}")
-            except (AttributeError, TypeError, ImportError) as e:
-                # Silently skip problematic modules during SSOT validation
-                # This prevents validation failures from blocking import-time execution
-                continue
-
-    # COORDINATION FIX: Only warn for actual SSOT violations, not legitimate classes
-    if websocket_manager_classes:
-        logger.warning(f"SSOT WARNING: Found unexpected WebSocket Manager classes: {websocket_manager_classes}")
-
-    return len(websocket_manager_classes) == 0
-
-# Run SSOT validation at import time
-try:
-    _ssot_compliant = _validate_ssot_compliance()
-    logger.info(f"WebSocket Manager SSOT validation: {'PASS' if _ssot_compliant else 'WARNING'}")
-except Exception as e:
-    logger.error(f"WebSocket Manager SSOT validation failed: {e}")
-
-
-async def get_websocket_manager_async(user_context: Optional[Any] = None, mode: WebSocketManagerMode = WebSocketManagerMode.UNIFIED) -> _UnifiedWebSocketManagerImplementation:
-    """
-    Get a WebSocket manager instance asynchronously following SSOT patterns.
-
-    ISSUE #1184 REMEDIATION: This async wrapper properly handles service availability checking
-    and provides the correct interface for async contexts that need to await WebSocket manager creation.
-
-    Business Value Justification:
-    - Segment: ALL (Free -> Enterprise)
-    - Business Goal: Enable secure WebSocket communication for Golden Path
-    - Value Impact: Critical infrastructure for AI chat interactions (90% of platform value)
-    - Revenue Impact: Foundation for $500K+ ARR user interactions with proper security
-
-    Args:
-        user_context: UserExecutionContext for user isolation (optional for testing)
-        mode: WebSocket manager operational mode (DEPRECATED: all modes use UNIFIED)
-
-    Returns:
-        UnifiedWebSocketManager instance - single instance per user context
-
-    Raises:
-        ValueError: If user_context is required but not provided in production modes
-    """
-    # Extract user key for registry lookup
-    user_key = _get_user_key(user_context)
-
-    # Thread-safe registry access
-    with _REGISTRY_LOCK:
-        # Check if manager already exists for this user
-        if user_key in _USER_MANAGER_REGISTRY:
-            existing_manager = _USER_MANAGER_REGISTRY[user_key]
-            logger.debug(f"Returning existing WebSocket manager for user {user_key}")
-            return existing_manager
-
-        # No existing manager - create new one following original logic
-        try:
-            # ISSUE #1184 FIX: Proper async service availability check
-            service_available = await check_websocket_service_available()
-
-            if not service_available:
-                logger.warning("WebSocket service not available, creating test-only manager")
-                # Force unified mode for test scenarios when service is unavailable
-                mode = WebSocketManagerMode.UNIFIED
-
-            logger.info(f"Creating NEW WebSocket manager for user {user_key} with mode={mode.value}, service_available={service_available}")
-
-            # ISSUE #889 FIX: Create isolated mode instance to prevent enum sharing
-            isolated_mode = create_isolated_mode(mode.value)
-            logger.debug(f"Created isolated mode instance {isolated_mode.instance_id} for user {user_key}")
-
-            # Generate stronger authorization token
-            auth_token = secrets.token_urlsafe(32)  # Increase token length to meet new requirements
-
-            # For testing environments, create isolated test instance if no user context
-            if user_context is None:
-                # ISSUE #89 FIX: Use UnifiedIDManager for test ID generation to maintain consistency
-                id_manager = UnifiedIDManager()
-                test_user_id = id_manager.generate_id(IDType.USER, prefix="test")
-                logger.warning(f"No user_context provided, creating test instance with user_id={test_user_id}")
-
-                # Create mock user context for testing with consistent ID patterns
-                test_context = type('MockUserContext', (), {
-                    'user_id': test_user_id,
-                    'thread_id': id_manager.generate_id(IDType.THREAD, prefix="test"),
-                    'request_id': id_manager.generate_id(IDType.REQUEST, prefix="test"),
-                    'is_test': True
-                })()
-
-                manager = _UnifiedWebSocketManagerImplementation(
-                    mode=create_isolated_mode("isolated" if service_available else "unified"),
-                    user_context=test_context,
-                    _ssot_authorization_token=auth_token
-                )
-            else:
-                # Production mode with proper user context - use isolated mode instance
-                manager = _UnifiedWebSocketManagerImplementation(
-                    mode=isolated_mode,
-                    user_context=user_context,
-                    _ssot_authorization_token=auth_token
-                )
-
-            # Issue #712 Fix: Validate SSOT compliance
-            try:
-                from netra_backend.app.websocket_core.ssot_validation_enhancer import validate_websocket_manager_creation
-                validate_websocket_manager_creation(
-                    manager_instance=manager,
-                    user_context=user_context or test_context,
-                    creation_method="get_websocket_manager_async"
-                )
-            except ImportError:
-                # Validation enhancer not available - continue without validation
-                logger.debug("SSOT validation enhancer not available")
-
-            # ISSUE #889 FIX: Validate user isolation before registration
-            if not _validate_user_isolation(user_key, manager):
-                raise ValueError(f"CRITICAL USER ISOLATION VIOLATION: Manager for user {user_key} failed isolation validation")
-
-            # CRITICAL: Register manager in user-scoped registry
-            _USER_MANAGER_REGISTRY[user_key] = manager
-
-            logger.info(f"WebSocket manager created and registered for user {user_key}, total registered: {len(_USER_MANAGER_REGISTRY)}")
-            return manager
-
-        except Exception as e:
-            logger.error(f"Failed to create WebSocket manager for user {user_key}: {e}")
-            # PHASE 1 FIX: Return test-compatible fallback using improved helper functions
-            # This ensures tests can run while still following security patterns
-            try:
-                fallback_context = test_context if 'test_context' in locals() else (user_context or create_test_user_context())
-                fallback_manager = create_test_fallback_manager(fallback_context)
-
-                # Register fallback manager to prevent future creation attempts
-                _USER_MANAGER_REGISTRY[user_key] = fallback_manager
-
-                logger.warning(f"Created emergency fallback WebSocket manager for user {user_key}")
-                return fallback_manager
-            except Exception as fallback_error:
-                logger.error(f"Failed to create fallback manager for user {user_key}: {fallback_error}")
-                # Final fallback with minimal requirements - ISSUE #889 FIX: Use isolated mode
-                final_fallback = _UnifiedWebSocketManagerImplementation(
-                    mode=create_isolated_mode("emergency"),  # ISSUE #889 FIX: Use isolated mode
-                    user_context=create_test_user_context(),
-                    _ssot_authorization_token=secrets.token_urlsafe(32)
-                )
-
-                # Register final fallback to prevent repeated failures
-                _USER_MANAGER_REGISTRY[user_key] = final_fallback
-
-                return final_fallback
-
-
-def get_websocket_manager(user_context: Optional[Any] = None, mode: WebSocketManagerMode = WebSocketManagerMode.UNIFIED) -> _UnifiedWebSocketManagerImplementation:
-    """
-    Get a WebSocket manager instance following SSOT patterns and UserExecutionContext requirements.
-
-    CRITICAL: This function implements user-scoped singleton pattern to prevent multiple
-    manager instances per user, eliminating SSOT violations and ensuring proper user isolation.
-
-    ISSUE #1184 REMEDIATION: Fixed synchronous function to not use async operations.
-    For async contexts that need service availability checking, use get_websocket_manager_async().
-
-    ISSUE #889 REMEDIATION: Implements user-scoped manager registry to ensure single
-    manager instance per user context, preventing duplication warnings and state contamination.
-
-    Business Value Justification:
-    - Segment: ALL (Free -> Enterprise)
-    - Business Goal: Enable secure WebSocket communication for Golden Path
-    - Value Impact: Critical infrastructure for AI chat interactions (90% of platform value)
-    - Revenue Impact: Foundation for $500K+ ARR user interactions with proper security
-
-    Args:
-        user_context: UserExecutionContext for user isolation (optional for testing)
-        mode: WebSocket manager operational mode (DEPRECATED: all modes use UNIFIED)
-
-    Returns:
-        UnifiedWebSocketManager instance - single instance per user context
-
-    Raises:
-        ValueError: If user_context is required but not provided in production modes
-    """
-    # Extract user key for registry lookup
-    user_key = _get_user_key(user_context)
-
-    # Thread-safe registry access
-    with _REGISTRY_LOCK:
-        # Check if manager already exists for this user
-        if user_key in _USER_MANAGER_REGISTRY:
-            existing_manager = _USER_MANAGER_REGISTRY[user_key]
-            logger.debug(f"Returning existing WebSocket manager for user {user_key}")
-            return existing_manager
-
-        # No existing manager - create new one following original logic
-        try:
-            # ISSUE #1184 FIX: Remove async operations from synchronous function
-            # Assume service is not available in sync context to maintain compatibility
-            service_available = False
-            logger.debug("Synchronous context: assuming WebSocket service not available for safety")
-
-            if not service_available:
-                logger.warning("WebSocket service not available, creating test-only manager")
-                # Force unified mode for test scenarios when service is unavailable
-                mode = WebSocketManagerMode.UNIFIED
-
-            logger.info(f"Creating NEW WebSocket manager for user {user_key} with mode={mode.value}, service_available={service_available}")
-
-            # ISSUE #889 FIX: Create isolated mode instance to prevent enum sharing
-            isolated_mode = create_isolated_mode(mode.value)
-            logger.debug(f"Created isolated mode instance {isolated_mode.instance_id} for user {user_key}")
-
-            # Generate stronger authorization token
-            auth_token = secrets.token_urlsafe(32)  # Increase token length to meet new requirements
-
-            # For testing environments, create isolated test instance if no user context
-            if user_context is None:
-                # ISSUE #89 FIX: Use UnifiedIDManager for test ID generation to maintain consistency
-                id_manager = UnifiedIDManager()
-                test_user_id = id_manager.generate_id(IDType.USER, prefix="test")
-                logger.warning(f"No user_context provided, creating test instance with user_id={test_user_id}")
-
-                # Create mock user context for testing with consistent ID patterns
-                test_context = type('MockUserContext', (), {
-                    'user_id': test_user_id,
-                    'thread_id': id_manager.generate_id(IDType.THREAD, prefix="test"),
-                    'request_id': id_manager.generate_id(IDType.REQUEST, prefix="test"),
-                    'is_test': True
-                })()
-
-                manager = _UnifiedWebSocketManagerImplementation(
-                    mode=create_isolated_mode("isolated" if service_available else "unified"),
-                    user_context=test_context,
-                    _ssot_authorization_token=auth_token
-                )
-            else:
-                # Production mode with proper user context - use isolated mode instance
-                manager = _UnifiedWebSocketManagerImplementation(
-                    mode=isolated_mode,
-                    user_context=user_context,
-                    _ssot_authorization_token=auth_token
-                )
-
-            # Issue #712 Fix: Validate SSOT compliance
-            try:
-                from netra_backend.app.websocket_core.ssot_validation_enhancer import validate_websocket_manager_creation
-                validate_websocket_manager_creation(
-                    manager_instance=manager,
-                    user_context=user_context or test_context,
-                    creation_method="get_websocket_manager"
-                )
-            except ImportError:
-                # Validation enhancer not available - continue without validation
-                logger.debug("SSOT validation enhancer not available")
-
-            # ISSUE #889 FIX: Validate user isolation before registration
-            if not _validate_user_isolation(user_key, manager):
-                raise ValueError(f"CRITICAL USER ISOLATION VIOLATION: Manager for user {user_key} failed isolation validation")
-=======
     # Constants
     MAX_CONNECTIONS_PER_USER,
 
@@ -1040,7 +55,6 @@
     UnifiedWebSocketManager,
     WebSocketManager,
 )
->>>>>>> 5aba5b9f
 
 # Import shared types and functions from types module
 from netra_backend.app.websocket_core.types import (
@@ -1070,19 +84,9 @@
     'WebSocketManager',  # SSOT: Canonical WebSocket Manager import
     'WebSocketConnectionManager',  # SSOT: Backward compatibility alias (Issue #824)
     'WebSocketConnection',
-<<<<<<< HEAD
-    # REMOVED: WebSocketManagerProtocol - import directly from netra_backend.app.websocket_core.protocols
-    # REMOVED: WebSocketManagerMode - import directly from netra_backend.app.websocket_core.types
     '_serialize_message_safely',
     'get_websocket_manager',  # SSOT: Synchronous factory function
     'get_websocket_manager_async',  # ISSUE #1184: Async factory function for proper await usage
-    'create_websocket_manager',  # DEPRECATED: Legacy compatibility function
-    'create_websocket_manager_sync',  # DEPRECATED: Legacy sync function
-=======
-    '_serialize_message_safely',
-    'get_websocket_manager',  # SSOT: Synchronous factory function
-    'get_websocket_manager_async',  # ISSUE #1184: Async factory function for proper await usage
->>>>>>> 5aba5b9f
     'check_websocket_service_available',  # Service availability check
     'create_test_user_context',  # Test context helper
     'create_test_fallback_manager',  # Test fallback helper
