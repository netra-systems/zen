--- conflicted
+++ resolved
@@ -220,7 +220,6 @@
         return f"ws_{self.user_id}_{self.thread_id}_{self.run_id}"
 
 
-<<<<<<< HEAD
 @dataclass
 class WebSocketRequestContext:
     """Request-oriented WebSocket context for testing and flexible usage.
@@ -350,9 +349,4 @@
         Returns:
             str: Unique key for isolating this user's data and operations
         """
-        return f"wsreq_{self.user_id}_{self.thread_id}_{self.run_id}"
-=======
-# CRITICAL FIX: Alias for backward compatibility
-# Tests expect WebSocketRequestContext but the class is WebSocketContext
-WebSocketRequestContext = WebSocketContext
->>>>>>> 04a5d5ff
+        return f"wsreq_{self.user_id}_{self.thread_id}_{self.run_id}"