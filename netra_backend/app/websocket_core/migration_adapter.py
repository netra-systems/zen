"""
WebSocket Manager Migration Adapter - Backward Compatibility Layer

This module provides a backward compatibility layer for the migration from singleton
WebSocket manager to the factory pattern. It maintains the existing API while 
internally using the new factory pattern for security.

Business Value Justification (BVJ):
- Segment: Platform/Internal
- Business Goal: Enable secure migration without breaking existing code
- Value Impact: Zero-downtime migration from vulnerable singleton to secure factory pattern
- Revenue Impact: Prevents catastrophic security breaches while maintaining system stability

CRITICAL SECURITY MIGRATION:
This adapter eliminates the singleton anti-pattern that was causing:
- Message cross-contamination between users
- Shared state corruption affecting all users
- Connection hijacking vulnerabilities
- Memory leak accumulation

The adapter provides:
1. Backward compatibility for existing get_websocket_manager() calls
2. Automatic UserExecutionContext creation for legacy usage
3. Migration warnings to track singleton usage
4. Gradual transition support

IMPORTANT: This is a transitional component. Once all code is migrated to use
the factory pattern directly, this adapter should be removed.
"""

import asyncio
import uuid
import warnings
from datetime import datetime
from typing import Dict, Optional, Any, Set
from contextlib import contextmanager
import weakref
import threading

from netra_backend.app.services.user_execution_context import UserExecutionContext
from netra_backend.app.websocket_core.websocket_manager_factory import (
    WebSocketManagerFactory,
    get_websocket_manager_factory
)
from netra_backend.app.websocket_core.unified_manager import WebSocketConnection, UnifiedWebSocketManager
from netra_backend.app.logging_config import central_logger

logger = central_logger.get_logger(__name__)


<<<<<<< HEAD
# DEPRECATED WebSocketManagerAdapter removed for SSOT compliance - use WebSocketManagerFactory directly

# Keep the migration functions for backward compatibility
class _LegacyWebSocketManagerAdapter:
    """
    DEPRECATED: Migration adapter that delegates to WebSocketManagerFactory.
    
    This class is now just an alias for backward compatibility.
    All functionality delegates to the canonical WebSocketManagerFactory.
    
    DEPRECATION WARNING: This class will be removed in future versions.
    Use WebSocketManagerFactory directly instead.
    
=======
# DEPRECATED: Use UnifiedWebSocketManager with appropriate mode instead
class WebSocketManagerAdapter:
    """
    DEPRECATED: Migration adapter that delegates to WebSocketManagerFactory.
    
    This class is now just an alias for backward compatibility.
    All functionality delegates to the canonical WebSocketManagerFactory.
    
    DEPRECATION WARNING: This class will be removed in future versions.
    Use WebSocketManagerFactory directly instead.
    
>>>>>>> 69c5b32e
    SSOT COMPLIANCE: This ensures only one canonical factory exists.
    """
    
    def __init__(self):
        """Initialize the migration adapter (DEPRECATED)."""
        warnings.warn(
            "WebSocketManagerAdapter is deprecated. Use WebSocketManagerFactory directly.",
            DeprecationWarning,
            stacklevel=2
        )
        self._factory = get_websocket_manager_factory()
        self._legacy_stats = {
            "singleton_calls": 0,
            "contexts_created": 0,
            "managers_created": 0,
            "warnings_issued": 1  # First warning already issued
        }
        
<<<<<<< HEAD
        # Initialize legacy tracking variables
        self._legacy_managers: Dict[str, UnifiedWebSocketManager] = {}
        self._legacy_contexts: Dict[str, UserExecutionContext] = {}
        self._legacy_lock = threading.RLock()
        self._usage_warnings_shown: Set[str] = set()
        
=======
>>>>>>> 69c5b32e
        logger.warning("WebSocketManagerAdapter is DEPRECATED. Use WebSocketManagerFactory instead.")
    
    # ============================================================================
    # DELEGATION METHODS (SSOT COMPLIANCE - Alias for WebSocketManagerFactory)
    # ============================================================================
    
<<<<<<< HEAD
    def create_isolated_manager(self, user_id: str, connection_id: str) -> UnifiedWebSocketManager:
=======
    def create_isolated_manager(self, user_id: str, connection_id: str) -> IsolatedWebSocketManager:
>>>>>>> 69c5b32e
        """Delegate to main factory (DEPRECATED)."""
        warnings.warn("Use WebSocketManagerFactory.create_isolated_manager instead", DeprecationWarning)
        return self._factory.create_isolated_manager(user_id, connection_id)
    
<<<<<<< HEAD
    def get_manager_by_user(self, user_id: str) -> Optional[UnifiedWebSocketManager]:
=======
    def get_manager_by_user(self, user_id: str) -> Optional[IsolatedWebSocketManager]:
>>>>>>> 69c5b32e
        """Delegate to main factory (DEPRECATED)."""
        warnings.warn("Use WebSocketManagerFactory.get_manager_by_user instead", DeprecationWarning)
        return self._factory.get_manager_by_user(user_id)
    
    def get_active_connections_count(self) -> int:
        """Delegate to main factory (DEPRECATED)."""
        warnings.warn("Use WebSocketManagerFactory.get_active_connections_count instead", DeprecationWarning)
        return self._factory.get_active_connections_count()
    
<<<<<<< HEAD
    def get_manager(self) -> UnifiedWebSocketManager:
=======
    def get_manager(self) -> IsolatedWebSocketManager:
>>>>>>> 69c5b32e
        """Create a default manager for legacy usage (DEPRECATED)."""
        warnings.warn("get_manager() is deprecated. Use create_isolated_manager() instead", DeprecationWarning)
        # Create a default manager for legacy usage
        import uuid
        user_id = f"legacy_user_{uuid.uuid4().hex[:8]}"
        connection_id = f"legacy_conn_{uuid.uuid4().hex[:8]}"
        return self._factory.create_isolated_manager(user_id, connection_id)
    
    def _show_migration_warning(self, method_name: str, caller_info: str = "") -> None:
        """Show migration warning once per call site."""
        warning_key = f"{method_name}:{caller_info}"
        if warning_key not in self._usage_warnings_shown:
            self._usage_warnings_shown.add(warning_key)
            self._legacy_stats["warnings_issued"] += 1
            
            warning_msg = (
                f"MIGRATION WARNING: {method_name} is using legacy singleton pattern. "
                f"This will be deprecated. Please migrate to WebSocketManagerFactory. "
                f"Call site: {caller_info}"
            )
            
            logger.warning(warning_msg)
            warnings.warn(warning_msg, DeprecationWarning, stacklevel=3)
    
    def _create_default_user_context(self, connection_info: Optional[Dict] = None) -> UserExecutionContext:
        """
        Create a default UserExecutionContext for legacy usage.
        
        SECURITY NOTE: This creates a unique context per call, ensuring isolation
        even for legacy singleton usage.
        
        Args:
            connection_info: Optional connection information
            
        Returns:
            UserExecutionContext with generated unique identifiers
        """
        # Generate unique identifiers for this legacy context
        context_id = str(uuid.uuid4())
        
        # Extract user info from connection if available
        user_id = "legacy_user"
        connection_id = None
        
        if connection_info:
            user_id = connection_info.get("user_id", f"legacy_{context_id[:8]}")
            connection_id = connection_info.get("connection_id", f"conn_{context_id[:8]}")
        else:
            user_id = f"legacy_{context_id[:8]}"
            connection_id = f"conn_{context_id[:8]}"
        
        context = UserExecutionContext(
            user_id=user_id,
            thread_id=f"thread_{context_id[:8]}",
            run_id=f"run_{context_id[:8]}",
            request_id=f"req_{context_id[:8]}",
            websocket_client_id=connection_id
        )
        
        self._legacy_stats["contexts_created"] += 1
        return context
    
    def _get_or_create_manager(self, context_key: str, user_context: UserExecutionContext) -> UnifiedWebSocketManager:
        """
        Get or create an isolated manager for a context key.
        
        Args:
            context_key: Unique key for the context
            user_context: User execution context
            
        Returns:
            Isolated WebSocket manager instance
        """
        with self._legacy_lock:
            if context_key in self._legacy_managers:
                manager = self._legacy_managers[context_key]
                if manager._is_active:
                    return manager
                else:
                    # Clean up inactive manager
                    del self._legacy_managers[context_key]
                    self._legacy_contexts.pop(context_key, None)
            
            # Create new isolated manager
            manager = self._factory.create_manager(user_context)
            self._legacy_managers[context_key] = manager
            self._legacy_contexts[context_key] = user_context
            self._legacy_stats["managers_created"] += 1
            
            logger.info(f"Created isolated manager for legacy context key: {context_key}")
            return manager
    
    # Backward compatibility methods - these maintain the old interface
    
    async def connect_user(self, user_id: str, websocket, connection_metadata: Optional[Dict] = None) -> str:
        """
        Connect a user using legacy interface.
        
        SECURITY: Creates isolated manager per user_id for security.
        """
        self._show_migration_warning("connect_user", f"user_id={user_id[:8]}...")
        self._legacy_stats["singleton_calls"] += 1
        
        # Create context for this connection
        connection_info = {
            "user_id": user_id,
            "connection_id": f"conn_{user_id}_{datetime.utcnow().timestamp()}"
        }
        if connection_metadata:
            connection_info.update(connection_metadata)
        
        user_context = self._create_default_user_context(connection_info)
        context_key = f"{user_id}:{user_context.websocket_connection_id}"
        
        # Get isolated manager for this user
        manager = self._get_or_create_manager(context_key, user_context)
        
        # Create WebSocket connection object
        connection = WebSocketConnection(
            connection_id=user_context.websocket_connection_id,
            user_id=user_id,
            websocket=websocket,
            connected_at=datetime.utcnow()
        )
        
        # Add to isolated manager
        await manager.add_connection(connection)
        
        logger.info(f"Legacy connect_user: {user_id[:8]}... -> isolated manager {id(manager)}")
        return user_context.websocket_connection_id
    
    async def disconnect_user(self, user_id: str, websocket, code: int = 1000, reason: str = "Normal closure") -> None:
        """
        Disconnect a user using legacy interface.
        """
        self._show_migration_warning("disconnect_user", f"user_id={user_id[:8]}...")
        self._legacy_stats["singleton_calls"] += 1
        
        with self._legacy_lock:
            # Find managers for this user
            user_managers = []
            for context_key, manager in self._legacy_managers.items():
                if manager.user_context.user_id == user_id:
                    user_managers.append((context_key, manager))
            
            # Disconnect from all user's managers
            for context_key, manager in user_managers:
                try:
                    # Find connection with matching websocket
                    for conn_id in manager.get_user_connections():
                        connection = manager.get_connection(conn_id)
                        if connection and connection.websocket == websocket:
                            await manager.remove_connection(conn_id)
                            logger.info(f"Legacy disconnect_user: removed connection {conn_id}")
                            break
                    
                    # Clean up manager if no connections remain
                    if not manager.get_user_connections():
                        await manager.cleanup_all_connections()
                        del self._legacy_managers[context_key]
                        self._legacy_contexts.pop(context_key, None)
                        logger.info(f"Cleaned up isolated manager for user {user_id[:8]}...")
                        
                except Exception as e:
                    logger.error(f"Error during legacy disconnect for user {user_id[:8]}...: {e}")
    
    def get_user_connections(self, user_id: str) -> Set[str]:
        """
        Get user connections using legacy interface.
        """
        self._show_migration_warning("get_user_connections", f"user_id={user_id[:8]}...")
        self._legacy_stats["singleton_calls"] += 1
        
        all_connections = set()
        with self._legacy_lock:
            for manager in self._legacy_managers.values():
                if manager.user_context.user_id == user_id:
                    all_connections.update(manager.get_user_connections())
        
        return all_connections
    
    async def send_to_user(self, user_id: str, message: Dict[str, Any]) -> None:
        """
        Send message to user using legacy interface.
        
        SECURITY: Each user has isolated managers, so no cross-contamination possible.
        """
        self._show_migration_warning("send_to_user", f"user_id={user_id[:8]}...")
        self._legacy_stats["singleton_calls"] += 1
        
        sent_count = 0
        with self._legacy_lock:
            user_managers = [
                manager for manager in self._legacy_managers.values()
                if manager.user_context.user_id == user_id
            ]
        
        for manager in user_managers:
            try:
                await manager.send_to_user(message)
                sent_count += 1
            except Exception as e:
                logger.error(f"Failed to send message via isolated manager for user {user_id[:8]}...: {e}")
        
        if sent_count == 0:
            logger.warning(f"No active isolated managers found for user {user_id[:8]}...")
    
    async def send_to_connection(self, connection_id: str, message: Dict[str, Any]) -> bool:
        """
        Send message to specific connection using legacy interface.
        """
        self._show_migration_warning("send_to_connection", f"conn_id={connection_id[:8]}...")
        self._legacy_stats["singleton_calls"] += 1
        
        with self._legacy_lock:
            # Find manager containing this connection
            for manager in self._legacy_managers.values():
                connection = manager.get_connection(connection_id)
                if connection and connection.websocket:
                    try:
                        # CRITICAL FIX: Use safe serialization to handle WebSocketState enums and other complex objects
                        from netra_backend.app.websocket_core.unified_manager import _serialize_message_safely
                        safe_message = _serialize_message_safely(message)
                        await connection.websocket.send_json(safe_message)
                        logger.debug(f"Sent message to connection {connection_id[:8]}... via isolated manager")
                        return True
                    except Exception as e:
                        logger.error(f"Failed to send to connection {connection_id[:8]}...: {e}")
                        return False
        
        logger.warning(f"Connection {connection_id[:8]}... not found in any isolated manager")
        return False
    
    async def broadcast_to_all(self, message: Dict[str, Any], exclude_users: Optional[Set[str]] = None) -> None:
        """
        Broadcast to all users using legacy interface.
        
        SECURITY: Broadcasts to isolated managers, maintaining user isolation.
        """
        self._show_migration_warning("broadcast_to_all", "global_broadcast")
        self._legacy_stats["singleton_calls"] += 1
        
        if exclude_users is None:
            exclude_users = set()
        
        broadcast_count = 0
        with self._legacy_lock:
            for manager in self._legacy_managers.values():
                user_id = manager.user_context.user_id
                if user_id not in exclude_users:
                    try:
                        await manager.send_to_user(message)
                        broadcast_count += 1
                    except Exception as e:
                        logger.error(f"Failed to broadcast to user {user_id[:8]}...: {e}")
        
        logger.info(f"Legacy broadcast completed: {broadcast_count} users reached")
    
    async def get_stats(self) -> Dict[str, Any]:
        """
        Get statistics using legacy interface.
        """
        self._show_migration_warning("get_stats", "global_stats")
        self._legacy_stats["singleton_calls"] += 1
        
        total_connections = 0
        active_users = set()
        
        with self._legacy_lock:
            for manager in self._legacy_managers.values():
                total_connections += len(manager.get_user_connections())
                active_users.add(manager.user_context.user_id)
        
        return {
            "migration_adapter_stats": self._legacy_stats.copy(),
            "active_connections": total_connections,
            "total_connections": total_connections,  # For backward compatibility
            "unique_users": len(active_users),
            "isolated_managers": len(self._legacy_managers),
            "contexts_managed": len(self._legacy_contexts),
            "uptime_seconds": 0,  # Not tracked in adapter
            "messages_sent": 0,   # Not tracked in adapter
            "messages_received": 0,  # Not tracked in adapter
            "errors_handled": 0,  # Not tracked in adapter
            "migration_status": {
                "is_legacy_adapter": True,
                "warnings_issued": self._legacy_stats["warnings_issued"],
                "unique_warning_sites": len(self._usage_warnings_shown),
                "recommended_action": "Migrate to WebSocketManagerFactory"
            }
        }
    
    def get_adapter_metrics(self) -> Dict[str, Any]:
        """
        Get migration adapter specific metrics.
        """
        with self._legacy_lock:
            active_managers = len([m for m in self._legacy_managers.values() if m._is_active])
            
            return {
                "legacy_usage_stats": self._legacy_stats.copy(),
                "active_isolated_managers": active_managers,
                "total_contexts_created": len(self._legacy_contexts),
                "warning_sites_detected": len(self._usage_warnings_shown),
                "migration_progress": {
                    "total_legacy_calls": self._legacy_stats["singleton_calls"],
                    "isolated_managers_in_use": active_managers,
                    "security_improvement": "100% - All legacy usage is now isolated"
                },
                "recommendations": [
                    "Replace get_websocket_manager() calls with WebSocketManagerFactory",
                    "Pass UserExecutionContext to all WebSocket operations", 
                    "Remove singleton usage to eliminate migration warnings",
                    "Review and update all files using legacy WebSocket patterns"
                ]
            }


# Global adapter instance (singleton for backward compatibility)
_adapter_instance: Optional[_LegacyWebSocketManagerAdapter] = None
_adapter_lock = threading.RLock()


def get_legacy_websocket_manager() -> _LegacyWebSocketManagerAdapter:
    """
    Get the legacy WebSocket manager adapter.
    
    This function maintains backward compatibility by providing the same interface
    as get_websocket_manager() while using secure factory pattern internally.
    
    Returns:
        WebSocketManagerAdapter instance
    """
    global _adapter_instance
    with _adapter_lock:
        if _adapter_instance is None:
            _adapter_instance = _LegacyWebSocketManagerAdapter()
        return _adapter_instance


def migrate_singleton_usage(user_context: UserExecutionContext) -> UnifiedWebSocketManager:
    """
    Helper function to migrate from singleton to factory pattern.
    
    Use this function to migrate existing singleton usage:
    
    OLD:
    ```python
    ws_manager = get_websocket_manager()
    await ws_manager.send_to_user(user_id, message)
    ```
    
    NEW:
    ```python
    ws_manager = migrate_singleton_usage(user_context)
    await ws_manager.send_to_user(message)  # user_id from context
    ```
    
    Args:
        user_context: User execution context for isolation
        
    Returns:
        Isolated WebSocket manager instance
    """
    factory = get_websocket_manager_factory()
    return factory.create_manager(user_context)


__all__ = [
    "get_legacy_websocket_manager",
    "migrate_singleton_usage"
]

# DEPRECATED: WebSocketManagerAdapter removed for SSOT compliance
# Use WebSocketManagerFactory directly from websocket_manager_factory module<|MERGE_RESOLUTION|>--- conflicted
+++ resolved
@@ -48,8 +48,8 @@
 logger = central_logger.get_logger(__name__)
 
 
-<<<<<<< HEAD
 # DEPRECATED WebSocketManagerAdapter removed for SSOT compliance - use WebSocketManagerFactory directly
+# DEPRECATED: Use UnifiedWebSocketManager with appropriate mode instead
 
 # Keep the migration functions for backward compatibility
 class _LegacyWebSocketManagerAdapter:
@@ -62,19 +62,6 @@
     DEPRECATION WARNING: This class will be removed in future versions.
     Use WebSocketManagerFactory directly instead.
     
-=======
-# DEPRECATED: Use UnifiedWebSocketManager with appropriate mode instead
-class WebSocketManagerAdapter:
-    """
-    DEPRECATED: Migration adapter that delegates to WebSocketManagerFactory.
-    
-    This class is now just an alias for backward compatibility.
-    All functionality delegates to the canonical WebSocketManagerFactory.
-    
-    DEPRECATION WARNING: This class will be removed in future versions.
-    Use WebSocketManagerFactory directly instead.
-    
->>>>>>> 69c5b32e
     SSOT COMPLIANCE: This ensures only one canonical factory exists.
     """
     
@@ -93,35 +80,24 @@
             "warnings_issued": 1  # First warning already issued
         }
         
-<<<<<<< HEAD
         # Initialize legacy tracking variables
         self._legacy_managers: Dict[str, UnifiedWebSocketManager] = {}
         self._legacy_contexts: Dict[str, UserExecutionContext] = {}
         self._legacy_lock = threading.RLock()
         self._usage_warnings_shown: Set[str] = set()
         
-=======
->>>>>>> 69c5b32e
         logger.warning("WebSocketManagerAdapter is DEPRECATED. Use WebSocketManagerFactory instead.")
     
     # ============================================================================
     # DELEGATION METHODS (SSOT COMPLIANCE - Alias for WebSocketManagerFactory)
     # ============================================================================
     
-<<<<<<< HEAD
     def create_isolated_manager(self, user_id: str, connection_id: str) -> UnifiedWebSocketManager:
-=======
-    def create_isolated_manager(self, user_id: str, connection_id: str) -> IsolatedWebSocketManager:
->>>>>>> 69c5b32e
         """Delegate to main factory (DEPRECATED)."""
         warnings.warn("Use WebSocketManagerFactory.create_isolated_manager instead", DeprecationWarning)
         return self._factory.create_isolated_manager(user_id, connection_id)
     
-<<<<<<< HEAD
     def get_manager_by_user(self, user_id: str) -> Optional[UnifiedWebSocketManager]:
-=======
-    def get_manager_by_user(self, user_id: str) -> Optional[IsolatedWebSocketManager]:
->>>>>>> 69c5b32e
         """Delegate to main factory (DEPRECATED)."""
         warnings.warn("Use WebSocketManagerFactory.get_manager_by_user instead", DeprecationWarning)
         return self._factory.get_manager_by_user(user_id)
@@ -131,11 +107,7 @@
         warnings.warn("Use WebSocketManagerFactory.get_active_connections_count instead", DeprecationWarning)
         return self._factory.get_active_connections_count()
     
-<<<<<<< HEAD
     def get_manager(self) -> UnifiedWebSocketManager:
-=======
-    def get_manager(self) -> IsolatedWebSocketManager:
->>>>>>> 69c5b32e
         """Create a default manager for legacy usage (DEPRECATED)."""
         warnings.warn("get_manager() is deprecated. Use create_isolated_manager() instead", DeprecationWarning)
         # Create a default manager for legacy usage
