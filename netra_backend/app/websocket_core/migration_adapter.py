--- conflicted
+++ resolved
@@ -473,23 +473,15 @@
     return WebSocketManager(user_context=user_context)
 
 
-<<<<<<< HEAD
 # ===== BACKWARD COMPATIBILITY ALIASES =====
 
 # For tests that still expect WebSocketManagerAdapter
-=======
-# Create alias for backward compatibility
->>>>>>> 158de6c5
 WebSocketManagerAdapter = _LegacyWebSocketManagerAdapter
 
 __all__ = [
     "get_legacy_websocket_manager",
     "migrate_singleton_usage",
-<<<<<<< HEAD
-    "WebSocketManagerAdapter"  # Backward compatibility
-=======
     "WebSocketManagerAdapter"
->>>>>>> 158de6c5
 ]
 
 # DEPRECATED: WebSocketManagerAdapter is now an alias for _LegacyWebSocketManagerAdapter
