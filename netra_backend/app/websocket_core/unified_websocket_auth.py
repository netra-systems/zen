--- conflicted
+++ resolved
@@ -28,10 +28,7 @@
 import json
 import logging
 import time
-<<<<<<< HEAD
-=======
 import uuid
->>>>>>> e1e78a3e
 from typing import Dict, Optional, Any, Tuple
 from dataclasses import dataclass
 from datetime import datetime, timezone
