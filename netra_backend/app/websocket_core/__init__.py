"""
WebSocket Core - Unified SSOT Implementation

MISSION CRITICAL: Enables chat value delivery through 5 critical events.
Single source of truth for all WebSocket functionality.

Business Value:
- Consolidates 13+ files into 2 unified implementations
- Ensures 100% critical event delivery
- Zero cross-user event leakage
"""

# Unified implementations (SSOT)
# ISSUE #1144 SSOT CONSOLIDATION: Phase 1 - Deprecate __init__.py imports
# DEPRECATED: from netra_backend.app.websocket_core import WebSocketManager
# CANONICAL: from netra_backend.app.websocket_core.websocket_manager import WebSocketManager
#
# MIGRATION PLAN:
# - Phase 1: Update key consumers to use canonical imports (IN PROGRESS)
# - Phase 2: Remove __init__.py exports entirely
# - Phase 3: Consolidate implementation layers
import warnings
import inspect

# ISSUE #1090 PHASE 3 FIX: Targeted deprecation warning system
def _check_direct_import_and_warn():
    """
    Check if this module is being imported directly and warn appropriately.
    
    ISSUE #1090 FIX: This targeted approach distinguishes between:
    1. Direct imports from websocket_core.__init__ (SHOULD warn)
    2. Specific module imports like event_validator.UnifiedEventValidator (should NOT warn)
    
    The key distinction is whether the import line contains the specific submodule path.
    """
    import traceback
    
    # Get the current call stack
    stack = traceback.extract_stack()
    
    # Look for the frame that contains the import statement
    for frame in reversed(stack):
        # Skip this file and internal Python machinery
        if frame.filename == __file__ or 'importlib' in frame.filename or '<frozen' in frame.filename:
            continue
            
        # Read the source line to check the import pattern
        try:
            with open(frame.filename, 'r', encoding='utf-8', errors='ignore') as f:
                lines = f.readlines()
                if frame.lineno <= len(lines):
                    line = lines[frame.lineno - 1].strip()
                    
                    # ISSUE #1090 FIX: Only warn for DIRECT imports from websocket_core 
                    # Do NOT warn for specific module imports
                    if 'from netra_backend.app.websocket_core import' in line:
                        # Check if this is a specific module import (should NOT warn)
                        # Example: from netra_backend.app.websocket_core.event_validator import UnifiedEventValidator
                        specific_module_patterns = [
                            'websocket_core.websocket_manager',
                            'websocket_core.event_validator',
                            'websocket_core.unified_emitter', 
                            'websocket_core.handlers',
                            'websocket_core.types',
                            'websocket_core.utils',
                            'websocket_core.auth',
                            'websocket_core.context',
                            'websocket_core.migration_adapter',
                            'websocket_core.user_context_extractor',
                            'websocket_core.protocols',
                            'websocket_core.race_condition_prevention',
                            'websocket_core.connection_state_machine',
<<<<<<< HEAD
                            'websocket_core.message_queue',
                            'websocket_core.canonical_import_patterns',
                            'websocket_core.unified_manager'
                        ]
                        
                        # If line contains a specific module path, do NOT warn
                        if any(pattern in line for pattern in specific_module_patterns):
                            return  # This is a legitimate specific import - no warning
                        
                        # This is a direct import from __init__.py - issue targeted warning
                        warnings.warn(
                            f"ISSUE #1144: Direct import from 'netra_backend.app.websocket_core' is deprecated. "
                            f"Use specific module imports like 'from netra_backend.app.websocket_core.canonical_import_patterns import WebSocketManager'. "
                            f"This import path will be removed in Phase 2 of SSOT consolidation.",
                            DeprecationWarning,
                            stacklevel=2
                        )
                        return
=======
                            'websocket_core.message_queue'
                        ]):
                            # This is a direct import - issue warning
                            warnings.warn(
                                f"ISSUE #1144: Direct import from 'netra_backend.app.websocket_core' is deprecated. "
                                f"Use specific module imports like 'from netra_backend.app.websocket_core.websocket_manager import WebSocketManager'. "
                                f"This import path will be removed in Phase 2 of SSOT consolidation.",
                                DeprecationWarning,
                                stacklevel=2
                            )
                            return
>>>>>>> ceea7184
        except (IOError, IndexError, OSError):
            # If we can't read the file, skip this frame
            continue
        
        # Only check the first non-internal frame
        break

# Call the warning check - now properly targeted for Issue #1090
_check_direct_import_and_warn()

# ISSUE #1176 PHASE 2 REMEDIATION: SSOT Canonical Import Consolidation
# COORDINATION FIX: Eliminate import path fragmentation by using single canonical strategy
# DECISION: Remove __init__.py exports to force consistent direct imports from specific modules

# DEPRECATION NOTICE: __init__.py imports are deprecated in favor of direct module imports
# Use: from netra_backend.app.websocket_core.websocket_manager import WebSocketManager
# Use: from netra_backend.app.websocket_core.unified_manager import UnifiedWebSocketManager
import warnings

def _emit_deprecation_warning():
    """Emit deprecation warning for __init__.py imports."""
    warnings.warn(
        "ISSUE #1176 Phase 2: Importing from websocket_core.__init__ is deprecated. "
        "Use direct imports from specific modules: "
        "from netra_backend.app.websocket_core.websocket_manager import WebSocketManager",
        DeprecationWarning,
        stacklevel=3
    )

# Only import for absolute necessity - prefer empty __init__.py for SSOT compliance
# _emit_deprecation_warning()

# ISSUE #1176 PHASE 2 REMEDIATION: MINIMAL imports to force canonical direct imports
# COORDINATION STRATEGY: Provide only absolutely critical imports needed for backward compatibility

# Minimal imports for critical backward compatibility only
try:
    from netra_backend.app.websocket_core.websocket_manager import WebSocketManager
    from netra_backend.app.websocket_core.unified_manager import UnifiedWebSocketManager
    from netra_backend.app.websocket_core.unified_emitter import UnifiedWebSocketEmitter
    from netra_backend.app.websocket_core.protocols import WebSocketManagerProtocol

    # REMEDIATION: Add missing exports for test compatibility (Issue #1176 Phase 2 Fix)
    from netra_backend.app.websocket_core.types import create_server_message, create_error_message

    # ISSUE #1286 FIX: Add missing get_websocket_manager export for test compatibility
    from netra_backend.app.websocket_core.websocket_manager import get_websocket_manager

    # ISSUE #1286 FIX: Add missing create_test_user_context export for test compatibility
    from netra_backend.app.websocket_core.websocket_manager import create_test_user_context
except ImportError as e:
    # FAIL FAST: Critical WebSocket components must be available
    raise ImportError(
        f"CRITICAL: Core WebSocket components import failed: {e}. "
        f"This indicates a dependency issue that must be resolved."
    ) from e

# REMEDIATION: Optional imports for test compatibility (may not exist in all environments)
try:
    from netra_backend.app.websocket_core.connection_state_machine import ConnectionStateMachine
except ImportError:
    ConnectionStateMachine = None

try:
    from netra_backend.app.websocket_core.message_queue import MessageQueue
except ImportError:
    MessageQueue = None

try:
    from netra_backend.app.websocket_core.websocket_manager import websocket_manager
except ImportError:
    websocket_manager = None

# ISSUE #1176 PHASE 2 REMEDIATION: Add missing get_connection_monitor for test compatibility
try:
    from netra_backend.app.websocket_core.utils import get_connection_monitor
except ImportError:
    get_connection_monitor = None

# REMEDIATION: Add missing WebSocketHeartbeat export for test compatibility
try:
    from netra_backend.app.websocket_core.utils import WebSocketHeartbeat
except ImportError:
    WebSocketHeartbeat = None

# ISSUE #1176 PHASE 2 REMEDIATION: Add missing get_websocket_manager for test compatibility
try:
    from netra_backend.app.websocket_core.websocket_manager import get_websocket_manager
except ImportError:
    get_websocket_manager = None

# SSOT COMPLIANCE: Factory pattern eliminated - use direct WebSocketManager import
# from netra_backend.app.websocket_core.websocket_manager_factory import (
#     WebSocketManagerFactory,  # REMOVED: Issue #1098 - Use get_websocket_manager() instead
#     IsolatedWebSocketManager,
#     get_websocket_manager_factory,
#     create_websocket_manager
# )

# Backward compatibility function for create_websocket_manager
def create_websocket_manager(user_context=None):
    """
    COMPATIBILITY WRAPPER: Provides create_websocket_manager for backward compatibility.

    DEPRECATED: Use WebSocketManager(user_context=user_context) directly instead.

    Args:
        user_context: Required UserExecutionContext for proper isolation

    Returns:
        WebSocketManager instance

    Raises:
        ValueError: If user_context is None (import-time initialization not allowed)
    """
    import warnings
    warnings.warn(
        "create_websocket_manager is deprecated. Use WebSocketManager(user_context=user_context) directly.",
        DeprecationWarning,
        stacklevel=2
    )

    if user_context is None:
        # CRITICAL: Import-time initialization violates User Context Architecture
        raise ValueError(
            "WebSocket manager creation requires valid UserExecutionContext. "
            "Import-time initialization is prohibited. Use request-scoped factory pattern instead. "
            "See User Context Architecture documentation for proper implementation."
        )

    # PHASE 1 FIX: Use WebSocketManager directly with proper token generation
    # This ensures the SSOT authorization token is properly provided
    import asyncio
    import secrets
    # Use canonical import from websocket_manager.py (not unified_manager.py which has __all__ = [])

    # Since this is a sync function but the factory is async, we need to handle this properly
    try:
        loop = asyncio.get_event_loop()
        if loop.is_running():
            # If we're already in an async context, we can't use run_until_complete
            # This is a legacy compatibility issue - recommend using async version
            raise RuntimeError(
                "create_websocket_manager cannot be called from async context. "
                "Use 'get_websocket_manager(user_context)' instead."
            )
        else:
            return WebSocketManager(
                user_context=user_context,
                _ssot_authorization_token=secrets.token_urlsafe(32)
            )
    except RuntimeError:
        # No event loop running, create one
        return WebSocketManager(
            user_context=user_context,
            _ssot_authorization_token=secrets.token_urlsafe(32)
        )

# COORDINATION FIX: Remove redundant imports that create fragmentation
# Use direct imports for these instead:
# from netra_backend.app.websocket_core.canonical_import_patterns import get_websocket_manager
# from netra_backend.app.websocket_core.migration_adapter import get_legacy_websocket_manager
# from netra_backend.app.websocket_core.user_context_extractor import UserContextExtractor
# from netra_backend.app.websocket_core.context import WebSocketContext

# ISSUE #1176 PHASE 2: Minimal backward compatibility aliases only
# COORDINATION FIX: Reduce aliases to prevent import fragmentation
WebSocketEventEmitter = UnifiedWebSocketEmitter

# COORDINATION FIX: Remove handler imports that create fragmentation
# Use direct imports for handlers instead:
# from netra_backend.app.websocket_core.handlers import MessageRouter

# Auth imports removed - using SSOT unified_websocket_auth instead

# COORDINATION FIX: Remove types imports that create fragmentation
# Use direct imports for types instead:
# from netra_backend.app.websocket_core.types import WebSocketMessage

# COORDINATION FIX: Remove utility imports that create fragmentation
# Use direct imports for utilities instead:
# from netra_backend.app.websocket_core.unified_jwt_protocol_handler import extract_jwt_from_subprotocol
# from netra_backend.app.websocket_core.rate_limiter import RateLimiter
# from netra_backend.app.websocket_core.utils import WebSocketHeartbeat

# COORDINATION FIX: Remove state machine and queue imports that create fragmentation
# Use direct imports for these critical components instead:
# from netra_backend.app.websocket_core.connection_state_machine import ConnectionStateMachine
# from netra_backend.app.websocket_core.message_queue import MessageQueue
# from netra_backend.app.websocket_core.race_condition_prevention import RaceConditionDetector

# Critical events that MUST be preserved
CRITICAL_EVENTS = UnifiedWebSocketEmitter.CRITICAL_EVENTS

# ISSUE #1176 PHASE 2 COORDINATION FIX: Minimal __all__ exports to reduce fragmentation
# Goal: Force consumers to use canonical direct imports from specific modules
__all__ = [
    # MINIMAL EXPORTS: Only absolutely essential for backward compatibility
    "WebSocketManager",           # CANONICAL: websocket_manager.py
    "UnifiedWebSocketManager",    # CANONICAL: unified_manager.py
    "UnifiedWebSocketEmitter",    # CANONICAL: unified_emitter.py
    "WebSocketManagerProtocol",   # CANONICAL: protocols.py

    # REMEDIATION: Critical missing exports for test compatibility (Issue #1176 Phase 2 Fix)
    "create_server_message",      # CANONICAL: types.py
    "create_error_message",       # CANONICAL: types.py

    # ISSUE #1286 FIX: Add missing get_websocket_manager export for test compatibility
    "get_websocket_manager",      # CANONICAL: websocket_manager.py

    # ISSUE #1286 FIX: Add missing create_test_user_context export for test compatibility
    "create_test_user_context",   # CANONICAL: websocket_manager.py

    # Backward compatibility only - prefer direct imports
    "create_websocket_manager",

    # Backward compatibility alias (minimal)
    "WebSocketEventEmitter",

    # Constants
    "CRITICAL_EVENTS",
    
    # GOLDEN PATH PHASE 3: Mission critical test compatibility
    "get_websocket_manager",

    # NOTE: All other exports removed to eliminate import path fragmentation
    # COORDINATION FIX: Use direct imports for all other components:
    # from netra_backend.app.websocket_core.handlers import MessageRouter
    # from netra_backend.app.websocket_core.auth import WebSocketAuthenticator
    # from netra_backend.app.websocket_core.types import WebSocketMessage
    # from netra_backend.app.websocket_core.utils import WebSocketHeartbeat
    # from netra_backend.app.websocket_core.connection_state_machine import ConnectionStateMachine
    # etc.
]

# REMEDIATION: Conditionally add optional exports if available
# These components may not exist in all environments
_optional_exports = []
if ConnectionStateMachine is not None:
    _optional_exports.append("ConnectionStateMachine")
if MessageQueue is not None:
    _optional_exports.append("MessageQueue")
if websocket_manager is not None:
    _optional_exports.append("websocket_manager")
if get_connection_monitor is not None:
    _optional_exports.append("get_connection_monitor")
if get_websocket_manager is not None:
    _optional_exports.append("get_websocket_manager")
if WebSocketHeartbeat is not None:
    _optional_exports.append("WebSocketHeartbeat")

__all__.extend(_optional_exports)


# GOLDEN PATH PHASE 3 FIX: Export get_websocket_manager for mission critical tests
from netra_backend.app.websocket_core.websocket_manager import get_websocket_manager

# Log consolidation
from shared.logging.unified_logging_ssot import get_logger
logger = get_logger(__name__)
logger.info("WebSocket SSOT loaded - CRITICAL SECURITY MIGRATION: Factory pattern available, singleton vulnerabilities mitigated")<|MERGE_RESOLUTION|>--- conflicted
+++ resolved
@@ -70,7 +70,6 @@
                             'websocket_core.protocols',
                             'websocket_core.race_condition_prevention',
                             'websocket_core.connection_state_machine',
-<<<<<<< HEAD
                             'websocket_core.message_queue',
                             'websocket_core.canonical_import_patterns',
                             'websocket_core.unified_manager'
@@ -83,25 +82,12 @@
                         # This is a direct import from __init__.py - issue targeted warning
                         warnings.warn(
                             f"ISSUE #1144: Direct import from 'netra_backend.app.websocket_core' is deprecated. "
-                            f"Use specific module imports like 'from netra_backend.app.websocket_core.canonical_import_patterns import WebSocketManager'. "
+                            f"Use specific module imports like 'from netra_backend.app.websocket_core.websocket_manager import WebSocketManager'. "
                             f"This import path will be removed in Phase 2 of SSOT consolidation.",
                             DeprecationWarning,
                             stacklevel=2
                         )
                         return
-=======
-                            'websocket_core.message_queue'
-                        ]):
-                            # This is a direct import - issue warning
-                            warnings.warn(
-                                f"ISSUE #1144: Direct import from 'netra_backend.app.websocket_core' is deprecated. "
-                                f"Use specific module imports like 'from netra_backend.app.websocket_core.websocket_manager import WebSocketManager'. "
-                                f"This import path will be removed in Phase 2 of SSOT consolidation.",
-                                DeprecationWarning,
-                                stacklevel=2
-                            )
-                            return
->>>>>>> ceea7184
         except (IOError, IndexError, OSError):
             # If we can't read the file, skip this frame
             continue
