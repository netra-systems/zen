"""
WebSocket Core - Unified SSOT Implementation

MISSION CRITICAL: Enables chat value delivery through 5 critical events.
Single source of truth for all WebSocket functionality.

Business Value:
- Consolidates 13+ files into 2 unified implementations
- Ensures 100% critical event delivery
- Zero cross-user event leakage
"""

# Unified implementations (SSOT)
# ISSUE #1144 SSOT CONSOLIDATION: Phase 1 - Deprecate __init__.py imports
# DEPRECATED: from netra_backend.app.websocket_core import WebSocketManager
# CANONICAL: from netra_backend.app.websocket_core.canonical_import_patterns import WebSocketManager
#
# MIGRATION PLAN:
# - Phase 1: Update key consumers to use canonical imports (IN PROGRESS)
# - Phase 2: Remove __init__.py exports entirely
# - Phase 3: Consolidate implementation layers
import warnings
import inspect

<<<<<<< HEAD
# ISSUE #1236 FIX: Simple and reliable warning system
=======
# ISSUE #1090 PHASE 3 FIX: Targeted deprecation warning system
>>>>>>> 5aba5b9f
def _check_direct_import_and_warn():
    """
    Check if this module is being imported directly and warn appropriately.
    
<<<<<<< HEAD
    ISSUE #1236 FIX: This approach detects when someone imports from this __init__.py
    versus importing from a specific submodule. It only warns for direct imports.
=======
    ISSUE #1090 FIX: This targeted approach distinguishes between:
    1. Direct imports from websocket_core.__init__ (SHOULD warn)
    2. Specific module imports like event_validator.UnifiedEventValidator (should NOT warn)
    
    The key distinction is whether the import line contains the specific submodule path.
>>>>>>> 5aba5b9f
    """
    import traceback
    
    # Get the current call stack
    stack = traceback.extract_stack()
    
    # Look for the frame that contains the import statement
    for frame in reversed(stack):
        # Skip this file and internal Python machinery
        if frame.filename == __file__ or 'importlib' in frame.filename or '<frozen' in frame.filename:
            continue
            
        # Read the source line to check the import pattern
        try:
<<<<<<< HEAD
            with open(frame.filename, 'r') as f:
=======
            with open(frame.filename, 'r', encoding='utf-8', errors='ignore') as f:
>>>>>>> 5aba5b9f
                lines = f.readlines()
                if frame.lineno <= len(lines):
                    line = lines[frame.lineno - 1].strip()
                    
<<<<<<< HEAD
                    # Check if this is a direct import from websocket_core (should warn)
                    # vs a specific module import (should not warn)
                    if 'from netra_backend.app.websocket_core import' in line:
                        # Check if it's a direct import (should warn) vs specific module import (should not warn)
                        if not any(submodule in line for submodule in [
                            'websocket_core.websocket_manager',
                            'websocket_core.event_validator',
                            'websocket_core.unified_emitter',
=======
                    # ISSUE #1090 FIX: Only warn for DIRECT imports from websocket_core 
                    # Do NOT warn for specific module imports
                    if 'from netra_backend.app.websocket_core import' in line:
                        # Check if this is a specific module import (should NOT warn)
                        # Example: from netra_backend.app.websocket_core.event_validator import UnifiedEventValidator
                        specific_module_patterns = [
                            'websocket_core.websocket_manager',
                            'websocket_core.event_validator',
                            'websocket_core.unified_emitter', 
>>>>>>> 5aba5b9f
                            'websocket_core.handlers',
                            'websocket_core.types',
                            'websocket_core.utils',
                            'websocket_core.auth',
                            'websocket_core.context',
                            'websocket_core.migration_adapter',
                            'websocket_core.user_context_extractor',
                            'websocket_core.protocols',
                            'websocket_core.race_condition_prevention',
                            'websocket_core.connection_state_machine',
<<<<<<< HEAD
                            'websocket_core.message_queue'
                        ]):
                            # This is a direct import - issue warning
                            warnings.warn(
                                f"ISSUE #1144: Direct import from 'netra_backend.app.websocket_core' is deprecated. "
                                f"Use specific module imports like 'from netra_backend.app.websocket_core.canonical_import_patterns import WebSocketManager'. "
                                f"This import path will be removed in Phase 2 of SSOT consolidation.",
                                DeprecationWarning,
                                stacklevel=2
                            )
                            return
=======
                            'websocket_core.message_queue',
                            'websocket_core.canonical_import_patterns',
                            'websocket_core.unified_manager'
                        ]
                        
                        # If line contains a specific module path, do NOT warn
                        if any(pattern in line for pattern in specific_module_patterns):
                            return  # This is a legitimate specific import - no warning
                        
                        # This is a direct import from __init__.py - issue targeted warning
                        warnings.warn(
                            f"ISSUE #1144: Direct import from 'netra_backend.app.websocket_core' is deprecated. "
                            f"Use specific module imports like 'from netra_backend.app.websocket_core.websocket_manager import WebSocketManager'. "
                            f"This import path will be removed in Phase 2 of SSOT consolidation.",
                            DeprecationWarning,
                            stacklevel=2
                        )
                        return
>>>>>>> 5aba5b9f
        except (IOError, IndexError, OSError):
            # If we can't read the file, skip this frame
            continue
        
        # Only check the first non-internal frame
        break

<<<<<<< HEAD
# Call the warning check - this will only warn for direct imports
=======
# Call the warning check - now properly targeted for Issue #1090
>>>>>>> 5aba5b9f
_check_direct_import_and_warn()

# ISSUE #1176 PHASE 2 REMEDIATION: SSOT Canonical Import Consolidation
# COORDINATION FIX: Eliminate import path fragmentation by using single canonical strategy
# DECISION: Remove __init__.py exports to force consistent direct imports from specific modules

# DEPRECATION NOTICE: __init__.py imports are deprecated in favor of direct module imports
<<<<<<< HEAD
# Use: from netra_backend.app.websocket_core.canonical_import_patterns import WebSocketManager
=======
# Use: from netra_backend.app.websocket_core.websocket_manager import WebSocketManager
>>>>>>> 5aba5b9f
# Use: from netra_backend.app.websocket_core.unified_manager import UnifiedWebSocketManager
import warnings

def _emit_deprecation_warning():
    """Emit deprecation warning for __init__.py imports."""
    warnings.warn(
        "ISSUE #1176 Phase 2: Importing from websocket_core.__init__ is deprecated. "
        "Use direct imports from specific modules: "
<<<<<<< HEAD
        "from netra_backend.app.websocket_core.canonical_import_patterns import WebSocketManager",
=======
        "from netra_backend.app.websocket_core.websocket_manager import WebSocketManager",
>>>>>>> 5aba5b9f
        DeprecationWarning,
        stacklevel=3
    )

# Only import for absolute necessity - prefer empty __init__.py for SSOT compliance
# _emit_deprecation_warning()

# ISSUE #1176 PHASE 2 REMEDIATION: MINIMAL imports to force canonical direct imports
# COORDINATION STRATEGY: Provide only absolutely critical imports needed for backward compatibility

# Minimal imports for critical backward compatibility only
try:
<<<<<<< HEAD
    from netra_backend.app.websocket_core.canonical_import_patterns import WebSocketManager
    from netra_backend.app.websocket_core.unified_manager import UnifiedWebSocketManager
    from netra_backend.app.websocket_core.unified_emitter import UnifiedWebSocketEmitter
    from netra_backend.app.websocket_core.protocols import WebSocketManagerProtocol
=======
    from netra_backend.app.websocket_core.websocket_manager import WebSocketManager
    from netra_backend.app.websocket_core.unified_manager import UnifiedWebSocketManager
    from netra_backend.app.websocket_core.unified_emitter import UnifiedWebSocketEmitter
    from netra_backend.app.websocket_core.protocols import WebSocketManagerProtocol

    # REMEDIATION: Add missing exports for test compatibility (Issue #1176 Phase 2 Fix)
    from netra_backend.app.websocket_core.types import create_server_message, create_error_message

    # ISSUE #1286 FIX: Add missing get_websocket_manager export for test compatibility
    from netra_backend.app.websocket_core.websocket_manager import get_websocket_manager

    # ISSUE #1286 FIX: Add missing create_test_user_context export for test compatibility
    from netra_backend.app.websocket_core.websocket_manager import create_test_user_context
>>>>>>> 5aba5b9f
except ImportError as e:
    # FAIL FAST: Critical WebSocket components must be available
    raise ImportError(
        f"CRITICAL: Core WebSocket components import failed: {e}. "
        f"This indicates a dependency issue that must be resolved."
    ) from e
<<<<<<< HEAD
=======

# REMEDIATION: Optional imports for test compatibility (may not exist in all environments)
try:
    from netra_backend.app.websocket_core.connection_state_machine import ConnectionStateMachine
except ImportError:
    ConnectionStateMachine = None

try:
    from netra_backend.app.websocket_core.message_queue import MessageQueue
except ImportError:
    MessageQueue = None

try:
    from netra_backend.app.websocket_core.websocket_manager import websocket_manager
except ImportError:
    websocket_manager = None

# ISSUE #1176 PHASE 2 REMEDIATION: Add missing get_connection_monitor for test compatibility
try:
    from netra_backend.app.websocket_core.utils import get_connection_monitor
except ImportError:
    get_connection_monitor = None

# REMEDIATION: Add missing WebSocketHeartbeat export for test compatibility
try:
    from netra_backend.app.websocket_core.utils import WebSocketHeartbeat
except ImportError:
    WebSocketHeartbeat = None

# ISSUE #1176 PHASE 2 REMEDIATION: Add missing get_websocket_manager for test compatibility
try:
    from netra_backend.app.websocket_core.websocket_manager import get_websocket_manager
except ImportError:
    get_websocket_manager = None
>>>>>>> 5aba5b9f

# SSOT COMPLIANCE: Factory pattern eliminated - use direct WebSocketManager import
# from netra_backend.app.websocket_core.websocket_manager_factory import (
#     WebSocketManagerFactory,  # REMOVED: Issue #1098 - Use get_websocket_manager() instead
#     IsolatedWebSocketManager,
#     get_websocket_manager_factory,
#     create_websocket_manager
# )

# Backward compatibility function for create_websocket_manager
def create_websocket_manager(user_context=None):
    """
    COMPATIBILITY WRAPPER: Provides create_websocket_manager for backward compatibility.

    DEPRECATED: Use WebSocketManager(user_context=user_context) directly instead.

    Args:
        user_context: Required UserExecutionContext for proper isolation

    Returns:
        WebSocketManager instance

    Raises:
        ValueError: If user_context is None (import-time initialization not allowed)
    """
    import warnings
    warnings.warn(
        "create_websocket_manager is deprecated. Use WebSocketManager(user_context=user_context) directly.",
        DeprecationWarning,
        stacklevel=2
    )

    if user_context is None:
        # CRITICAL: Import-time initialization violates User Context Architecture
        raise ValueError(
            "WebSocket manager creation requires valid UserExecutionContext. "
            "Import-time initialization is prohibited. Use request-scoped factory pattern instead. "
            "See User Context Architecture documentation for proper implementation."
        )

    # PHASE 1 FIX: Use WebSocketManager directly with proper token generation
    # This ensures the SSOT authorization token is properly provided
    import asyncio
    import secrets
    # Use canonical import from websocket_manager.py (not unified_manager.py which has __all__ = [])

    # Since this is a sync function but the factory is async, we need to handle this properly
    try:
        loop = asyncio.get_event_loop()
        if loop.is_running():
            # If we're already in an async context, we can't use run_until_complete
            # This is a legacy compatibility issue - recommend using async version
            raise RuntimeError(
                "create_websocket_manager cannot be called from async context. "
                "Use 'get_websocket_manager(user_context)' instead."
            )
        else:
            return WebSocketManager(
                user_context=user_context,
                _ssot_authorization_token=secrets.token_urlsafe(32)
            )
    except RuntimeError:
        # No event loop running, create one
        return WebSocketManager(
            user_context=user_context,
            _ssot_authorization_token=secrets.token_urlsafe(32)
        )

# COORDINATION FIX: Remove redundant imports that create fragmentation
# Use direct imports for these instead:
# from netra_backend.app.websocket_core.canonical_import_patterns import get_websocket_manager
# from netra_backend.app.websocket_core.migration_adapter import get_legacy_websocket_manager
# from netra_backend.app.websocket_core.user_context_extractor import UserContextExtractor
# from netra_backend.app.websocket_core.context import WebSocketContext

# ISSUE #1176 PHASE 2: Minimal backward compatibility aliases only
# COORDINATION FIX: Reduce aliases to prevent import fragmentation
WebSocketEventEmitter = UnifiedWebSocketEmitter

# COORDINATION FIX: Remove handler imports that create fragmentation
# Use direct imports for handlers instead:
# from netra_backend.app.websocket_core.handlers import MessageRouter

# Auth imports removed - using SSOT unified_websocket_auth instead

# COORDINATION FIX: Remove types imports that create fragmentation
# Use direct imports for types instead:
# from netra_backend.app.websocket_core.types import WebSocketMessage

# COORDINATION FIX: Remove utility imports that create fragmentation
# Use direct imports for utilities instead:
# from netra_backend.app.websocket_core.unified_jwt_protocol_handler import extract_jwt_from_subprotocol
# from netra_backend.app.websocket_core.rate_limiter import RateLimiter
# from netra_backend.app.websocket_core.utils import WebSocketHeartbeat

# COORDINATION FIX: Remove state machine and queue imports that create fragmentation
# Use direct imports for these critical components instead:
# from netra_backend.app.websocket_core.connection_state_machine import ConnectionStateMachine
# from netra_backend.app.websocket_core.message_queue import MessageQueue
# from netra_backend.app.websocket_core.race_condition_prevention import RaceConditionDetector

# Critical events that MUST be preserved
CRITICAL_EVENTS = UnifiedWebSocketEmitter.CRITICAL_EVENTS

# ISSUE #1176 PHASE 2 COORDINATION FIX: Minimal __all__ exports to reduce fragmentation
# Goal: Force consumers to use canonical direct imports from specific modules
__all__ = [
    # MINIMAL EXPORTS: Only absolutely essential for backward compatibility
    "WebSocketManager",           # CANONICAL: websocket_manager.py
    "UnifiedWebSocketManager",    # CANONICAL: unified_manager.py
    "UnifiedWebSocketEmitter",    # CANONICAL: unified_emitter.py
    "WebSocketManagerProtocol",   # CANONICAL: protocols.py

<<<<<<< HEAD
=======
    # REMEDIATION: Critical missing exports for test compatibility (Issue #1176 Phase 2 Fix)
    "create_server_message",      # CANONICAL: types.py
    "create_error_message",       # CANONICAL: types.py

    # ISSUE #1286 FIX: Add missing get_websocket_manager export for test compatibility
    "get_websocket_manager",      # CANONICAL: websocket_manager.py

    # ISSUE #1286 FIX: Add missing create_test_user_context export for test compatibility
    "create_test_user_context",   # CANONICAL: websocket_manager.py

>>>>>>> 5aba5b9f
    # Backward compatibility only - prefer direct imports
    "create_websocket_manager",

    # Backward compatibility alias (minimal)
    "WebSocketEventEmitter",

    # Constants
    "CRITICAL_EVENTS",
<<<<<<< HEAD
=======
    
    # GOLDEN PATH PHASE 3: Mission critical test compatibility
    "get_websocket_manager",
>>>>>>> 5aba5b9f

    # NOTE: All other exports removed to eliminate import path fragmentation
    # COORDINATION FIX: Use direct imports for all other components:
    # from netra_backend.app.websocket_core.handlers import MessageRouter
    # from netra_backend.app.websocket_core.auth import WebSocketAuthenticator
    # from netra_backend.app.websocket_core.types import WebSocketMessage
    # from netra_backend.app.websocket_core.utils import WebSocketHeartbeat
    # from netra_backend.app.websocket_core.connection_state_machine import ConnectionStateMachine
    # etc.
]

<<<<<<< HEAD
=======
# REMEDIATION: Conditionally add optional exports if available
# These components may not exist in all environments
_optional_exports = []
if ConnectionStateMachine is not None:
    _optional_exports.append("ConnectionStateMachine")
if MessageQueue is not None:
    _optional_exports.append("MessageQueue")
if websocket_manager is not None:
    _optional_exports.append("websocket_manager")
if get_connection_monitor is not None:
    _optional_exports.append("get_connection_monitor")
if get_websocket_manager is not None:
    _optional_exports.append("get_websocket_manager")
if WebSocketHeartbeat is not None:
    _optional_exports.append("WebSocketHeartbeat")

__all__.extend(_optional_exports)


# GOLDEN PATH PHASE 3 FIX: Export get_websocket_manager for mission critical tests
from netra_backend.app.websocket_core.websocket_manager import get_websocket_manager
>>>>>>> 5aba5b9f

# Log consolidation
from shared.logging.unified_logging_ssot import get_logger
logger = get_logger(__name__)
logger.info("WebSocket SSOT loaded - CRITICAL SECURITY MIGRATION: Factory pattern available, singleton vulnerabilities mitigated")<|MERGE_RESOLUTION|>--- conflicted
+++ resolved
@@ -22,25 +22,16 @@
 import warnings
 import inspect
 
-<<<<<<< HEAD
-# ISSUE #1236 FIX: Simple and reliable warning system
-=======
 # ISSUE #1090 PHASE 3 FIX: Targeted deprecation warning system
->>>>>>> 5aba5b9f
 def _check_direct_import_and_warn():
     """
     Check if this module is being imported directly and warn appropriately.
     
-<<<<<<< HEAD
-    ISSUE #1236 FIX: This approach detects when someone imports from this __init__.py
-    versus importing from a specific submodule. It only warns for direct imports.
-=======
     ISSUE #1090 FIX: This targeted approach distinguishes between:
     1. Direct imports from websocket_core.__init__ (SHOULD warn)
     2. Specific module imports like event_validator.UnifiedEventValidator (should NOT warn)
     
     The key distinction is whether the import line contains the specific submodule path.
->>>>>>> 5aba5b9f
     """
     import traceback
     
@@ -55,25 +46,11 @@
             
         # Read the source line to check the import pattern
         try:
-<<<<<<< HEAD
-            with open(frame.filename, 'r') as f:
-=======
             with open(frame.filename, 'r', encoding='utf-8', errors='ignore') as f:
->>>>>>> 5aba5b9f
                 lines = f.readlines()
                 if frame.lineno <= len(lines):
                     line = lines[frame.lineno - 1].strip()
                     
-<<<<<<< HEAD
-                    # Check if this is a direct import from websocket_core (should warn)
-                    # vs a specific module import (should not warn)
-                    if 'from netra_backend.app.websocket_core import' in line:
-                        # Check if it's a direct import (should warn) vs specific module import (should not warn)
-                        if not any(submodule in line for submodule in [
-                            'websocket_core.websocket_manager',
-                            'websocket_core.event_validator',
-                            'websocket_core.unified_emitter',
-=======
                     # ISSUE #1090 FIX: Only warn for DIRECT imports from websocket_core 
                     # Do NOT warn for specific module imports
                     if 'from netra_backend.app.websocket_core import' in line:
@@ -83,7 +60,6 @@
                             'websocket_core.websocket_manager',
                             'websocket_core.event_validator',
                             'websocket_core.unified_emitter', 
->>>>>>> 5aba5b9f
                             'websocket_core.handlers',
                             'websocket_core.types',
                             'websocket_core.utils',
@@ -94,19 +70,6 @@
                             'websocket_core.protocols',
                             'websocket_core.race_condition_prevention',
                             'websocket_core.connection_state_machine',
-<<<<<<< HEAD
-                            'websocket_core.message_queue'
-                        ]):
-                            # This is a direct import - issue warning
-                            warnings.warn(
-                                f"ISSUE #1144: Direct import from 'netra_backend.app.websocket_core' is deprecated. "
-                                f"Use specific module imports like 'from netra_backend.app.websocket_core.canonical_import_patterns import WebSocketManager'. "
-                                f"This import path will be removed in Phase 2 of SSOT consolidation.",
-                                DeprecationWarning,
-                                stacklevel=2
-                            )
-                            return
-=======
                             'websocket_core.message_queue',
                             'websocket_core.canonical_import_patterns',
                             'websocket_core.unified_manager'
@@ -125,7 +88,6 @@
                             stacklevel=2
                         )
                         return
->>>>>>> 5aba5b9f
         except (IOError, IndexError, OSError):
             # If we can't read the file, skip this frame
             continue
@@ -133,11 +95,7 @@
         # Only check the first non-internal frame
         break
 
-<<<<<<< HEAD
-# Call the warning check - this will only warn for direct imports
-=======
 # Call the warning check - now properly targeted for Issue #1090
->>>>>>> 5aba5b9f
 _check_direct_import_and_warn()
 
 # ISSUE #1176 PHASE 2 REMEDIATION: SSOT Canonical Import Consolidation
@@ -145,11 +103,7 @@
 # DECISION: Remove __init__.py exports to force consistent direct imports from specific modules
 
 # DEPRECATION NOTICE: __init__.py imports are deprecated in favor of direct module imports
-<<<<<<< HEAD
-# Use: from netra_backend.app.websocket_core.canonical_import_patterns import WebSocketManager
-=======
 # Use: from netra_backend.app.websocket_core.websocket_manager import WebSocketManager
->>>>>>> 5aba5b9f
 # Use: from netra_backend.app.websocket_core.unified_manager import UnifiedWebSocketManager
 import warnings
 
@@ -158,11 +112,7 @@
     warnings.warn(
         "ISSUE #1176 Phase 2: Importing from websocket_core.__init__ is deprecated. "
         "Use direct imports from specific modules: "
-<<<<<<< HEAD
-        "from netra_backend.app.websocket_core.canonical_import_patterns import WebSocketManager",
-=======
         "from netra_backend.app.websocket_core.websocket_manager import WebSocketManager",
->>>>>>> 5aba5b9f
         DeprecationWarning,
         stacklevel=3
     )
@@ -175,12 +125,6 @@
 
 # Minimal imports for critical backward compatibility only
 try:
-<<<<<<< HEAD
-    from netra_backend.app.websocket_core.canonical_import_patterns import WebSocketManager
-    from netra_backend.app.websocket_core.unified_manager import UnifiedWebSocketManager
-    from netra_backend.app.websocket_core.unified_emitter import UnifiedWebSocketEmitter
-    from netra_backend.app.websocket_core.protocols import WebSocketManagerProtocol
-=======
     from netra_backend.app.websocket_core.websocket_manager import WebSocketManager
     from netra_backend.app.websocket_core.unified_manager import UnifiedWebSocketManager
     from netra_backend.app.websocket_core.unified_emitter import UnifiedWebSocketEmitter
@@ -194,15 +138,12 @@
 
     # ISSUE #1286 FIX: Add missing create_test_user_context export for test compatibility
     from netra_backend.app.websocket_core.websocket_manager import create_test_user_context
->>>>>>> 5aba5b9f
 except ImportError as e:
     # FAIL FAST: Critical WebSocket components must be available
     raise ImportError(
         f"CRITICAL: Core WebSocket components import failed: {e}. "
         f"This indicates a dependency issue that must be resolved."
     ) from e
-<<<<<<< HEAD
-=======
 
 # REMEDIATION: Optional imports for test compatibility (may not exist in all environments)
 try:
@@ -237,7 +178,6 @@
     from netra_backend.app.websocket_core.websocket_manager import get_websocket_manager
 except ImportError:
     get_websocket_manager = None
->>>>>>> 5aba5b9f
 
 # SSOT COMPLIANCE: Factory pattern eliminated - use direct WebSocketManager import
 # from netra_backend.app.websocket_core.websocket_manager_factory import (
@@ -351,8 +291,6 @@
     "UnifiedWebSocketEmitter",    # CANONICAL: unified_emitter.py
     "WebSocketManagerProtocol",   # CANONICAL: protocols.py
 
-<<<<<<< HEAD
-=======
     # REMEDIATION: Critical missing exports for test compatibility (Issue #1176 Phase 2 Fix)
     "create_server_message",      # CANONICAL: types.py
     "create_error_message",       # CANONICAL: types.py
@@ -363,7 +301,6 @@
     # ISSUE #1286 FIX: Add missing create_test_user_context export for test compatibility
     "create_test_user_context",   # CANONICAL: websocket_manager.py
 
->>>>>>> 5aba5b9f
     # Backward compatibility only - prefer direct imports
     "create_websocket_manager",
 
@@ -372,12 +309,9 @@
 
     # Constants
     "CRITICAL_EVENTS",
-<<<<<<< HEAD
-=======
     
     # GOLDEN PATH PHASE 3: Mission critical test compatibility
     "get_websocket_manager",
->>>>>>> 5aba5b9f
 
     # NOTE: All other exports removed to eliminate import path fragmentation
     # COORDINATION FIX: Use direct imports for all other components:
@@ -389,8 +323,6 @@
     # etc.
 ]
 
-<<<<<<< HEAD
-=======
 # REMEDIATION: Conditionally add optional exports if available
 # These components may not exist in all environments
 _optional_exports = []
@@ -412,7 +344,6 @@
 
 # GOLDEN PATH PHASE 3 FIX: Export get_websocket_manager for mission critical tests
 from netra_backend.app.websocket_core.websocket_manager import get_websocket_manager
->>>>>>> 5aba5b9f
 
 # Log consolidation
 from shared.logging.unified_logging_ssot import get_logger
