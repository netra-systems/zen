--- conflicted
+++ resolved
@@ -115,11 +115,7 @@
     id_contamination: marks tests for ID contamination prevention validation
     race_conditions: marks tests for race condition reproduction and validation
     golden_path: marks tests for Golden Path user flow validation
-<<<<<<< HEAD
-    toolregistry: marks tests for tool registry functionality and lifecycle management
-=======
-    toolregistry: marks tests for tool registry functionality and BaseModel filtering
->>>>>>> ad971d45
+    toolregistry: marks tests for tool registry functionality, lifecycle management, and BaseModel filtering
 
 [coverage:run]
 source = netra_backend.app
