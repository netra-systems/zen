--- conflicted
+++ resolved
@@ -143,7 +143,6 @@
     websocket_coordination: marks tests for WebSocket coordination in workflows
     workflow_validation: marks tests for workflow validation and compliance
     state_persistence: marks tests for state persistence functionality
-<<<<<<< HEAD
     summary: marks tests that generate summary information
     cleanup_stress: marks tests for cleanup under stress conditions
     enterprise_security: marks tests for enterprise security features
@@ -152,8 +151,6 @@
     resource_limits: marks tests for resource limits and enforcement
     factory_metrics: marks tests for factory metrics and monitoring
     memory_management: marks tests for memory management and optimization
-=======
->>>>>>> cbc8f6a9
     session_management: marks tests for session management and user isolation
     context_building: marks tests for execution context building and validation
     flow_context: marks tests for flow context preparation and tracking
@@ -207,7 +204,6 @@
     thread_safety: marks tests for thread safety and concurrency validation
     ultra_strict_isolation: marks tests for ultra-strict isolation requirements
     websocket_resilience: marks tests for WebSocket resilience and fault tolerance
-<<<<<<< HEAD
     enterprise_scaling: marks tests for enterprise scaling functionality
     recovery_security: marks tests for recovery security scenarios
     performance_monitoring: marks tests for performance monitoring and metrics
@@ -247,8 +243,6 @@
     routing_validation: marks tests for routing validation and correctness
     agent_execution_routing: marks tests for agent execution routing functionality
     concurrent_websocket_validation: marks tests for concurrent WebSocket validation and reliability
-=======
->>>>>>> cbc8f6a9
 
 [coverage:run]
 source = netra_backend.app
