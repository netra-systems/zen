--- conflicted
+++ resolved
@@ -124,15 +124,12 @@
     factory_patterns: marks tests for factory pattern implementation and validation
     toolregistry: marks tests for tool registry functionality, lifecycle management, and BaseModel filtering
     ssl_configuration: marks tests for SSL configuration validation
-<<<<<<< HEAD
     issue_135: marks tests for Issue #135 basic triage response validation
-=======
     protocol_parsing: marks tests for WebSocket protocol parsing functionality
     protocol_negotiation: marks tests for WebSocket protocol negotiation
     websocket_auth_protocol: marks tests for WebSocket authentication protocol
     websocket_unified_auth: marks tests for WebSocket unified authentication
     bug_reproduction: marks tests designed to reproduce specific bugs
->>>>>>> 4fbc52be
 
 [coverage:run]
 source = netra_backend.app
