[build-system]
requires = ["setuptools>=45", "wheel", "setuptools_scm[toml]>=6.2"]
build-backend = "setuptools.build_meta"

[project]
name = "netra-apex"
version = "1.0.0"
description = "Netra Apex AI Optimization Platform"
authors = [{name = "Netra Systems", email = "dev@netra.ai"}]
license = {text = "Proprietary"}
requires-python = ">=3.9"
dependencies = []

[project.optional-dependencies]
dev = []
test = []

[tool.setuptools.packages.find]
where = ["."]
include = ["test_framework*", "shared*", "netra_backend*", "auth_service*"]

[tool.pytest.ini_options]
# Optimized pytest configuration for improved test collection
minversion = "6.0"
pythonpath = ["."]  # Add project root to Python path for test_framework imports
testpaths = [
    "tests",
    "netra_backend/tests",
    "auth_service/tests"
]
python_files = [
    "test_*.py",
    "*_test.py"
]
python_classes = ["Test*"]
python_functions = ["test_*"]

# Performance optimizations for test collection
cache_dir = ".pytest_cache"
doctest_optionflags = "NORMALIZE_WHITESPACE IGNORE_EXCEPTION_DETAIL"

# Parallel execution settings
addopts = [
    "-ra",
    "--strict-markers",
    "--strict-config",
    # NOTE: --timeout removed - now handled dynamically by unified_test_runner.py based on environment
    "--tb=short",
    "--maxfail=10",
    "--import-mode=importlib",  # Faster import mode
    "--cache-clear",  # Clear cache if stale
    "-p no:randomly",  # Disable random test order for consistent collection
    "-s",  # Disable I/O capture - fixes Python 3.13.7 ValueError compatibility (Issue #561)
]

# Asyncio settings
asyncio_mode = "auto"
asyncio_default_fixture_loop_scope = "function"

# File ignoring (using norecursedirs instead of collect_ignore)
norecursedirs = [
    "build",
    "dist", 
    "node_modules",
    ".venv",
    "venv",
    "__pycache__",
    "*.egg-info"
]

# Test markers (comprehensive list)
markers = [
    # Environment markers
    "env: Environment-specific tests",
    "env_test: Environment-specific test compatibility validation",
    "test: Tests for test environment only",
    "dev: Tests for dev environment only",
    "staging: Tests for staging environment only",
    "prod: Tests for production environment only",
    
    # Test categories
    "unit: Unit tests (fast, isolated)",
    "integration: Integration tests (component interaction)",
    "e2e: End-to-end tests (full workflow)",
    "smoke: Quick validation tests",
    "critical: Essential system tests",
    "mission_critical: Business-critical functionality tests",
    
    # Service markers
    "backend: Backend service tests",
    "auth: Auth service tests",
    "frontend: Frontend tests",
    "agents: Agent-related tests",
    "shared_components: Tests for shared component functionality",
    
    # Resource markers
    "real_llm: Requires real LLM API",
    "real_database: Requires real database",
    "real_redis: Requires real Redis connectivity",
    "real_services: Requires external services",
    "requires_redis: Requires Redis",
    "requires_postgres: Requires PostgreSQL",
    
    # Performance markers
    "slow: Long-running tests (>5s)",
    "fast: Quick tests (<1s)",
    "performance: Performance benchmarks",
    "stress: High load tests",
    
    # Special markers
    "flaky: Tests that may fail intermittently",
    "skip_ci: Skip in CI environment",
    "manual: Manual tests only",
    "resilience: System resilience tests",
    "security: Security validation tests",
    
    # Additional high-usage markers
    "asyncio: Asynchronous test functions",
    "websocket: WebSocket-related tests",
    "golden_path: Golden path user flow tests",
<<<<<<< HEAD
    "deployment: Deployment-related tests",
    "regression: Regression prevention tests",
=======
    "agent_goldenpath: Agent golden path message tests",
    "agent_golden_path: Agent golden path integration tests",
    "multi_user: Multi-user concurrency tests",
    "concurrency: Concurrency and parallel processing tests",
    "error_recovery: Error recovery and resilience tests",
    "business_value: Business value validation tests",
    "websocket_events: WebSocket event validation tests",
    "deployment: Deployment-related tests",
    "regression: Regression prevention tests",
    "architecture: Architecture compliance tests",
    "issue_1140: Issue #1140 specific tests",
>>>>>>> dbad8c6f
    "timeout: Tests with custom timeout settings",
    "skipif: Conditional test skipping",
    "xfail: Expected to fail tests",
    "parametrize: Parameterized tests",
    "usefixtures: Tests using specific fixtures",
    
    # Business and system markers
    "agent_execution: Agent execution tests",
<<<<<<< HEAD
=======
    "agent_execution_order: Agent execution order validation tests",
>>>>>>> dbad8c6f
    "business_critical: Business-critical functionality tests", 
    "ssot_delegation: Single Source of Truth delegation tests",
    "execution_tracking: Execution tracking tests",
    "critical_type_safety: Critical type safety tests",
    "database: Database-related tests",
    "id_system: ID system tests",
    "business_requirements: Business requirements tests",
    "user_isolation: User isolation tests",
    "error_handling: Error handling tests",
    "isolation_critical: Isolation-critical tests", 
    "state_persistence: State persistence tests",
    "phase_transitions: Phase transition tests",
    "user_context_violations: User context violation tests",
    "race_conditions: Race condition tests",
    "id_system_validation: ID system validation tests",
    "benchmark: Benchmark tests",
    "integration_points: Integration point tests",
    "workflow_coordination: Workflow coordination tests",
    "circuit_breaker: Circuit breaker tests",
    "auth_validation: Authentication validation tests",
    "business_workflow: Business workflow tests",
    "auth_integration: Authentication integration tests",
    "business_value: Business value tests",
    "config_validation: Configuration validation tests",
    "resource_monitoring: Resource monitoring tests",
    "thread_safety: Thread safety tests",
    "memory_isolation: Memory isolation tests",
    "startup_validation: Startup validation tests",
    "api_integration: API integration tests",
    "websocket_integration: WebSocket integration tests",
    "session_management: Session management tests",
    "token_management: Token management tests",
    "recovery: Recovery tests",
    "monitoring: Monitoring tests",
    "infrastructure: Infrastructure tests",
    "no_skip: Tests that should never be skipped",
    "compatibility: Compatibility tests",
    "comprehensive: Comprehensive tests",
    "concurrency: Concurrency tests",
    "coordination: Coordination tests",
    "enterprise: Enterprise tests",
    "factory_pattern: Factory pattern tests",
    "isolation: Isolation tests",
    "multi_user: Multi-user tests",
    "orchestration: Orchestration tests",
    "security: Security tests",
    "validation: Validation tests",
    "websocket_events: WebSocket event tests",
    
    # Final missing markers
    "websocket_critical: Critical WebSocket tests",
    "observability: Observability tests", 
    "workflow_logic: Workflow logic tests",
    "timeout_management: Timeout management tests",
    "config: Configuration tests",
    "migration: Migration tests",
    "models: Model tests",
    "ssot_validation: SSOT validation tests",
    "toolregistry: Tool registry tests",
    "docker_required: Tests that require Docker services",
    "no_docker: Tests that work without Docker",
    "skip_if_no_staging: Skip if staging environment not available",
    "documentation: Documentation and validation tests",
    "validation: Validation tests",
    
    # Final batch of missing markers
    "context_building: Context building tests",
    "environment: Environment tests", 
    "performance_monitoring: Performance monitoring tests",
    "pipeline_execution: Pipeline execution tests",
    "protocol_parsing: Protocol parsing tests",
    "workflow_execution: Workflow execution tests",
    
    # Final missing markers (last batch)
    "authentication: Authentication tests",
    "flow_context: Flow context tests",
    "ssot_compliance: SSOT compliance tests",
    "user_engine_delegation: User engine delegation tests", 
    "websocket_coordination: WebSocket coordination tests",
    
    # Truly final markers
    "bug_reproduction: Bug reproduction tests",
    "isolation_status: Isolation status tests",
    "workflow_validation: Workflow validation tests",
    
    # Issue #553 test markers
    "issue_553_reproduction: Issue #553 marker reproduction tests",
    "issue_553_validation: Issue #553 marker validation tests", 
    "issue_553_config: Issue #553 configuration tests",
    "issue_553_golden_path: Issue #553 golden path accessibility tests",
    
    # Final missing markers (Issue #553 completion)
    "app_factory: Application factory pattern tests",
    "health_checks: Health check and service status tests",
    "ssot_violation: SSOT violation detection and remediation tests",
    
<<<<<<< HEAD
=======
    # Missing marker for auth service secret loader tests (Issue #687)
    "secret_loader: Secret loader component tests",
    "ssot: Single Source of Truth pattern tests",
    
>>>>>>> dbad8c6f
    # Additional comprehensive marker definitions (Issue #553 Resolution)
    "infrastructure_validation: Infrastructure validation tests",
    "sessionmiddleware: Session middleware tests",
    "windows_asyncio: Windows-specific asyncio tests",
    "must_fail_initially: Tests that must fail initially to prove gaps exist",
    "reproduction_tests: Tests that reproduce specific issues",
    "L3: Level 3 escalation tests",
    "access_logging: Access logging tests",
<<<<<<< HEAD
=======
    
    # Issue #762 Agent WebSocket Bridge test markers
    "websocket_manager_validation: WebSocket manager validation tests",
    "user_emitter_creation: User emitter creation tests",
    "health_status: Health status tests",
    "connection_isolation: Connection isolation tests",
    "websocket_manager_isolation: WebSocket manager isolation tests",
    "concurrent_events: Concurrent events tests",
    "parameter_validation: Parameter validation tests",
    "integration_errors: Integration errors tests",
    "health_check_errors: Health check errors tests",
    "concurrent_errors: Concurrent errors tests",
    "recovery_mechanisms: Recovery mechanisms tests",
    "resource_cleanup: Resource cleanup tests",
    "memory_errors: Memory errors tests",
    "exception_propagation: Exception propagation tests",
    "error_logging: Error logging tests",
    "scoped_emitter: Scoped emitter tests",
    "concurrent_factory_usage: Concurrent factory usage tests",
    "integration_result: Integration result tests",
    "concurrent_access: Concurrent access tests",
    "isolation_validation: Isolation validation tests",
    "lock_initialization: Lock initialization tests",
    "shutdown_handling: Shutdown handling tests",
    "event_tracking: Event tracking tests",
    "golden_path_critical: Golden path critical tests",
>>>>>>> dbad8c6f
    "agent: Agent tests",
    "agent_coordination: Agent coordination tests",
    "agent_critical: Agent critical tests",
    "agent_events: Agent event tests",
    "agent_execution_flows: Agent execution flow tests",
    "agent_execution_routing: Agent execution routing tests",
    "agent_factory_testing: Agent factory testing tests",
    "agent_integration: Agent integration tests",
    "agent_orchestration: Agent orchestration tests",
    "agent_registry_integration: Agent registry integration tests",
    "agent_state_management: Agent state management tests",
    "agent_websocket_coordination: Agent websocket coordination tests",
    "api: API tests",
    "api_contract: API contract tests",
    "async_safety: Async safety tests",
    "audit_logging: Audit logging tests",
    "audit_trail: Audit trail tests",
    "audit_trails: Audit trails tests",
    "auth_critical: Auth critical tests",
    "auth_flow: Auth flow tests",
    "auth_required: Auth required tests",
    "auth_resilience: Auth resilience tests",
    "auth_service: Auth service tests",
    "auth_service_integration: Auth service integration tests",
    "auth_testing: Auth testing tests",
    "authenticated: Authenticated tests",
    "authentication_compliance: Authentication compliance tests",
    "backup_recovery: Backup recovery tests",
    "baseline: Baseline tests",
    "batch_processing: Batch processing tests",
    "broadcast_performance: Broadcast performance tests",
    "business_continuity: Business continuity tests",
    "business_metrics: Business metrics tests",
    "business_temp: Business temp tests",
    "business_value_validation: Business value validation tests",
    "capacity_planning: Capacity planning tests",
    "cascade_failure_testing: Cascade failure testing tests",
    "chat: Chat tests",
    "chat_events: Chat event tests",
    "chat_flow: Chat flow tests",
    "child_context_tracking: Child context tracking tests",
    "circuit_breaker_states: Circuit breaker state tests",
    "class_validation: Class validation tests",
    "claude_commands: Claude command tests",
    "cleanup_critical: Cleanup critical tests",
    "cleanup_error_handling: Cleanup error handling tests",
    "cleanup_stress: Cleanup stress tests",
    "cleanup_types: Cleanup type tests",
    "cleanup_validation: Cleanup validation tests",
    "cloud_run: Cloud Run tests",
    "collection_fix: Collection fix tests",
    "communication: Communication tests",
    "completion_tracking: Completion tracking tests",
    "compliance: Compliance tests",
    "compliance_validation: Compliance validation tests",
    "concurrent: Concurrent tests",
    "concurrent_cleanup: Concurrent cleanup tests",
    "concurrent_enterprise: Concurrent enterprise tests",
    "concurrent_isolation: Concurrent isolation tests",
    "concurrent_safe: Concurrent safe tests",
    "concurrent_security: Concurrent security tests",
    "concurrent_users: Concurrent users tests",
    "concurrent_websocket_validation: Concurrent websocket validation tests",
    "configuration: Configuration tests",
    "configuration_audit: Configuration audit tests",
    "configuration_critical: Configuration critical tests",
    "configuration_drift: Configuration drift tests",
    "connection_management: Connection management tests",
    "consolidation_validation: Consolidation validation tests",
    "context_creation: Context creation tests",
    "context_hierarchy: Context hierarchy tests",
    "context_management: Context management tests",
    "context_preservation: Context preservation tests",
    "context_validation: Context validation tests",
    "continuous_monitoring: Continuous monitoring tests",
    "conversation_context: Conversation context tests",
    "corpus_admin: Corpus admin tests",
    "coverage_validation: Coverage validation tests",
    "cpu_isolation: CPU isolation tests",
    "cross_device_recovery: Cross device recovery tests",
    "cross_platform: Cross platform tests",
    "cross_service: Cross service tests",
    "cross_system: Cross system tests",
    "cycle_31: Cycle 31 tests",
    "cycle_32: Cycle 32 tests",
    "cycle_33: Cycle 33 tests",
    "cycle_34: Cycle 34 tests",
    "cycle_35: Cycle 35 tests",
    "cycle_36: Cycle 36 tests",
    "cycle_37: Cycle 37 tests",
    "cycle_38: Cycle 38 tests",
    "cycle_39: Cycle 39 tests",
    "cycle_40: Cycle 40 tests",
    "data_integrity: Data integrity tests",
    "data_retention: Data retention tests",
    "database_integrity: Database integrity tests",
    "database_testing: Database testing tests",
    "delayed_recovery: Delayed recovery tests",
    "demo_mode: Demo mode tests",
    "deployment_critical: Deployment critical tests",
    "deployment_validation: Deployment validation tests",
    "deprecated: Deprecated tests",
    "directory_structure: Directory structure tests",
    "disaster_recovery: Disaster recovery tests",
    "docker: Docker tests",
    "e2e_auth_required: E2E auth required tests",
    "e2e_gcp_staging: E2E GCP staging tests",
    "e2e_helpers: E2E helper tests",
    "e2e_staging: E2E staging tests",
    "edge_case: Edge case tests",
    "enterprise_critical: Enterprise critical tests",
    "enterprise_scaling: Enterprise scaling tests",
    "enterprise_security: Enterprise security tests",
    "enterprise_sso: Enterprise SSO tests",
    "environment_specific: Environment specific tests",
    "environment_validation: Environment validation tests",
    "error: Error tests",
    "error_rate_monitoring: Error rate monitoring tests",
    "error_recovery: Error recovery tests",
    "error_scenarios: Error scenario tests",
    "event_delivery: Event delivery tests",
    "execution_context: Execution context tests",
    "expected_failure: Expected failure tests",
    "expected_to_fail: Expected to fail tests",
    "factory_coordination: Factory coordination tests",
    "factory_isolation: Factory isolation tests",
    "factory_metrics: Factory metrics tests",
    "factory_patterns: Factory pattern tests",
    "factory_structure: Factory structure tests",
    "fallback_prevention: Fallback prevention tests",
    "fast_test: Fast test tests",
    "filesystem_isolation: Filesystem isolation tests",
    "first_time_user: First time user tests",
    "fixture_validation: Fixture validation tests",
    "frontend_coordination: Frontend coordination tests",
    "gcp: GCP tests",
    "gcp_infrastructure: GCP infrastructure tests",
    "gcp_staging: GCP staging tests",
    "github: GitHub tests",
    "github_integration: GitHub integration tests",
    "graceful_degradation: Graceful degradation tests",
    "health: Health tests",
    "health_check: Health check tests",
    "heartbeat_monitoring: Heartbeat monitoring tests",
    "hierarchy_validation: Hierarchy validation tests",
    "high_difficulty: High difficulty tests",
    "high_load: High load tests",
    "id_collision_prevention: ID collision prevention tests",
    "id_consistency: ID consistency tests",
    "id_contamination: ID contamination tests",
    "id_extraction_consistency: ID extraction consistency tests",
    "id_validation: ID validation tests",
    "immutability_validation: Immutability validation tests",
    "implementation_status: Implementation status tests",
    "import_dependencies: Import dependencies tests",
    "import_validation: Import validation tests",
    "infrastructure_dependencies: Infrastructure dependencies tests",
    "initialization: Initialization tests",
    "interface_violations: Interface violation tests",
    "interservice: Interservice tests",
    "issue_131: Issue 131 tests",
    "issue_135: Issue 135 tests",
    "issue_263: Issue 263 tests",
    "issue_263_fix: Issue 263 fix tests",
    "l3: L3 tests",
    "lifecycle_management: Lifecycle management tests",
    "lightweight_services: Lightweight service tests",
    "load: Load tests",
    "load_balancing: Load balancing tests",
    "load_test: Load test tests",
    "load_testing: Load testing tests",
    "logging_metrics: Logging metrics tests",
    "medium: Medium tests",
    "memory: Memory tests",
    "memory_management: Memory management tests",
    "memory_tracking: Memory tracking tests",
    "message_context_validation: Message context validation tests",
    "message_routing: Message routing tests",
    "metrics_tracking: Metrics tracking tests",
    "middleware: Middleware tests",
    "module_structure: Module structure tests",
    "monitoring_integration: Monitoring integration tests",
    "multi_tenant_isolation: Multi-tenant isolation tests",
    "multi_user_isolation: Multi-user isolation tests",
    "multiuser: Multiuser tests",
    "network_isolation: Network isolation tests",
    "no_docker_required: No Docker required tests",
    "no_mocks: No mocks tests",
    "oauth: OAuth tests",
    "p1_critical_failure: P1 critical failure tests",
    "performance_load: Performance load tests",
    "phase2: Phase 2 tests",
    "phase_1_pre_consolidation: Phase 1 pre-consolidation tests",
    "phase_2_consolidation: Phase 2 consolidation tests",
    "pipeline_validation: Pipeline validation tests",
    "post_deployment: Post deployment tests",
    "pre_deployment: Pre deployment tests",
    "priority_p0: Priority P0 tests",
    "priority_p1: Priority P1 tests",
    "production: Production tests",
    "production_simulation: Production simulation tests",
    "production_validation: Production validation tests",
    "pytest_fixtures: Pytest fixture tests",
    "race_condition: Race condition tests",
    "race_condition_detection: Race condition detection tests",
    "race_condition_testing: Race condition testing tests",
    "rapid_messaging: Rapid messaging tests",
    "rate_limiting: Rate limiting tests",
    "real_e2e: Real E2E tests",
    "real_time_feedback: Real time feedback tests",
    "real_websocket: Real websocket tests",
    "reconnection: Reconnection tests",
    "recovery_critical: Recovery critical tests",
    "recovery_performance: Recovery performance tests",
    "recovery_security: Recovery security tests",
    "redis: Redis tests",
    "regression_reproduction: Regression reproduction tests",
    "reliability: Reliability tests",
    "reproduction: Reproduction tests",
    "requires_auth: Requires auth tests",
    "requires_database: Requires database tests",
    "requires_docker: Requires Docker tests",
    "requires_websocket: Requires websocket tests",
    "resource_isolation: Resource isolation tests",
    "resource_limits: Resource limits tests",
    "resource_management: Resource management tests",
    "retry: Retry tests",
    "revenue_protection: Revenue protection tests",
    "routing_validation: Routing validation tests",
    "security_critical: Security critical tests",
    "serialization: Serialization tests",
    "service_connectivity: Service connectivity tests",
    "service_coordination: Service coordination tests",
    "service_integration: Service integration tests",
    "session: Session tests",
    "session_integration: Session integration tests",
    "session_persistence: Session persistence tests",
    "session_security: Session security tests",
    "skip: Skip tests",
    "skip_if_no_real_llm: Skip if no real LLM tests",
    "sla: SLA tests",
    "slo_validation: SLO validation tests",
    "soak: Soak tests",
    "some_business_marker: Some business marker tests",
    "ssot_ids: SSOT IDs tests",
    "ssot_migration: SSOT migration tests",
    "staging_compatible: Staging compatible tests",
    "staging_environment: Staging environment tests",
    "staging_gcp: Staging GCP tests",
    "staging_only: Staging only tests",
    "staging_regression_prevention: Staging regression prevention tests",
    "staging_remote: Staging remote tests",
    "staging_validation: Staging validation tests",
    "startup: Startup tests",
    "startup_cache: Startup cache tests",
    "startup_database: Startup database tests",
    "startup_dependencies: Startup dependencies tests",
    "startup_init: Startup init tests",
    "startup_services: Startup service tests",
    "state_isolation: State isolation tests",
    "state_management: State management tests",
    "sub_agent_coordination: Sub-agent coordination tests",
    "summary: Summary tests",
    "supervisor_isolation: Supervisor isolation tests",
    "synchronization: Synchronization tests",
    "syntax_comprehensive: Syntax comprehensive tests",
    "syntax_validation: Syntax validation tests",
    "system_validation: System validation tests",
    "temp_marker_1: Temp marker 1 tests",
    "temp_marker_2: Temp marker 2 tests",
    "thread_isolation: Thread isolation tests",
    "thread_lifecycle: Thread lifecycle tests",
    "thread_management: Thread management tests",
    "thread_performance: Thread performance tests",
    "thread_persistence: Thread persistence tests",
    "thread_scaling: Thread scaling tests",
    "thread_service_testing: Thread service testing tests",
    "threading: Threading tests",
    "timeout_edge_cases: Timeout edge case tests",
    "timeout_race_conditions: Timeout race condition tests",
    "token_refresh: Token refresh tests",
    "tool_execution_workflows: Tool execution workflow tests",
    "tool_notifications: Tool notification tests",
    "ultra_strict_isolation: Ultra strict isolation tests",
    "undefined_test_marker: Undefined test marker tests",
    "undefined_test_marker_272: Undefined test marker 272 tests",
    "unified_id_manager: Unified ID manager tests",
    "unknown_marker_1: Unknown marker 1 tests",
    "unknown_marker_2: Unknown marker 2 tests",
    "user_behavior_analytics: User behavior analytics tests",
    "user_context: User context tests",
    "user_context_integration: User context integration tests",
    "user_flow: User flow tests",
    "user_journey: User journey tests",
    "validation_patterns: Validation pattern tests",
    "validation_test: Validation test tests",
    "websocket_1011: WebSocket 1011 tests",
    "websocket_auth: WebSocket auth tests",
    "websocket_auth_poc: WebSocket auth POC tests",
    "websocket_auth_protocol: WebSocket auth protocol tests",
    "websocket_authentication: WebSocket authentication tests",
    "websocket_bridge: WebSocket bridge tests",
    "websocket_core: WebSocket core tests",
    "websocket_emitter_consolidation: WebSocket emitter consolidation tests",
    "websocket_errors: WebSocket error tests",
    "websocket_infrastructure: WebSocket infrastructure tests",
    "websocket_isolation: WebSocket isolation tests",
    "websocket_performance: WebSocket performance tests",
    "websocket_protocol: WebSocket protocol tests",
    "websocket_race_conditions: WebSocket race condition tests",
    "websocket_regression: WebSocket regression tests",
    "websocket_reliability: WebSocket reliability tests",
    "websocket_resilience: WebSocket resilience tests",
    "websocket_security: WebSocket security tests",
    "websocket_service: WebSocket service tests",
    "websocket_staging: WebSocket staging tests",
    "websocket_thread: WebSocket thread tests",
    "websocket_threading: WebSocket threading tests",
    "websocket_unified_auth: WebSocket unified auth tests",
    "websocket_validation: WebSocket validation tests",
<<<<<<< HEAD
    "windows_deadlock: Windows deadlock tests"
=======
    "windows_deadlock: Windows deadlock tests",

    # Import path resolution and test framework markers
    "ssl_configuration: SSL/TLS configuration tests",
    "feature_flag: Feature flag controlled tests",
    "tdd_test: Test-driven development tests",
    "experimental_test: Experimental feature tests",
    "experimental: Experimental feature tests (alias)",
    "requires_feature: Tests requiring specific features",
    "tdd: Test-driven development workflow tests",
    "invalid_parameters: Invalid parameters tests",
    "core_infrastructure: Core infrastructure tests",
    "multi_user_recovery: Multi-user recovery tests",
    "concurrent_execution: Concurrent execution tests",
    "monitoring_setup: Monitoring setup tests",
    "state_validation: State validation tests",
    "initialization_idempotency: Initialization idempotency tests",
    "state_transitions: State transitions tests",
    "concurrent_initialization: Concurrent initialization tests",

    # Additional missing markers causing collection failures
    "stress_test: Stress testing under high load conditions",
    "websocket_continuation: WebSocket event continuation after failures",
    "auth_coordination: Authentication coordination and handoff tests",
    "tool_handoffs: Tool execution handoff between agents",
    "tool_timeout: Tool execution timeout handling tests",
    "tool_execution: Tool execution tests",
    "issue_463: Issue #463 specific tests",
    "issue_465: Issue #465 specific tests",
    "issue_426_cluster: Issue #426 cluster specific tests",
    "real_services_not_required: Tests that do not require real external services",
    
    # Missing markers from GitHub issue #848
    "skip_if_staging_unavailable: Skip tests when staging environment unavailable",
    "production_readiness: Tests validating production deployment readiness",
    "concurrent_testing: Multi-user concurrent execution validation tests",
    
    # Golden path specific markers for issue #843
    "goldenpath: Golden path integration tests for critical user flows",

    # SLA compliance markers for Issue #865
    "sla_critical: Service Level Agreement critical validation tests",
    
    # Issue #372 specific marker for staging import error tests
    "issue_372: Issue #372 E2E staging import error tests",
    
    # Issue #881 GCP Cloud Run marker for staging E2E tests
    "gcp_cloud_run: Tests requiring GCP Cloud Run deployment environment",
    
    # Missing supervisor orchestration marker causing collection failures
    "supervisor_orchestration: Supervisor orchestration and multi-user isolation tests",
    
    # Missing agent_handoff_chain marker causing collection failures
    "agent_handoff_chain: Agent handoff chain coordination tests",

    # Issue #861 Phase 1 Integration Test Markers
    "websocket_flow: WebSocket message flow integration tests",
    "agent_execution_logic: Agent execution logic and workflow tests",
    "business_logic_flow: End-to-end business logic flow tests",
    "e2e_business_logic: End-to-end business logic integration tests",
    "agent_execution: Agent execution integration tests",

    # Issue #861 Phase 2 E2E Test Markers - Missing markers for new test files
    "concurrent_scenarios: Concurrent user scenario tests for multi-user validation",
    "advanced_features: Advanced agent feature tests for golden path enhancements",
    "error_recovery: Error recovery and resilience tests for system stability",
    "performance_validation: Performance validation tests for system efficiency",
    "security_edge_cases: Security edge case tests for authorization and isolation",
    
    # Test collection failure remediation markers (2025-09-14)
    "protocol_negotiation: WebSocket protocol negotiation and handshake tests",
    "websocket_messaging: WebSocket messaging flow and communication tests",
    "staging_clickhouse: ClickHouse-related tests in staging environment",
    "requires_real_services: Tests that explicitly require real external services (not mocks)",
    "websocket_ssot: WebSocket Single Source of Truth pattern and consolidation tests",
    "migration_safety: Migration safety and rollback validation tests",
    "performance_safety: Performance safety and resource management tests",
    "issue_1058_migration_safety: Issue #1058 migration safety specific tests",
    "issue_1058_broadcast_consolidation: Issue #1058 broadcast consolidation specific tests",
    "integration_demo: Integration demonstration and workflow tests",
>>>>>>> dbad8c6f
]

# Coverage settings
[tool.coverage.run]
source = [
    "netra_backend/app",
    "auth_service/auth_core",
    "test_framework"
]
omit = [
    "*/tests/*",
    "*/__pycache__/*",
    "*/migrations/*",
    "*/conftest.py",
    "*/test_*.py"
]
parallel = true
concurrency = ["thread", "multiprocessing"]
relative_files = true

[tool.coverage.report]
exclude_lines = [
    "pragma: no cover",
    "def __repr__",
    "def __str__",
    "raise AssertionError",
    "raise NotImplementedError",
    "if __name__ == .__main__.:",
    "@abstractmethod",
    "if TYPE_CHECKING:",
    "class .*\\(Protocol\\):"
]
precision = 2
show_missing = true
skip_covered = false
sort = "Cover"

[tool.coverage.html]
directory = "htmlcov"
show_contexts = true

[tool.coverage.json]
output = "coverage.json"
show_contexts = true

# Black formatter settings
[tool.black]
line-length = 120
target-version = ['py39', 'py310', 'py311']
include = '\.pyi?$'
exclude = '''
/(
    \.git
  | \.venv
  | build
  | dist
  | node_modules
  | __pycache__
)/
'''

# isort settings for import sorting
[tool.isort]
profile = "black"
line_length = 120
skip_gitignore = true
force_single_line = false
multi_line_output = 3
include_trailing_comma = true
force_grid_wrap = 0
use_parentheses = true
ensure_newline_before_comments = true

# mypy settings for type checking
[tool.mypy]
python_version = "3.9"
warn_return_any = true
warn_unused_configs = true
disallow_untyped_defs = false
disallow_any_generics = false
ignore_missing_imports = true
no_implicit_optional = true
warn_redundant_casts = true
warn_unused_ignores = true
warn_unreachable = true
strict_equality = true
pretty = true
show_error_codes = true
show_error_context = true
show_column_numbers = true

# Performance profiling
[tool.pytest.profiling]
enabled = false
sort = "cumulative"
strip_dirs = true

# Test execution optimization
[tool.pytest.execution]
# Use pytest-xdist for parallel execution
workers = "auto"  # Automatically determine optimal worker count
# Group tests by file for better resource utilization
dist_mode = "loadfile"
# Reuse database connections
reuse_db = true
# Cache expensive fixtures
fixture_cache = true<|MERGE_RESOLUTION|>--- conflicted
+++ resolved
@@ -118,10 +118,6 @@
     "asyncio: Asynchronous test functions",
     "websocket: WebSocket-related tests",
     "golden_path: Golden path user flow tests",
-<<<<<<< HEAD
-    "deployment: Deployment-related tests",
-    "regression: Regression prevention tests",
-=======
     "agent_goldenpath: Agent golden path message tests",
     "agent_golden_path: Agent golden path integration tests",
     "multi_user: Multi-user concurrency tests",
@@ -133,7 +129,6 @@
     "regression: Regression prevention tests",
     "architecture: Architecture compliance tests",
     "issue_1140: Issue #1140 specific tests",
->>>>>>> dbad8c6f
     "timeout: Tests with custom timeout settings",
     "skipif: Conditional test skipping",
     "xfail: Expected to fail tests",
@@ -142,10 +137,7 @@
     
     # Business and system markers
     "agent_execution: Agent execution tests",
-<<<<<<< HEAD
-=======
     "agent_execution_order: Agent execution order validation tests",
->>>>>>> dbad8c6f
     "business_critical: Business-critical functionality tests", 
     "ssot_delegation: Single Source of Truth delegation tests",
     "execution_tracking: Execution tracking tests",
@@ -242,13 +234,10 @@
     "health_checks: Health check and service status tests",
     "ssot_violation: SSOT violation detection and remediation tests",
     
-<<<<<<< HEAD
-=======
     # Missing marker for auth service secret loader tests (Issue #687)
     "secret_loader: Secret loader component tests",
     "ssot: Single Source of Truth pattern tests",
     
->>>>>>> dbad8c6f
     # Additional comprehensive marker definitions (Issue #553 Resolution)
     "infrastructure_validation: Infrastructure validation tests",
     "sessionmiddleware: Session middleware tests",
@@ -257,8 +246,6 @@
     "reproduction_tests: Tests that reproduce specific issues",
     "L3: Level 3 escalation tests",
     "access_logging: Access logging tests",
-<<<<<<< HEAD
-=======
     
     # Issue #762 Agent WebSocket Bridge test markers
     "websocket_manager_validation: WebSocket manager validation tests",
@@ -285,7 +272,6 @@
     "shutdown_handling: Shutdown handling tests",
     "event_tracking: Event tracking tests",
     "golden_path_critical: Golden path critical tests",
->>>>>>> dbad8c6f
     "agent: Agent tests",
     "agent_coordination: Agent coordination tests",
     "agent_critical: Agent critical tests",
@@ -606,9 +592,6 @@
     "websocket_threading: WebSocket threading tests",
     "websocket_unified_auth: WebSocket unified auth tests",
     "websocket_validation: WebSocket validation tests",
-<<<<<<< HEAD
-    "windows_deadlock: Windows deadlock tests"
-=======
     "windows_deadlock: Windows deadlock tests",
 
     # Import path resolution and test framework markers
@@ -689,7 +672,6 @@
     "issue_1058_migration_safety: Issue #1058 migration safety specific tests",
     "issue_1058_broadcast_consolidation: Issue #1058 broadcast consolidation specific tests",
     "integration_demo: Integration demonstration and workflow tests",
->>>>>>> dbad8c6f
 ]
 
 # Coverage settings
