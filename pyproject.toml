[build-system]
requires = ["setuptools>=61.0", "wheel"]
build-backend = "setuptools.build_meta"

[project]
name = "netra-zen"
<<<<<<< HEAD
version = "1.2.4"
=======
version = "1.3.12"
>>>>>>> af242e28
description = "Multi-instance Claude orchestrator for parallel task execution"
readme = "README.md"
authors = [
    {name = "Netra Systems", email = "pypi@netrasystems.ai"}
]
license = {text = "MIT"}
classifiers = [
    "Development Status :: 4 - Beta",
    "Intended Audience :: Developers",
    "License :: Other/Proprietary License",
    "Operating System :: OS Independent",
    "Programming Language :: Python :: 3",
    "Programming Language :: Python :: 3.8",
    "Programming Language :: Python :: 3.9",
    "Programming Language :: Python :: 3.10",
    "Programming Language :: Python :: 3.11",
    "Programming Language :: Python :: 3.12",
    "Topic :: Software Development :: Libraries :: Python Modules",
    "Topic :: Software Development :: Quality Assurance",
    "Topic :: System :: Distributed Computing",
]
keywords = ["claude", "ai", "orchestration", "parallel", "automation", "llm", "anthropic"]
requires-python = ">=3.8"
dependencies = [
    "PyYAML>=6.0",
    "python-dateutil>=2.8.2",
    "aiohttp>=3.8.0",
    "websockets>=11.0",
    "rich>=13.0.0",
    "PyJWT>=2.8.0",
    "psutil>=5.9.0",
    "opentelemetry-sdk>=1.20.0",
    "opentelemetry-exporter-gcp-trace>=1.6.0",
    "google-cloud-trace>=1.11.0",
]

[project.optional-dependencies]
dev = [
    "pytest>=7.0.0",
    "pytest-asyncio>=0.21.0",
    "pytest-cov>=4.0.0",
    "black>=23.0.0",
    "ruff>=0.1.0",
    "mypy>=1.0.0",
]
netra = [
    "netraoptimizer>=1.0.0",
]

[project.urls]
Homepage = "https://github.com/netra-systems/zen"
Documentation = "https://github.com/netra-systems/zen#readme"
Repository = "https://github.com/netra-systems/zen.git"
"Bug Tracker" = "https://github.com/netra-systems/zen/issues"
Changelog = "https://github.com/netra-systems/zen/blob/main/CHANGELOG.md"

[project.scripts]
zen = "zen_orchestrator:run"

[tool.setuptools]
py-modules = ["zen_orchestrator"]
packages = ["agent_interface", "token_budget", "token_transparency", "zen", "zen.telemetry", "scripts", "shared", "shared.types"]

[tool.setuptools.package-data]
"*" = ["*.json", "*.yaml", "*.yml", "*.md"]

[tool.black]
line-length = 100
target-version = ['py38', 'py39', 'py310', 'py311', 'py312']
include = '\.pyi?$'
extend-exclude = '''
/(
  # directories
  \.eggs
  | \.git
  | \.hg
  | \.mypy_cache
  | \.tox
  | \.venv
  | build
  | dist
)/
'''

[tool.ruff]
line-length = 100
select = ["E", "F", "W", "C90", "I", "N", "UP", "B", "A", "C4", "ISC", "ICN", "PIE", "PT", "RET", "SIM", "TID", "TCH", "ARG", "PTH", "ERA", "PGH", "PL", "TRY", "RUF"]
ignore = ["E501", "B008", "C901", "PLR0913"]
fixable = ["ALL"]
unfixable = []
dummy-variable-rgx = "^(_+|(_+[a-zA-Z0-9_]*[a-zA-Z0-9]+?))$"
target-version = "py38"

[tool.ruff.per-file-ignores]
"tests/**/*.py" = ["S101", "ARG", "PLR2004"]

[tool.mypy]
python_version = "3.8"
warn_return_any = true
warn_unused_configs = true
disallow_untyped_defs = true
disallow_any_unimported = false
no_implicit_optional = true
check_untyped_defs = true
warn_redundant_casts = true
warn_unused_ignores = true
warn_no_return = true
follow_imports = "normal"
ignore_missing_imports = true

[tool.pytest.ini_options]
minversion = "7.0"
testpaths = ["tests"]
python_files = ["test_*.py"]
python_classes = ["Test*"]
python_functions = ["test_*"]
addopts = [
    "-ra",
    "--strict-markers",
    "--cov=zen_orchestrator",
    "--cov=agent_interface",
    "--cov=token_budget",
    "--cov=token_transparency",
    "--cov-report=term-missing",
    "--cov-report=html",
    "--cov-report=xml",
]
markers = [
    "slow: marks tests as slow (deselect with '-m \"not slow\"')",
    "integration: marks tests as integration tests",
    "unit: marks tests as unit tests",
]

[tool.coverage.run]
source = ["zen_orchestrator", "agent_interface", "token_budget", "token_transparency"]
omit = ["*/tests/*", "*/test_*.py"]

[tool.coverage.report]
exclude_lines = [
    "pragma: no cover",
    "def __repr__",
    "if self.debug:",
    "raise AssertionError",
    "raise NotImplementedError",
    "if __name__ == .__main__.:",
    "if TYPE_CHECKING:",
]<|MERGE_RESOLUTION|>--- conflicted
+++ resolved
@@ -4,11 +4,7 @@
 
 [project]
 name = "netra-zen"
-<<<<<<< HEAD
-version = "1.2.4"
-=======
 version = "1.3.12"
->>>>>>> af242e28
 description = "Multi-instance Claude orchestrator for parallel task execution"
 readme = "README.md"
 authors = [
