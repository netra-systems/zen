[build-system]
requires = ["setuptools>=45", "wheel", "setuptools_scm[toml]>=6.2"]
build-backend = "setuptools.build_meta"

[project]
name = "netra-apex"
version = "1.0.0"
description = "Netra Apex AI Optimization Platform"
authors = [{name = "Netra Systems", email = "dev@netra.ai"}]
license = {text = "Proprietary"}
requires-python = ">=3.9"
dependencies = []

[project.optional-dependencies]
dev = []
test = []

[tool.setuptools.packages.find]
where = ["."]
include = ["test_framework*", "shared*", "netra_backend*", "auth_service*"]

[tool.pytest.ini_options]
# Optimized pytest configuration for improved test collection
minversion = "6.0"
pythonpath = ["."]  # Add project root to Python path for test_framework imports
testpaths = [
    "tests",
    "netra_backend/tests",
    "auth_service/tests"
]
python_files = [
    "test_*.py",
    "*_test.py"
]
python_classes = ["Test*", "*Tests", "*TestCase"]
python_functions = ["test_*"]

# Performance optimizations for test collection
cache_dir = ".pytest_cache"
doctest_optionflags = "NORMALIZE_WHITESPACE IGNORE_EXCEPTION_DETAIL"

# Parallel execution settings
addopts = [
    "-ra",
    "--strict-markers",
    "--strict-config",
    # NOTE: --timeout removed - now handled dynamically by unified_test_runner.py based on environment
    "--tb=short",
    "--maxfail=10",
    "--import-mode=importlib",  # Faster import mode
    "--cache-clear",  # Clear cache if stale
    "-p no:randomly",  # Disable random test order for consistent collection
    "-s",  # Disable I/O capture - fixes Python 3.13.7 ValueError compatibility (Issue #561)
]

# Asyncio settings
asyncio_mode = "auto"
asyncio_default_fixture_loop_scope = "function"

# File ignoring (using norecursedirs instead of collect_ignore)
norecursedirs = [
    "build",
    "dist", 
    "node_modules",
    ".venv",
    "venv",
    "__pycache__",
    "*.egg-info"
]

# Test markers (comprehensive list)
markers = [
    # Environment markers
    "env: Environment-specific tests",
    "env_test: Environment-specific test compatibility validation",
    "test: Tests for test environment only",
    "dev: Tests for dev environment only",
    "staging: Tests for staging environment only",
    "staging_gcp: Tests for staging GCP environment specifically",
    "prod: Tests for production environment only",
    
    # Test categories
    "unit: Unit tests (fast, isolated)",
    "integration: Integration tests (component interaction)",
    "e2e: End-to-end tests (full workflow)",
    "end_to_end: Complete end-to-end user journey tests",
    "smoke: Quick validation tests",
    "critical: Essential system tests",
    "mission_critical: Business-critical functionality tests",
    
    # Service markers
    "backend: Backend service tests",
    "auth: Auth service tests",
    "frontend: Frontend tests",
    "agents: Agent-related tests",
    "shared_components: Tests for shared component functionality",
    
    # Resource markers
    "real_llm: Requires real LLM API",
    "real_database: Requires real database",
    "real_redis: Requires real Redis connectivity",
    "real_services: Requires external services",
    "requires_redis: Requires Redis",
    "requires_postgres: Requires PostgreSQL",
    
    # Performance markers
    "slow: Long-running tests (>5s)",
    "fast: Quick tests (<1s)",
    "performance: Performance benchmarks",
    "stress: High load tests",
    
    # Special markers
    "flaky: Tests that may fail intermittently",
    "skip_ci: Skip in CI environment",
    "manual: Manual tests only",
    "resilience: System resilience tests",
    "security: Security validation tests",
    
    # Additional high-usage markers
    "asyncio: Asynchronous test functions",
    "websocket: WebSocket-related tests",
    "golden_path: Golden path user flow tests",
    "agent_goldenpath: Agent golden path message tests",
    "agent_golden_path: Agent golden path integration tests",
    "multi_user: Multi-user concurrency tests",
    "concurrency: Concurrency and parallel processing tests",
    "error_recovery: Error recovery and resilience tests",
    "business_value: Business value validation tests",
    "websocket_events: WebSocket event validation tests",
    "deployment: Deployment-related tests",
    "regression: Regression prevention tests",
    "regression_prevention: Regression prevention validation tests",
    "architecture: Architecture compliance tests",
    "issue_1099: Issue #1099 WebSocket message handler migration tests",
    "factory_patterns: Handler factory pattern tests",
    "import_paths: Import path resolution tests",
    "user_isolation: User context isolation tests",
    "gcp_staging: GCP staging environment tests",
    "conflict_reproduction: Handler conflict reproduction tests",
    "migration_validation: Migration success validation tests",
    "success_criteria: Migration success criteria tests",
    "expected_failure: Tests designed to fail initially",
    "issue_1140: Issue #1140 specific tests",
    "timeout: Tests with custom timeout settings",
    "timeout_reproduction: Tests that reproduce timeout-related issues",
    "skipif: Conditional test skipping",
    "xfail: Expected to fail tests",
    "parametrize: Parameterized tests",
    "usefixtures: Tests using specific fixtures",
    
    # Business and system markers
    "agent_execution: Agent execution tests",
    "agent_execution_order: Agent execution order validation tests",
    "business_critical: Business-critical functionality tests", 
    "ssot_delegation: Single Source of Truth delegation tests",
    "execution_tracking: Execution tracking tests",
    "critical_type_safety: Critical type safety tests",
    "database: Database-related tests",
    "database_timeout: Database timeout-related tests",
    "id_system: ID system tests",
    "business_requirements: Business requirements tests",
    "user_isolation: User isolation tests",
    "agent_database_state: Agent database state tests",
    "issue_1270: Issue #1270 specific tests",
    "error_handling: Error handling tests",
    "isolation_critical: Isolation-critical tests", 
    "state_persistence: State persistence tests",
    "phase_transitions: Phase transition tests",
    "user_context_violations: User context violation tests",
    "race_conditions: Race condition tests",
    "id_system_validation: ID system validation tests",
    "benchmark: Benchmark tests",
    "integration_points: Integration point tests",
    "workflow_coordination: Workflow coordination tests",
    "circuit_breaker: Circuit breaker tests",
    "auth_validation: Authentication validation tests",
    "business_workflow: Business workflow tests",
    "auth_integration: Authentication integration tests",
    "business_value: Business value tests",
    "config_validation: Configuration validation tests",
    "resource_monitoring: Resource monitoring tests",
    "thread_safety: Thread safety tests",
    "memory_isolation: Memory isolation tests",
    "startup_validation: Startup validation tests",
    "api_integration: API integration tests",
    "websocket_integration: WebSocket integration tests",
    "session_management: Session management tests",
    "token_management: Token management tests",
    "recovery: Recovery tests",
    "monitoring: Monitoring tests",
    "infrastructure: Infrastructure tests",
    "no_skip: Tests that should never be skipped",
    "compatibility: Compatibility tests",
    "comprehensive: Comprehensive tests",
    "concurrency: Concurrency tests",
    "coordination: Coordination tests",
    "enterprise: Enterprise tests",
    "factory_pattern: Factory pattern tests",
    "isolation: Isolation tests",
    "multi_user: Multi-user tests",
    "orchestration: Orchestration tests",
    "security: Security tests",
    "validation: Validation tests",
    "websocket_events: WebSocket event tests",
    
    # Final missing markers
    "websocket_critical: Critical WebSocket tests",
    "observability: Observability tests", 
    "workflow_logic: Workflow logic tests",
    "timeout_management: Timeout management tests",
    "config: Configuration tests",
    "migration: Migration tests",
    "models: Model tests",
    "ssot_validation: SSOT validation tests",
    "ssot_orchestration: SSOT orchestration and coordination tests",
    "ssot_violation: SSOT violation detection tests",
    "toolregistry: Tool registry tests",
    "docker_required: Tests that require Docker services",
    "no_docker: Tests that work without Docker",
    "skip_if_no_staging: Skip if staging environment not available",
    "documentation: Documentation and validation tests",
    "validation: Validation tests",
    
    # Final batch of missing markers
    "context_building: Context building tests",
    "environment: Environment tests", 
    "performance_monitoring: Performance monitoring tests",
    "pipeline_execution: Pipeline execution tests",
    "protocol_parsing: Protocol parsing tests",
    "workflow_execution: Workflow execution tests",
    
    # Final missing markers (last batch)
    "authentication: Authentication tests",
    "flow_context: Flow context tests",
    "auth_breakdown: Authentication breakdown and failure tests",
    "issue_1116: Issue #1116 specific tests",
    "issue_1186_phase3: Issue #1186 UserExecutionEngine SSOT consolidation Phase 3 tests",
    "issue_1197: Issue #1197 specific tests",
    "issue_1270: Issue #1270 E2E Agent Tests Database Category Failure reproduction tests",
    "pattern_filtering: Pattern filtering tests",
    "agent_database: Agent database integration tests",
    "agent_database_pattern: Agent database pattern filtering tests",
    "staging_only: Staging environment only tests",
    "test_collection: Test collection and discovery tests",
    "execution_plan: Test execution plan tests",
    "agent_state_persistence: Agent state persistence tests",
    "end_to_end_workflow: End-to-end workflow tests",
    "sla_validation: SLA validation tests",
    "ssot_compliance: SSOT compliance tests",
    "user_engine_delegation: User engine delegation tests", 
    "websocket_coordination: WebSocket coordination tests",
    
    # Truly final markers
    "bug_reproduction: Bug reproduction tests",
    "isolation_status: Isolation status tests",
    "workflow_validation: Workflow validation tests",
    
    # Issue #553 test markers
    "issue_553_reproduction: Issue #553 marker reproduction tests",
    "issue_553_validation: Issue #553 marker validation tests", 
    "issue_553_config: Issue #553 configuration tests",
    "issue_553_golden_path: Issue #553 golden path accessibility tests",
    
    # Final missing markers (Issue #553 completion)
    "app_factory: Application factory pattern tests",
    "health_checks: Health check and service status tests",
    "ssot_violation: SSOT violation detection and remediation tests",
    "advanced_scenarios: Advanced user scenarios and enterprise workflows tests",
    
    # Missing marker for auth service secret loader tests (Issue #687)
    "secret_loader: Secret loader component tests",
    "ssot: Single Source of Truth pattern tests",

    # Golden Path Phase 2 marker for critical staging tests
    "golden_path_phase2: Golden Path Phase 2 staging validation tests",
    
    # Additional comprehensive marker definitions (Issue #553 Resolution)
    "infrastructure_validation: Infrastructure validation tests",
    "sessionmiddleware: Session middleware tests",
    "windows_asyncio: Windows-specific asyncio tests",
    "must_fail_initially: Tests that must fail initially to prove gaps exist",
    "reproduction_tests: Tests that reproduce specific issues",
    "L3: Level 3 escalation tests",
    "access_logging: Access logging tests",
    
    # Issue #762 Agent WebSocket Bridge test markers
    "websocket_manager_validation: WebSocket manager validation tests",
    "user_emitter_creation: User emitter creation tests",
    "health_status: Health status tests",
    "connection_isolation: Connection isolation tests",
    "websocket_manager_isolation: WebSocket manager isolation tests",
    "concurrent_events: Concurrent events tests",
    "parameter_validation: Parameter validation tests",
    "integration_errors: Integration errors tests",
    "health_check_errors: Health check errors tests",
    "concurrent_errors: Concurrent errors tests",
    
    # Issue #1184 WebSocket Infrastructure test markers
    "issue_1184: Issue #1184 WebSocket infrastructure async/await compatibility tests",
    "recovery_mechanisms: Recovery mechanisms tests",
    "resource_cleanup: Resource cleanup tests",
    "memory_errors: Memory errors tests",
    "exception_propagation: Exception propagation tests",
    "error_logging: Error logging tests",
    "scoped_emitter: Scoped emitter tests",
    "concurrent_factory_usage: Concurrent factory usage tests",
    "integration_result: Integration result tests",
    "concurrent_access: Concurrent access tests",
    "isolation_validation: Isolation validation tests",
    "lock_initialization: Lock initialization tests",
    "shutdown_handling: Shutdown handling tests",
    "event_tracking: Event tracking tests",
    "golden_path_critical: Golden path critical tests",
    "agent: Agent tests",
    "agent_coordination: Agent coordination tests",
    "agent_critical: Agent critical tests",
    "agent_events: Agent event tests",
    "agent_execution_flows: Agent execution flow tests",
    "agent_execution_routing: Agent execution routing tests",
    "agent_factory_testing: Agent factory testing tests",
    "agent_integration: Agent integration tests",
    "agent_orchestration: Agent orchestration tests",
    "agent_registry_integration: Agent registry integration tests",
    "agent_state_management: Agent state management tests",
    "agent_websocket_coordination: Agent websocket coordination tests",
    "api: API tests",
    "api_contract: API contract tests",
    "async_safety: Async safety tests",
    "audit_logging: Audit logging tests",
    "audit_trail: Audit trail tests",
    "audit_trails: Audit trails tests",
    "auth_critical: Auth critical tests",
    "auth_flow: Auth flow tests",
    "auth_required: Auth required tests",
    "auth_resilience: Auth resilience tests",
    "auth_service: Auth service tests",
    "auth_service_integration: Auth service integration tests",
    "auth_testing: Auth testing tests",
    "authenticated: Authenticated tests",
    "authentication_compliance: Authentication compliance tests",
    "backup_recovery: Backup recovery tests",
    "baseline: Baseline tests",
    "batch_processing: Batch processing tests",
    "broadcast_performance: Broadcast performance tests",
    "business_continuity: Business continuity tests",
    "business_metrics: Business metrics tests",
    "business_temp: Business temp tests",
    "business_value_validation: Business value validation tests",
    "capacity_planning: Capacity planning tests",
    "cascade_failure_testing: Cascade failure testing tests",
    "chat: Chat tests",
    "chat_events: Chat event tests",
    "chat_flow: Chat flow tests",
    "child_context_tracking: Child context tracking tests",
    "circuit_breaker_states: Circuit breaker state tests",
    "class_validation: Class validation tests",
    "claude_commands: Claude command tests",
    "cleanup_critical: Cleanup critical tests",
    "cleanup_error_handling: Cleanup error handling tests",
    "cleanup_stress: Cleanup stress tests",
    "cleanup_types: Cleanup type tests",
    "cleanup_validation: Cleanup validation tests",
    "cloud_run: Cloud Run tests",
    "collection_fix: Collection fix tests",
    "communication: Communication tests",
    "completion_tracking: Completion tracking tests",
    "compliance: Compliance tests",
    "compliance_validation: Compliance validation tests",
    "concurrent: Concurrent tests",
    "concurrent_cleanup: Concurrent cleanup tests",
    "concurrent_enterprise: Concurrent enterprise tests",
    "concurrent_isolation: Concurrent isolation tests",
    "concurrent_safe: Concurrent safe tests",
    "concurrent_security: Concurrent security tests",
    "concurrent_users: Concurrent users tests",
    "concurrent_websocket_validation: Concurrent websocket validation tests",
    "configuration: Configuration tests",
    "configuration_audit: Configuration audit tests",
    "configuration_critical: Configuration critical tests",
    "configuration_drift: Configuration drift tests",
    "connection_management: Connection management tests",
    "consolidation_validation: Consolidation validation tests",
    "context_creation: Context creation tests",
    "context_hierarchy: Context hierarchy tests",
    "context_management: Context management tests",
    "context_preservation: Context preservation tests",
    "context_validation: Context validation tests",
    "continuous_monitoring: Continuous monitoring tests",
    "conversation_context: Conversation context tests",
    "corpus_admin: Corpus admin tests",
    "coverage_validation: Coverage validation tests",
    "cpu_isolation: CPU isolation tests",
    "cross_device_recovery: Cross device recovery tests",
    "cross_platform: Cross platform tests",
    "cross_service: Cross service tests",
    "cross_system: Cross system tests",
    "cycle_31: Cycle 31 tests",
    "cycle_32: Cycle 32 tests",
    "cycle_33: Cycle 33 tests",
    "cycle_34: Cycle 34 tests",
    "cycle_35: Cycle 35 tests",
    "cycle_36: Cycle 36 tests",
    "cycle_37: Cycle 37 tests",
    "cycle_38: Cycle 38 tests",
    "cycle_39: Cycle 39 tests",
    "cycle_40: Cycle 40 tests",
    "data_integrity: Data integrity tests",
    "data_retention: Data retention tests",
    "database_integrity: Database integrity tests",
    "database_testing: Database testing tests",
    "delayed_recovery: Delayed recovery tests",
    "demo_mode: Demo mode tests",
    "deployment_critical: Deployment critical tests",
    "deployment_validation: Deployment validation tests",
    "deprecated: Deprecated tests",
    "directory_structure: Directory structure tests",
    "disaster_recovery: Disaster recovery tests",
    "docker: Docker tests",
    "e2e_auth_required: E2E auth required tests",
    "e2e_gcp_staging: E2E GCP staging tests",
    "e2e_helpers: E2E helper tests",
    "e2e_staging: E2E staging tests",
    "edge_case: Edge case tests",
    "enterprise_critical: Enterprise critical tests",
    "enterprise_scaling: Enterprise scaling tests",
    "enterprise_security: Enterprise security tests",
    "enterprise_sso: Enterprise SSO tests",
    "environment_specific: Environment specific tests",
    "environment_validation: Environment validation tests",
    "error: Error tests",
    "error_rate_monitoring: Error rate monitoring tests",
    "error_recovery: Error recovery tests",
    "error_scenarios: Error scenario tests",
    "event_delivery: Event delivery tests",
    "execution_context: Execution context tests",
    "expected_failure: Expected failure tests",
    "expected_to_fail: Expected to fail tests",
    "factory_coordination: Factory coordination tests",
    "factory_isolation: Factory isolation tests",
    "factory_metrics: Factory metrics tests",
    "factory_patterns: Factory pattern tests",
    "factory_structure: Factory structure tests",
    "fallback_prevention: Fallback prevention tests",
    "fast_test: Fast test tests",
    "filesystem_isolation: Filesystem isolation tests",
    "first_time_user: First time user tests",
    "fixture_validation: Fixture validation tests",
    "frontend_coordination: Frontend coordination tests",
    "gcp: GCP tests",
    "gcp_infrastructure: GCP infrastructure tests",
    "gcp_staging: GCP staging tests",
    "github: GitHub tests",
    "github_integration: GitHub integration tests",
    "graceful_degradation: Graceful degradation tests",
    "health: Health tests",
    "health_check: Health check tests",
    "heartbeat_monitoring: Heartbeat monitoring tests",
    "hierarchy_validation: Hierarchy validation tests",
    "high_difficulty: High difficulty tests",
    "high_load: High load tests",
    "id_collision_prevention: ID collision prevention tests",
    "id_consistency: ID consistency tests",
    "id_contamination: ID contamination tests",
    "id_extraction_consistency: ID extraction consistency tests",
    "id_validation: ID validation tests",
    "immutability_validation: Immutability validation tests",
    "implementation_status: Implementation status tests",
    "import_dependencies: Import dependencies tests",
    "import_validation: Import validation tests",
    "infrastructure_dependencies: Infrastructure dependencies tests",
    "initialization: Initialization tests",
    "interface_violations: Interface violation tests",
    "interservice: Interservice tests",
    "issue_131: Issue 131 tests",
    "issue_135: Issue 135 tests",
    "issue_263: Issue 263 tests",
    "issue_263_fix: Issue 263 fix tests",
    "l3: L3 tests",
    "lifecycle_management: Lifecycle management tests",
    "lightweight_services: Lightweight service tests",
    "load: Load tests",
    "load_balancing: Load balancing tests",
    "load_test: Load test tests",
    "load_testing: Load testing tests",
    "logging_metrics: Logging metrics tests",
    "medium: Medium tests",
    "memory: Memory tests",
    "memory_management: Memory management tests",
    "memory_tracking: Memory tracking tests",
    "message_context_validation: Message context validation tests",
    "message_routing: Message routing tests",
    "metrics_tracking: Metrics tracking tests",
    "middleware: Middleware tests",
    "module_structure: Module structure tests",
    "monitoring_integration: Monitoring integration tests",
    "multi_tenant_isolation: Multi-tenant isolation tests",
    "multi_user_isolation: Multi-user isolation tests",
    "multiuser: Multiuser tests",
    "network_isolation: Network isolation tests",
    "no_docker_required: No Docker required tests",
    "no_mocks: No mocks tests",
    "oauth: OAuth tests",
    "p1_critical_failure: P1 critical failure tests",
    "performance_load: Performance load tests",
    "phase2: Phase 2 tests",
    "phase_1_pre_consolidation: Phase 1 pre-consolidation tests",
    "phase_2_consolidation: Phase 2 consolidation tests",
    "pipeline_validation: Pipeline validation tests",
    "post_deployment: Post deployment tests",
    "pre_deployment: Pre deployment tests",
    "priority_p0: Priority P0 tests",
    "priority_p1: Priority P1 tests",
    "production: Production tests",
    "production_simulation: Production simulation tests",
    "production_validation: Production validation tests",
    "pytest_fixtures: Pytest fixture tests",
    "race_condition: Race condition tests",
    "race_condition_detection: Race condition detection tests",
    "race_condition_testing: Race condition testing tests",
    "rapid_messaging: Rapid messaging tests",
    "rate_limiting: Rate limiting tests",
    "real_e2e: Real E2E tests",
    "real_time_feedback: Real time feedback tests",
    "real_websocket: Real websocket tests",
    "reconnection: Reconnection tests",
    "recovery_critical: Recovery critical tests",
    "recovery_performance: Recovery performance tests",
    "recovery_security: Recovery security tests",
    "redis: Redis tests",
    "regression_reproduction: Regression reproduction tests",
    "reliability: Reliability tests",
    "reproduction: Reproduction tests",
    "requires_auth: Requires auth tests",
    "requires_database: Requires database tests",
    "requires_docker: Requires Docker tests",
    "requires_websocket: Requires websocket tests",
    "resource_isolation: Resource isolation tests",
    "resource_limits: Resource limits tests",
    "resource_management: Resource management tests",
    "retry: Retry tests",
    "revenue_protection: Revenue protection tests",
    "routing_validation: Routing validation tests",
    "security_critical: Security critical tests",
    "serialization: Serialization tests",
    "service_connectivity: Service connectivity tests",
    "service_coordination: Service coordination tests",
    "service_integration: Service integration tests",
    "session: Session tests",
    "session_integration: Session integration tests",
    "session_persistence: Session persistence tests",
    "session_security: Session security tests",
    "skip: Skip tests",
    "skip_if_no_real_llm: Skip if no real LLM tests",
    "sla: SLA tests",
    "slo_validation: SLO validation tests",
    "soak: Soak tests",
    "some_business_marker: Some business marker tests",
    "ssot_ids: SSOT IDs tests",
    "ssot_migration: SSOT migration tests",
    "staging_compatible: Staging compatible tests",
    "staging_environment: Staging environment tests",
    "staging_gcp: Staging GCP tests",
    "staging_only: Staging only tests",
    "staging_regression_prevention: Staging regression prevention tests",
    "staging_remote: Staging remote tests",
    "staging_validation: Staging validation tests",
    "startup: Startup tests",
    "startup_cache: Startup cache tests",
    "startup_database: Startup database tests",
    "startup_dependencies: Startup dependencies tests",
    "startup_init: Startup init tests",
    "startup_services: Startup service tests",
    "state_isolation: State isolation tests",
    "state_management: State management tests",
    "sub_agent_coordination: Sub-agent coordination tests",
    "summary: Summary tests",
    "supervisor_isolation: Supervisor isolation tests",
    "synchronization: Synchronization tests",
    "syntax_comprehensive: Syntax comprehensive tests",
    "syntax_validation: Syntax validation tests",
    "system_validation: System validation tests",
    "temp_marker_1: Temp marker 1 tests",
    "temp_marker_2: Temp marker 2 tests",
    "thread_isolation: Thread isolation tests",
    "thread_lifecycle: Thread lifecycle tests",
    "thread_management: Thread management tests",
    "thread_performance: Thread performance tests",
    "thread_persistence: Thread persistence tests",
    "thread_scaling: Thread scaling tests",
    "thread_service_testing: Thread service testing tests",
    "threading: Threading tests",
    "timeout_edge_cases: Timeout edge case tests",
    "timeout_race_conditions: Timeout race condition tests",
    "token_refresh: Token refresh tests",
    "tool_execution_workflows: Tool execution workflow tests",
    "tool_notifications: Tool notification tests",
    "ultra_strict_isolation: Ultra strict isolation tests",
    "undefined_test_marker: Undefined test marker tests",
    "undefined_test_marker_272: Undefined test marker 272 tests",
    "unified_id_manager: Unified ID manager tests",
    "unknown_marker_1: Unknown marker 1 tests",
    "unknown_marker_2: Unknown marker 2 tests",
    "user_behavior_analytics: User behavior analytics tests",
    "user_context: User context tests",
    "user_context_integration: User context integration tests",
    "user_flow: User flow tests",
    "user_journey: User journey tests",
    "validation_patterns: Validation pattern tests",
    "validation_test: Validation test tests",
    "websocket_1011: WebSocket 1011 tests",
    "websocket_auth: WebSocket auth tests",
    "websocket_auth_poc: WebSocket auth POC tests",
    "websocket_auth_protocol: WebSocket auth protocol tests",
    "websocket_authentication: WebSocket authentication tests",
    "websocket_bridge: WebSocket bridge tests",
    "websocket_core: WebSocket core tests",
    "websocket_emitter_consolidation: WebSocket emitter consolidation tests",
    "websocket_errors: WebSocket error tests",
    "websocket_infrastructure: WebSocket infrastructure tests",
    "websocket_isolation: WebSocket isolation tests",
    "websocket_performance: WebSocket performance tests",
    "websocket_protocol: WebSocket protocol tests",
    "websocket_race_conditions: WebSocket race condition tests",
    "websocket_regression: WebSocket regression tests",
    "websocket_reliability: WebSocket reliability tests",
    "websocket_resilience: WebSocket resilience tests",
    "websocket_security: WebSocket security tests",
    "websocket_service: WebSocket service tests",
    "websocket_staging: WebSocket staging tests",
    "websocket_thread: WebSocket thread tests",
    "websocket_threading: WebSocket threading tests",
    "websocket_unified_auth: WebSocket unified auth tests",
    "websocket_validation: WebSocket validation tests",
    "windows_deadlock: Windows deadlock tests",

    # Import path resolution and test framework markers
    "ssl_configuration: SSL/TLS configuration tests",
    "feature_flag: Feature flag controlled tests",
    "tdd_test: Test-driven development tests",
    "experimental_test: Experimental feature tests",
    "experimental: Experimental feature tests (alias)",
    "requires_feature: Tests requiring specific features",
    "tdd: Test-driven development workflow tests",
    "invalid_parameters: Invalid parameters tests",
    "core_infrastructure: Core infrastructure tests",
    "multi_user_recovery: Multi-user recovery tests",
    "concurrent_execution: Concurrent execution tests",
    "monitoring_setup: Monitoring setup tests",
    "state_validation: State validation tests",
    "initialization_idempotency: Initialization idempotency tests",
    "state_transitions: State transitions tests",
    "concurrent_initialization: Concurrent initialization tests",

    # Additional missing markers causing collection failures
    "stress_test: Stress testing under high load conditions",
    "websocket_continuation: WebSocket event continuation after failures",
    "auth_coordination: Authentication coordination and handoff tests",
    "tool_handoffs: Tool execution handoff between agents",
    "tool_timeout: Tool execution timeout handling tests",
    "tool_execution: Tool execution tests",
    "issue_463: Issue #463 specific tests",
    "issue_465: Issue #465 specific tests",
    "issue_426_cluster: Issue #426 cluster specific tests",
    "real_services_not_required: Tests that do not require real external services",
    
    # Missing markers from GitHub issue #848
    "skip_if_staging_unavailable: Skip tests when staging environment unavailable",
    "production_readiness: Tests validating production deployment readiness",
    "concurrent_testing: Multi-user concurrent execution validation tests",
    
    # Golden path specific markers for issue #843
    "goldenpath: Golden path integration tests for critical user flows",

    # SLA compliance markers for Issue #865
    "sla_critical: Service Level Agreement critical validation tests",
    
    # Issue #372 specific marker for staging import error tests
    "issue_372: Issue #372 E2E staging import error tests",
    
    # Issue #881 GCP Cloud Run marker for staging E2E tests
    "gcp_cloud_run: Tests requiring GCP Cloud Run deployment environment",
    
    # Missing supervisor orchestration marker causing collection failures
    "supervisor_orchestration: Supervisor orchestration and multi-user isolation tests",

    # Missing agent_handoff_chain marker causing collection failures
    "agent_handoff_chain: Agent handoff chain coordination tests",

    # Missing golden_path_phase2 marker causing collection failures (Issue #881)
    "golden_path_phase2: Golden Path Phase 2 regression prevention and validation tests",

    # Issue #861 Phase 1 Integration Test Markers
    "websocket_flow: WebSocket message flow integration tests",
    "agent_execution_logic: Agent execution logic and workflow tests",
    "business_logic_flow: End-to-end business logic flow tests",
    "e2e_business_logic: End-to-end business logic integration tests",
    "agent_execution: Agent execution integration tests",

    # Issue #861 Phase 2 E2E Test Markers - Missing markers for new test files
    "concurrent_scenarios: Concurrent user scenario tests for multi-user validation",
    "advanced_features: Advanced agent feature tests for golden path enhancements",
    "error_recovery: Error recovery and resilience tests for system stability",
    "performance_validation: Performance validation tests for system efficiency",
    "security_edge_cases: Security edge case tests for authorization and isolation",
    
    # Test collection failure remediation markers (2025-09-14)
    "protocol_negotiation: WebSocket protocol negotiation and handshake tests",
    "websocket_messaging: WebSocket messaging flow and communication tests",
    "staging_clickhouse: ClickHouse-related tests in staging environment",
    "requires_real_services: Tests that explicitly require real external services (not mocks)",
    "websocket_ssot: WebSocket Single Source of Truth pattern and consolidation tests",
    "migration_safety: Migration safety and rollback validation tests",
    "performance_safety: Performance safety and resource management tests",
    "issue_1058_migration_safety: Issue #1058 migration safety specific tests",
    "issue_1058_broadcast_consolidation: Issue #1058 broadcast consolidation specific tests",
    "integration_demo: Integration demonstration and workflow tests",
    "ssl_security: SSL/TLS security validation tests",
    "real_time_value: Real-time value delivery and performance validation tests",
    "quality_assurance: Quality assurance and feature accessibility validation tests",
    "service_dependency: Service dependency integration and resilience tests",
    "graceful_degradation: Graceful degradation tests for service availability",
    "health_monitoring: Health monitoring tests for service dependencies",

    # Issue #860 Windows WebSocket Connection Failure markers (2025-09-15)
    "windows: Windows platform-specific tests for connection failures and compatibility",

    # Issue #1058 Data Integrity and Security Boundary markers
    "issue_1058_data_integrity: Issue #1058 data integrity validation tests",
    "issue_1058_security_boundaries: Issue #1058 security boundary enforcement tests",
    "enterprise_compliance: Enterprise compliance and regulatory validation tests",

    # Scalability and performance markers
    "scalability: Scalability and concurrent user load testing",
    "advanced_scenarios: Advanced user scenarios for enterprise and complex business use cases",

<<<<<<< HEAD
    # Issue #1174 specific marker
    "issue_1174: Issue #1174 auth token validation unit tests",

    # Issue #1278 specific marker
    "issue_1278: Issue #1278 database connectivity and FastAPI lifespan validation tests",
    "database_connectivity: Database connectivity and timeout validation tests",
=======
    # Issue #1278 specific markers for infrastructure reproduction tests
    "issue_1278_reproduction: Issue #1278 reproduction tests for infrastructure problems",
    "cloud_sql: Cloud SQL specific tests for capacity and performance validation",
>>>>>>> aaa675e4
]

# Coverage settings
[tool.coverage.run]
source = [
    "netra_backend/app",
    "auth_service/auth_core",
    "test_framework"
]
omit = [
    "*/tests/*",
    "*/__pycache__/*",
    "*/migrations/*",
    "*/conftest.py",
    "*/test_*.py"
]
parallel = true
concurrency = ["thread", "multiprocessing"]
relative_files = true

[tool.coverage.report]
exclude_lines = [
    "pragma: no cover",
    "def __repr__",
    "def __str__",
    "raise AssertionError",
    "raise NotImplementedError",
    "if __name__ == .__main__.:",
    "@abstractmethod",
    "if TYPE_CHECKING:",
    "class .*\\(Protocol\\):"
]
precision = 2
show_missing = true
skip_covered = false
sort = "Cover"

[tool.coverage.html]
directory = "htmlcov"
show_contexts = true

[tool.coverage.json]
output = "coverage.json"
show_contexts = true

# Black formatter settings
[tool.black]
line-length = 120
target-version = ['py39', 'py310', 'py311']
include = '\.pyi?$'
exclude = '''
/(
    \.git
  | \.venv
  | build
  | dist
  | node_modules
  | __pycache__
)/
'''

# isort settings for import sorting
[tool.isort]
profile = "black"
line_length = 120
skip_gitignore = true
force_single_line = false
multi_line_output = 3
include_trailing_comma = true
force_grid_wrap = 0
use_parentheses = true
ensure_newline_before_comments = true

# mypy settings for type checking
[tool.mypy]
python_version = "3.9"
warn_return_any = true
warn_unused_configs = true
disallow_untyped_defs = false
disallow_any_generics = false
ignore_missing_imports = true
no_implicit_optional = true
warn_redundant_casts = true
warn_unused_ignores = true
warn_unreachable = true
strict_equality = true
pretty = true
show_error_codes = true
show_error_context = true
show_column_numbers = true

# Performance profiling
[tool.pytest.profiling]
enabled = false
sort = "cumulative"
strip_dirs = true

# Test execution optimization
[tool.pytest.execution]
# Use pytest-xdist for parallel execution
workers = "auto"  # Automatically determine optimal worker count
# Group tests by file for better resource utilization
dist_mode = "loadfile"
# Reuse database connections
reuse_db = true
# Cache expensive fixtures
fixture_cache = true<|MERGE_RESOLUTION|>--- conflicted
+++ resolved
@@ -733,18 +733,14 @@
     "scalability: Scalability and concurrent user load testing",
     "advanced_scenarios: Advanced user scenarios for enterprise and complex business use cases",
 
-<<<<<<< HEAD
     # Issue #1174 specific marker
     "issue_1174: Issue #1174 auth token validation unit tests",
 
-    # Issue #1278 specific marker
+    # Issue #1278 specific markers for infrastructure reproduction tests
     "issue_1278: Issue #1278 database connectivity and FastAPI lifespan validation tests",
+    "issue_1278_reproduction: Issue #1278 reproduction tests for infrastructure problems",
     "database_connectivity: Database connectivity and timeout validation tests",
-=======
-    # Issue #1278 specific markers for infrastructure reproduction tests
-    "issue_1278_reproduction: Issue #1278 reproduction tests for infrastructure problems",
     "cloud_sql: Cloud SQL specific tests for capacity and performance validation",
->>>>>>> aaa675e4
 ]
 
 # Coverage settings
