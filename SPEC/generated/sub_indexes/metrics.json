--- conflicted
+++ resolved
@@ -2,15 +2,9 @@
   "metadata": {
     "version": "3.0.0",
     "category": "metrics",
-<<<<<<< HEAD
-    "generated_at": "2025-09-12T12:31:30.522719",
-    "root_directory": "C:\\GitHub\\netra-apex",
-    "total_literals": 319
-=======
     "generated_at": "2025-09-14T16:01:13.586686",
     "root_directory": "/Users/anthony/Desktop/netra-apex",
     "total_literals": 317
->>>>>>> dbad8c6f
   },
   "literals": {
     "AND timestamp >= now() - INTERVAL 1 HOUR\n        GROUP BY time_bucket\n        ORDER BY time_bucket": {
@@ -63,11 +57,7 @@
       "value": "_private_error_count",
       "category": "metrics",
       "locations": [
-<<<<<<< HEAD
-        "netra_backend/app/websocket_core/unified_manager.py:3019"
-=======
         "netra_backend/app/websocket_core/unified_manager.py:3692"
->>>>>>> dbad8c6f
       ]
     },
     "_seconds_count": {
@@ -173,14 +163,7 @@
       "value": "active_runs_count",
       "category": "metrics",
       "locations": [
-<<<<<<< HEAD
-        "netra_backend/app/agents/supervisor/execution_engine.py:1538",
-        "netra_backend/app/agents/supervisor/execution_factory.py:214",
-        "netra_backend/app/agents/supervisor/request_scoped_execution_engine.py:542",
-        "netra_backend/app/agents/supervisor/user_execution_engine.py:1058"
-=======
         "netra_backend/app/agents/supervisor/user_execution_engine.py:1494"
->>>>>>> dbad8c6f
       ]
     },
     "active_session_count": {
@@ -222,19 +205,11 @@
         "netra_backend/app/agents/supervisor/agent_class_registry_example.py:163",
         "netra_backend/app/agents/supervisor/agent_class_registry_example.py:201",
         "netra_backend/app/agents/supervisor/agent_class_registry_example.py:201",
-<<<<<<< HEAD
-        "netra_backend/app/agents/supervisor/agent_registry.py:281",
-        "netra_backend/app/agents/supervisor/agent_registry.py:337",
-        "netra_backend/app/agents/supervisor/agent_registry.py:338",
-        "netra_backend/app/agents/supervisor/agent_registry.py:601",
-        "netra_backend/app/agents/supervisor/agent_registry.py:1629",
-=======
         "netra_backend/app/agents/supervisor/agent_registry.py:184",
         "netra_backend/app/agents/supervisor/agent_registry.py:240",
         "netra_backend/app/agents/supervisor/agent_registry.py:241",
         "netra_backend/app/agents/supervisor/agent_registry.py:499",
         "netra_backend/app/agents/supervisor/agent_registry.py:1521",
->>>>>>> dbad8c6f
         "netra_backend/app/agents/supervisor/observability_flow_builders.py:110"
       ]
     },
@@ -242,11 +217,7 @@
       "value": "agent_events_total",
       "category": "metrics",
       "locations": [
-<<<<<<< HEAD
-        "netra_backend/app/routes/websocket_ssot.py:1252"
-=======
         "netra_backend/app/routes/websocket_ssot.py:1343"
->>>>>>> dbad8c6f
       ]
     },
     "agent_execution_count": {
@@ -519,13 +490,9 @@
       "locations": [
         "netra_backend/app/core/shared_health_types.py:106",
         "netra_backend/app/db/observability_collectors.py:33",
-<<<<<<< HEAD
-        "netra_backend/app/websocket_core/unified_manager.py:3011"
-=======
         "netra_backend/app/websocket_core/unified_manager.py:3684",
         "netra_backend/app/websocket_core/unified_manager.py:3789",
         "netra_backend/app/websocket_core/unified_manager.py:3805"
->>>>>>> dbad8c6f
       ]
     },
     "contamination_prevention_count": {
@@ -539,11 +506,7 @@
       "value": "context_count",
       "category": "metrics",
       "locations": [
-<<<<<<< HEAD
-        "netra_backend/app/agents/supervisor/agent_registry.py:282"
-=======
         "netra_backend/app/agents/supervisor/agent_registry.py:185"
->>>>>>> dbad8c6f
       ]
     },
     "corpus_count": {
@@ -790,25 +753,15 @@
       "category": "metrics",
       "locations": [
         "netra_backend/app/admin/tools/unified_admin_dispatcher.py:342",
-<<<<<<< HEAD
-        "netra_backend/app/agents/execution_engine_consolidated.py:613",
-        "netra_backend/app/agents/registry.py:76",
-=======
         "netra_backend/app/agents/registry.py:101",
->>>>>>> dbad8c6f
         "netra_backend/app/agents/synthetic_data_metrics_handler.py:226",
         "netra_backend/app/core/agent_execution_tracker.py:761",
         "netra_backend/app/core/agent_execution_tracker.py:774",
         "netra_backend/app/core/agent_execution_tracker.py:775",
         "netra_backend/app/core/configuration/startup_validator.py:167",
-<<<<<<< HEAD
-        "netra_backend/app/core/managers/unified_configuration_manager.py:1107",
-        "netra_backend/app/core/managers/unified_lifecycle_manager.py:990"
-=======
         "netra_backend/app/core/managers/unified_lifecycle_manager.py:990",
         "netra_backend/app/core/system_health_monitor.py:248",
         "netra_backend/app/database/request_scoped_session_factory.py:530"
->>>>>>> dbad8c6f
       ]
     },
     "errors_count": {
@@ -874,11 +827,7 @@
       "value": "execution_count",
       "category": "metrics",
       "locations": [
-<<<<<<< HEAD
-        "netra_backend/app/agents/registry.py:75"
-=======
         "netra_backend/app/agents/registry.py:100"
->>>>>>> dbad8c6f
       ]
     },
     "existing_connections_count": {
@@ -1109,11 +1058,7 @@
       "value": "headers_count",
       "category": "metrics",
       "locations": [
-<<<<<<< HEAD
-        "netra_backend/app/routes/websocket_ssot.py:461",
-=======
         "netra_backend/app/routes/websocket_ssot.py:551",
->>>>>>> dbad8c6f
         "netra_backend/app/services/unified_authentication_service.py:453",
         "netra_backend/app/websocket_core/unified_websocket_auth.py:460",
         "shared/cors_config_builder.py:621"
@@ -1888,11 +1833,7 @@
       "value": "private_error_count",
       "category": "metrics",
       "locations": [
-<<<<<<< HEAD
-        "netra_backend/app/websocket_core/unified_manager.py:3019"
-=======
         "netra_backend/app/websocket_core/unified_manager.py:3692"
->>>>>>> dbad8c6f
       ]
     },
     "process_count": {
@@ -2091,16 +2032,6 @@
       "value": "restart_count",
       "category": "metrics",
       "locations": [
-<<<<<<< HEAD
-        "netra_backend/app/websocket_core/unified_manager.py:1702",
-        "netra_backend/app/websocket_core/unified_manager.py:2103",
-        "netra_backend/app/websocket_core/unified_manager.py:2281",
-        "netra_backend/app/websocket_core/unified_manager.py:2281",
-        "netra_backend/app/websocket_core/unified_manager.py:2284",
-        "netra_backend/app/websocket_core/unified_manager.py:2285",
-        "netra_backend/app/websocket_core/unified_manager.py:2407",
-        "netra_backend/app/websocket_core/unified_manager.py:2415"
-=======
         "netra_backend/app/websocket_core/unified_manager.py:2271",
         "netra_backend/app/websocket_core/unified_manager.py:2672",
         "netra_backend/app/websocket_core/unified_manager.py:2850",
@@ -2109,7 +2040,6 @@
         "netra_backend/app/websocket_core/unified_manager.py:2854",
         "netra_backend/app/websocket_core/unified_manager.py:2976",
         "netra_backend/app/websocket_core/unified_manager.py:2984"
->>>>>>> dbad8c6f
       ]
     },
     "result_count": {
@@ -2172,17 +2102,6 @@
         "netra_backend/app/services/api_gateway/schema_mapper.py:208"
       ]
     },
-<<<<<<< HEAD
-    "run_history_count": {
-      "value": "run_history_count",
-      "category": "metrics",
-      "locations": [
-        "netra_backend/app/agents/supervisor/execution_factory.py:215",
-        "netra_backend/app/agents/supervisor/execution_factory.py:785"
-      ]
-    },
-=======
->>>>>>> dbad8c6f
     "sample_count": {
       "value": "sample_count",
       "category": "metrics",
@@ -2610,11 +2529,7 @@
       "value": "total_error_count",
       "category": "metrics",
       "locations": [
-<<<<<<< HEAD
-        "netra_backend/app/websocket_core/unified_manager.py:1625"
-=======
         "netra_backend/app/websocket_core/unified_manager.py:2194"
->>>>>>> dbad8c6f
       ]
     },
     "transaction_count": {
@@ -2670,11 +2585,7 @@
       "value": "user_semaphores_count",
       "category": "metrics",
       "locations": [
-<<<<<<< HEAD
-        "netra_backend/app/agents/supervisor/agent_instance_factory.py:1183"
-=======
         "netra_backend/app/agents/supervisor/agent_instance_factory.py:960"
->>>>>>> dbad8c6f
       ]
     },
     "valid_count": {
