--- conflicted
+++ resolved
@@ -2,13 +2,8 @@
   "metadata": {
     "version": "3.0.0",
     "category": "critical_domain_development",
-<<<<<<< HEAD
-    "generated_at": "2025-09-12T12:31:30.098548",
-    "root_directory": "C:\\GitHub\\netra-apex",
-=======
     "generated_at": "2025-09-14T16:01:13.245971",
     "root_directory": "/Users/anthony/Desktop/netra-apex",
->>>>>>> dbad8c6f
     "total_literals": 4
   },
   "literals": {
