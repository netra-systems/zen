--- conflicted
+++ resolved
@@ -2,13 +2,8 @@
   "metadata": {
     "version": "3.0.0",
     "category": "events",
-<<<<<<< HEAD
-    "generated_at": "2025-09-12T20:40:36.539604",
-    "root_directory": "C:\\GitHub\\netra-apex",
-=======
     "generated_at": "2025-09-12T21:29:06.406078",
     "root_directory": "C:\\Users\\antho\\OneDrive\\Desktop\\Netra\\netra-core-generation-1",
->>>>>>> 649699fe
     "total_literals": 44
   },
   "literals": {
@@ -139,11 +134,7 @@
       "locations": [
         "netra_backend/app/core/app_state_contracts.py:104",
         "netra_backend/app/websocket_core/unified_emitter.py:258",
-<<<<<<< HEAD
-        "netra_backend/app/websocket_core/unified_emitter.py:1650"
-=======
         "netra_backend/app/websocket_core/unified_emitter.py:1632"
->>>>>>> 649699fe
       ]
     },
     "error": {
@@ -263,10 +254,7 @@
       "category": "events",
       "locations": [
         "netra_backend/app/core/cross_service_validators/performance_validators.py:111",
-<<<<<<< HEAD
-=======
         "netra_backend/app/routes/demo_websocket.py:377",
->>>>>>> 649699fe
         "netra_backend/app/routes/health.py:1110",
         "netra_backend/app/routes/health.py:1122",
         "netra_backend/app/routes/mcp/websocket_handler.py:86",
@@ -327,11 +315,7 @@
       "locations": [
         "netra_backend/app/core/tools/unified_tool_dispatcher.py:202",
         "netra_backend/app/core/tools/unified_tool_dispatcher.py:293",
-<<<<<<< HEAD
-        "netra_backend/app/db/database_manager.py:292",
-=======
         "netra_backend/app/db/database_manager.py:293",
->>>>>>> 649699fe
         "netra_backend/app/factories/tool_dispatcher_factory.py:260",
         "netra_backend/app/factories/websocket_bridge_factory.py:713"
       ]
@@ -340,11 +324,7 @@
       "value": "store_fallback_event",
       "category": "events",
       "locations": [
-<<<<<<< HEAD
-        "netra_backend/app/websocket_core/unified_emitter.py:1828"
-=======
         "netra_backend/app/websocket_core/unified_emitter.py:1810"
->>>>>>> 649699fe
       ]
     },
     "subscribe": {
