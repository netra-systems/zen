{
  "metadata": {
    "version": "3.0.0",
    "category": "states",
<<<<<<< HEAD
    "generated_at": "2025-09-12T20:40:36.891394",
    "root_directory": "C:\\GitHub\\netra-apex",
=======
    "generated_at": "2025-09-12T21:29:07.131910",
    "root_directory": "C:\\Users\\antho\\OneDrive\\Desktop\\Netra\\netra-core-generation-1",
>>>>>>> 649699fe
    "total_literals": 30
  },
  "literals": {
    "Active": {
      "value": "Active",
      "category": "states",
      "locations": [
        "auth_service/auth_core/compliance/compliance_business_logic.py:341",
        "scripts/generate_docker_validation_report.py:267",
        "scripts/monitor_oauth_health.py:359"
      ]
    },
    "Connected": {
      "value": "Connected",
      "category": "states",
      "locations": [
        "frontend/components/uvs/UVSChatInterface.tsx:38"
      ]
    },
    "Disabled": {
      "value": "Disabled",
      "category": "states",
      "locations": [
<<<<<<< HEAD
        "netra_backend/app/smd.py:1702",
=======
        "netra_backend/app/smd.py:1721",
>>>>>>> 649699fe
        "scripts/deploy_to_gcp_actual.py:1622"
      ]
    },
    "Disconnected": {
      "value": "Disconnected",
      "category": "states",
      "locations": [
        "frontend/components/uvs/UVSChatInterface.tsx:39"
      ]
    },
    "Enabled": {
      "value": "Enabled",
      "category": "states",
      "locations": [
<<<<<<< HEAD
        "netra_backend/app/smd.py:1702",
=======
        "netra_backend/app/smd.py:1721",
>>>>>>> 649699fe
        "scripts/deploy_to_gcp_actual.py:1622",
        "scripts/deploy_to_gcp_actual.py:1624",
        "scripts/deploy_to_gcp_actual.py:1625"
      ]
    },
    "Error": {
      "value": "Error",
      "category": "states",
      "locations": [
        "netra_backend/app/agents/triage/unified_triage_agent.py:814",
        "netra_backend/app/formatters/example_response_formatter.py:545",
        "netra_backend/app/routes/mcp/utils.py:45",
        "netra_backend/app/routes/utils/thread_error_handling.py:71",
        "netra_backend/app/routes/utils/thread_error_handling.py:98",
        "netra_backend/app/routes/utils/thread_error_handling.py:100",
        "netra_backend/app/services/factory_status/metrics_collectors.py:100",
        "netra_backend/app/services/monitoring/error_tracker.py:376",
        "frontend/components/chat/AgentStatusIndicator.tsx:314",
        "scripts/check_docker_services.py:73"
      ]
    },
    "Failed": {
      "value": "Failed",
      "category": "states",
      "locations": [
        "netra_backend/app/monitoring/websocket_dashboard.py:208",
        "netra_backend/app/monitoring/websocket_dashboard.py:278",
        "frontend/components/chat/OptimisticMessage.tsx:87",
        "scripts/comprehensive_error_hunter.py:101",
        "scripts/run_docker_stability_tests.py:668"
      ]
    },
    "Loaded": {
      "value": "Loaded",
      "category": "states",
      "locations": [
        "netra_backend/app/db/postgres_index_loader.py:33",
        "netra_backend/app/db/postgres_table_checker.py:34",
        "netra_backend/app/middleware/api_gateway_coordinator.py:142",
        "netra_backend/app/routes/discovery.py:182",
<<<<<<< HEAD
        "netra_backend/app/schemas/config.py:928",
        "netra_backend/app/schemas/config.py:1119",
=======
        "netra_backend/app/schemas/config.py:966",
        "netra_backend/app/schemas/config.py:1157",
>>>>>>> 649699fe
        "auth_service/auth_core/core/jwt_handler.py:847",
        "scripts/e2e_continuous_runner.py:50",
        "scripts/validate_database_connections.py:98",
        "scripts/validate_websocket_compliance.py:48"
      ]
    },
    "Pending": {
      "value": "Pending",
      "category": "states",
      "locations": [
        "scripts/metadata_header_generator.py:106"
      ]
    },
    "Ready": {
      "value": "Ready",
      "category": "states",
      "locations": [
        "frontend/components/chat/ChatHeader.tsx:128",
        "scripts/fix_staging_database_connection.py:90",
        "scripts/gcp_continuous_audit.py:65"
      ]
    },
    "Success": {
      "value": "Success",
      "category": "states",
      "locations": [
        "netra_backend/app/core/agent_execution_tracker.py:1118",
        "netra_backend/app/services/metrics/csv_exporter.py:58",
        "netra_backend/app/services/unified_tool_registry/execution_engine.py:104",
        "scripts/run_docker_stability_tests.py:668"
      ]
    },
    "Warning": {
      "value": "Warning",
      "category": "states",
      "locations": [
        "scripts/backend_error_extractor.py:99",
        "scripts/comprehensive_error_hunter.py:124",
        "scripts/comprehensive_error_hunter.py:125",
        "scripts/comprehensive_error_hunter.py:126"
      ]
    },
    "active": {
      "value": "active",
      "category": "states",
      "locations": [
        "netra_backend/app/agents/_legacy_backup/data_sub_agent_backup_20250904/data_sub_agent_old.py:260",
        "netra_backend/app/agents/_legacy_backup/data_sub_agent_backup_20250904/data_sub_agent_old.py:261",
        "netra_backend/app/agents/_legacy_backup/data_sub_agent_backup_20250904/data_sub_agent_old.py:262",
        "netra_backend/app/agents/base_agent.py:1521",
        "netra_backend/app/agents/validation_sub_agent.py:301",
        "netra_backend/app/agents/validation_sub_agent.py:302",
        "netra_backend/app/api/health_checks.py:127",
        "netra_backend/app/business/subscription_manager.py:26",
        "netra_backend/app/core/async_connection_pool.py:592",
        "netra_backend/app/core/managers/unified_state_manager.py:72"
      ]
    },
    "busy": {
      "value": "busy",
      "category": "states",
      "locations": [
        "netra_backend/app/agents/registry.py:33",
        "netra_backend/app/core/retry_strategy_database.py:62",
        "scripts/scan_string_literals.py:205"
      ]
    },
    "closed": {
      "value": "closed",
      "category": "states",
      "locations": [
        "netra_backend/app/agents/base/reliability_manager.py:18",
        "netra_backend/app/agents/base_agent.py:1599",
        "netra_backend/app/agents/base_agent.py:1600",
        "netra_backend/app/agents/security/circuit_breaker.py:27",
        "netra_backend/app/auth_integration/auth_circuit_breaker.py:57",
        "netra_backend/app/auth_integration/auth_circuit_breaker.py:458",
        "netra_backend/app/clients/circuit_breaker.py:31",
        "netra_backend/app/core/agent_execution_tracker.py:72",
        "netra_backend/app/core/agent_health_monitor.py:728",
        "netra_backend/app/core/async_connection_pool.py:588"
      ]
    },
    "connected": {
      "value": "connected",
      "category": "states",
      "locations": [
        "netra_backend/app/agents/supervisor/agent_execution_prerequisites.py:680",
        "netra_backend/app/api/health_clickhouse.py:151",
        "netra_backend/app/api/health_clickhouse.py:157",
        "netra_backend/app/api/health_clickhouse.py:157",
        "netra_backend/app/api/health_clickhouse.py:167",
        "netra_backend/app/api/health_clickhouse.py:173",
        "netra_backend/app/core/clickhouse_connection_manager.py:36",
        "netra_backend/app/core/interfaces_websocket.py:122",
        "netra_backend/app/core/network_handler.py:52",
        "netra_backend/app/core/redis_connection_handler.py:156"
      ]
    },
    "disabled": {
      "value": "disabled",
      "category": "states",
      "locations": [
        "netra_backend/app/agents/quality_supervisor.py:98",
        "netra_backend/app/agents/supervisor/agent_execution_core.py:648",
        "netra_backend/app/agents/tool_executor_factory.py:164",
        "netra_backend/app/agents/tool_executor_factory.py:245",
        "netra_backend/app/clients/auth_client_core.py:1949",
        "netra_backend/app/core/degradation_strategies.py:257",
        "netra_backend/app/core/health/environment_health_config.py:28",
        "netra_backend/app/core/health_checkers.py:364",
        "netra_backend/app/core/health_checkers.py:373"
      ]
    },
    "disconnected": {
      "value": "disconnected",
      "category": "states",
      "locations": [
        "netra_backend/app/core/clickhouse_connection_manager.py:34",
        "netra_backend/app/core/interfaces_websocket.py:124",
        "netra_backend/app/core/network_handler.py:53",
        "netra_backend/app/core/websocket_recovery_types.py:17",
<<<<<<< HEAD
        "netra_backend/app/db/clickhouse.py:575",
        "netra_backend/app/db/clickhouse.py:1117",
        "netra_backend/app/db/clickhouse_backup.py:547",
        "netra_backend/app/db/clickhouse_backup.py:1061",
        "netra_backend/app/db/clickhouse_init.py:145",
        "netra_backend/app/diagnostics/websocket_diagnostics.py:216"
=======
        "netra_backend/app/db/clickhouse.py:576",
        "netra_backend/app/db/clickhouse.py:1118",
        "netra_backend/app/db/clickhouse_init.py:145",
        "netra_backend/app/diagnostics/websocket_diagnostics.py:216",
        "netra_backend/app/mcp_client/models.py:29",
        "netra_backend/app/schemas/core_enums.py:132"
>>>>>>> 649699fe
      ]
    },
    "enabled": {
      "value": "enabled",
      "category": "states",
      "locations": [
        "netra_backend/app/agents/corpus_admin/suggestion_profiles.py:81",
        "netra_backend/app/agents/corpus_admin/suggestion_profiles.py:85",
        "netra_backend/app/agents/corpus_admin/suggestion_profiles.py:105",
        "netra_backend/app/agents/corpus_admin/suggestion_profiles.py:106",
        "netra_backend/app/agents/quality_supervisor.py:98",
        "netra_backend/app/agents/supervisor/agent_execution_core.py:648",
        "netra_backend/app/agents/supervisor/factory_performance_config.py:125",
        "netra_backend/app/agents/supervisor/factory_performance_config.py:132",
        "netra_backend/app/agents/supervisor/factory_performance_config.py:137",
        "netra_backend/app/agents/supervisor/factory_performance_config.py:142"
      ]
    },
    "failed": {
      "value": "failed",
      "category": "states",
      "locations": [
        "netra_backend/app/admin/corpus/compatibility.py:111",
        "netra_backend/app/agents/agent_communication.py:67",
        "netra_backend/app/agents/agent_lifecycle.py:48",
        "netra_backend/app/agents/base/execution_context.py:26",
        "netra_backend/app/agents/base/executor.py:477",
        "netra_backend/app/agents/base_agent.py:1349",
        "netra_backend/app/agents/chat_orchestrator_main.py:181",
        "netra_backend/app/agents/corpus_admin/operations_execution.py:39",
        "netra_backend/app/agents/corpus_admin/operations_handler.py:52",
        "netra_backend/app/agents/execution_tracking/tracker.py:545"
      ]
    },
    "idle": {
      "value": "idle",
      "category": "states",
      "locations": [
        "netra_backend/app/agents/models.py:139",
        "netra_backend/app/agents/registry.py:32",
        "netra_backend/app/db/health_checks.py:98",
        "netra_backend/app/routes/staging_health.py:546",
        "netra_backend/app/routes/staging_health.py:547",
        "netra_backend/app/routes/staging_health.py:548",
        "netra_backend/app/schemas/core_enums.py:33",
        "netra_backend/app/schemas/shared_types.py:25",
        "netra_backend/app/services/session_isolation_manager.py:35",
        "netra_backend/app/websocket_core/connection_state_machine.py:57"
      ]
    },
    "inactive": {
      "value": "inactive",
      "category": "states",
      "locations": [
        "netra_backend/app/agents/supervisor/execution_engine_factory.py:420",
        "netra_backend/app/agents/validation_sub_agent.py:302",
        "netra_backend/app/core/managers/unified_state_manager.py:73",
        "netra_backend/app/database/postgresql_pool_manager.py:273",
        "netra_backend/app/routes/quality_validation_utils.py:136",
        "netra_backend/app/routes/quality_validation_utils.py:137",
        "netra_backend/app/routes/quality_validation_utils.py:138",
        "netra_backend/app/routes/utils/synthetic_data_helpers.py:168",
        "netra_backend/app/schemas/monitoring_types.py:53",
        "netra_backend/app/services/session_coordinator.py:30"
      ]
    },
    "info": {
      "value": "info",
      "category": "states",
      "locations": [
        "netra_backend/app/core/configuration_validator.py:52",
        "netra_backend/app/core/cross_service_validators/validator_framework.py:25",
        "netra_backend/app/core/health_types.py:49",
        "netra_backend/app/core/shared_health_types.py:46",
        "netra_backend/app/core/telemetry.py:24",
        "netra_backend/app/core/telemetry.py:312",
        "netra_backend/app/core/type_validation_errors.py:10",
        "netra_backend/app/core/type_validation_errors.py:93",
        "netra_backend/app/core/unified_logging.py:285",
        "netra_backend/app/database/__init__.py:110"
      ]
    },
    "loaded": {
      "value": "loaded",
      "category": "states",
      "locations": [
        "netra_backend/app/core/dependencies.py:46",
        "netra_backend/app/schemas/config_types.py:49",
        "netra_backend/app/services/lazy_component_loader.py:459",
        "netra_backend/app/services/memory_optimization_service.py:361",
        "netra_backend/app/services/memory_optimization_service.py:407",
        "netra_backend/app/services/memory_optimization_service.py:497",
        "netra_backend/app/services/memory_optimization_service.py:562",
        "netra_backend/app/services/memory_optimization_service.py:607",
        "frontend/providers/GTMProvider.tsx:308",
        "frontend/providers/GTMProvider.tsx:366"
      ]
    },
    "loading": {
      "value": "loading",
      "category": "states",
      "locations": [
        "frontend/components/AuthGuard.tsx:178",
        "frontend/components/chat/ThreadLoadingIndicator.tsx:64",
        "frontend/components/chat/ThreadLoadingIndicator.tsx:82",
        "frontend/components/chat/ThreadLoadingIndicator.tsx:102",
        "frontend/components/chat/ThreadSidebar.tsx:81",
        "frontend/providers/GTMProvider.tsx:357",
        "scripts/scan_string_literals.py:205",
        "shared/configuration/central_config_validator.py:622"
      ]
    },
    "open": {
      "value": "open",
      "category": "states",
      "locations": [
        "netra_backend/app/agents/base/reliability_manager.py:19",
        "netra_backend/app/agents/base_agent.py:1626",
        "netra_backend/app/agents/security/circuit_breaker.py:28",
        "netra_backend/app/agents/synthetic_data_sub_agent_validation.py:54",
        "netra_backend/app/auth_integration/auth_circuit_breaker.py:58",
        "netra_backend/app/clients/circuit_breaker.py:32",
        "netra_backend/app/core/agent_execution_tracker.py:73",
        "netra_backend/app/core/agent_health_monitor.py:348",
        "netra_backend/app/core/agent_health_monitor.py:646",
        "netra_backend/app/core/circuit_breaker_types.py:18"
      ]
    },
    "pending": {
      "value": "pending",
      "category": "states",
      "locations": [
        "netra_backend/app/agents/actions_goals_plan_builder.py:131",
        "netra_backend/app/agents/actions_goals_plan_builder_uvs.py:504",
        "netra_backend/app/agents/actions_goals_plan_builder_uvs.py:533",
        "netra_backend/app/agents/actions_goals_plan_builder_uvs.py:545",
        "netra_backend/app/agents/actions_goals_plan_builder_uvs.py:553",
        "netra_backend/app/agents/actions_goals_plan_builder_uvs.py:561",
        "netra_backend/app/agents/actions_goals_plan_builder_uvs.py:599",
        "netra_backend/app/agents/actions_goals_plan_builder_uvs.py:680",
        "netra_backend/app/agents/actions_goals_plan_builder_uvs.py:685",
        "netra_backend/app/agents/actions_goals_plan_builder_uvs.py:690"
      ]
    },
    "ready": {
      "value": "ready",
      "category": "states",
      "locations": [
        "netra_backend/app/agents/reporting_sub_agent.py:765",
        "netra_backend/app/agents/reporting_sub_agent.py:780",
        "netra_backend/app/agents/supervisor/agent_execution_prerequisites.py:646",
        "netra_backend/app/core/agent_health_monitor.py:54",
        "netra_backend/app/core/events.py:152",
        "netra_backend/app/core/health/unified_health_checker.py:47",
        "netra_backend/app/core/health/unified_health_checker.py:251",
        "netra_backend/app/core/health/unified_health_checker.py:258",
        "netra_backend/app/core/health/unified_health_checker.py:344",
        "netra_backend/app/core/health_checks.py:384"
      ]
    },
    "success": {
      "value": "success",
      "category": "states",
      "locations": [
        "netra_backend/app/admin/corpus/compatibility.py:86",
        "netra_backend/app/admin/corpus/compatibility.py:111",
        "netra_backend/app/admin/corpus/compatibility.py:111",
        "netra_backend/app/admin/corpus/compatibility.py:167",
        "netra_backend/app/admin/corpus/compatibility.py:171",
        "netra_backend/app/admin/corpus/compatibility.py:175",
        "netra_backend/app/admin/corpus/compatibility.py:179",
        "netra_backend/app/admin/tools/unified_admin_dispatcher.py:589",
        "netra_backend/app/agents/_legacy_backup/data_sub_agent_backup_20250904/data_sub_agent_old.py:153",
        "netra_backend/app/agents/_legacy_backup/data_sub_agent_backup_20250904/data_sub_agent_old.py:158"
      ]
    },
    "warning": {
      "value": "warning",
      "category": "states",
      "locations": [
        "netra_backend/app/agents/base/retry_manager.py:294",
        "netra_backend/app/agents/execution_tracking/heartbeat.py:338",
        "netra_backend/app/agents/input_validation.py:222",
        "netra_backend/app/agents/security/circuit_breaker.py:345",
        "netra_backend/app/agents/security/resource_guard.py:354",
        "netra_backend/app/agents/security/resource_guard.py:362",
        "netra_backend/app/agents/security/resource_guard.py:370",
        "netra_backend/app/agents/supervisor/agent_registry.py:345",
        "netra_backend/app/agents/supervisor/agent_registry.py:1578",
        "netra_backend/app/agents/tool_permission_layer.py:765"
      ]
    }
  }
}<|MERGE_RESOLUTION|>--- conflicted
+++ resolved
@@ -2,13 +2,8 @@
   "metadata": {
     "version": "3.0.0",
     "category": "states",
-<<<<<<< HEAD
-    "generated_at": "2025-09-12T20:40:36.891394",
-    "root_directory": "C:\\GitHub\\netra-apex",
-=======
     "generated_at": "2025-09-12T21:29:07.131910",
     "root_directory": "C:\\Users\\antho\\OneDrive\\Desktop\\Netra\\netra-core-generation-1",
->>>>>>> 649699fe
     "total_literals": 30
   },
   "literals": {
@@ -32,11 +27,7 @@
       "value": "Disabled",
       "category": "states",
       "locations": [
-<<<<<<< HEAD
-        "netra_backend/app/smd.py:1702",
-=======
         "netra_backend/app/smd.py:1721",
->>>>>>> 649699fe
         "scripts/deploy_to_gcp_actual.py:1622"
       ]
     },
@@ -51,11 +42,7 @@
       "value": "Enabled",
       "category": "states",
       "locations": [
-<<<<<<< HEAD
-        "netra_backend/app/smd.py:1702",
-=======
         "netra_backend/app/smd.py:1721",
->>>>>>> 649699fe
         "scripts/deploy_to_gcp_actual.py:1622",
         "scripts/deploy_to_gcp_actual.py:1624",
         "scripts/deploy_to_gcp_actual.py:1625"
@@ -96,13 +83,8 @@
         "netra_backend/app/db/postgres_table_checker.py:34",
         "netra_backend/app/middleware/api_gateway_coordinator.py:142",
         "netra_backend/app/routes/discovery.py:182",
-<<<<<<< HEAD
-        "netra_backend/app/schemas/config.py:928",
-        "netra_backend/app/schemas/config.py:1119",
-=======
         "netra_backend/app/schemas/config.py:966",
         "netra_backend/app/schemas/config.py:1157",
->>>>>>> 649699fe
         "auth_service/auth_core/core/jwt_handler.py:847",
         "scripts/e2e_continuous_runner.py:50",
         "scripts/validate_database_connections.py:98",
@@ -211,6 +193,7 @@
         "netra_backend/app/agents/tool_executor_factory.py:164",
         "netra_backend/app/agents/tool_executor_factory.py:245",
         "netra_backend/app/clients/auth_client_core.py:1949",
+        "netra_backend/app/core/auth_startup_validator.py:461",
         "netra_backend/app/core/degradation_strategies.py:257",
         "netra_backend/app/core/health/environment_health_config.py:28",
         "netra_backend/app/core/health_checkers.py:364",
@@ -225,21 +208,12 @@
         "netra_backend/app/core/interfaces_websocket.py:124",
         "netra_backend/app/core/network_handler.py:53",
         "netra_backend/app/core/websocket_recovery_types.py:17",
-<<<<<<< HEAD
-        "netra_backend/app/db/clickhouse.py:575",
-        "netra_backend/app/db/clickhouse.py:1117",
-        "netra_backend/app/db/clickhouse_backup.py:547",
-        "netra_backend/app/db/clickhouse_backup.py:1061",
-        "netra_backend/app/db/clickhouse_init.py:145",
-        "netra_backend/app/diagnostics/websocket_diagnostics.py:216"
-=======
         "netra_backend/app/db/clickhouse.py:576",
         "netra_backend/app/db/clickhouse.py:1118",
         "netra_backend/app/db/clickhouse_init.py:145",
         "netra_backend/app/diagnostics/websocket_diagnostics.py:216",
         "netra_backend/app/mcp_client/models.py:29",
         "netra_backend/app/schemas/core_enums.py:132"
->>>>>>> 649699fe
       ]
     },
     "enabled": {
