--- conflicted
+++ resolved
@@ -2,15 +2,9 @@
   "metadata": {
     "version": "3.0.0",
     "category": "environment",
-<<<<<<< HEAD
-    "generated_at": "2025-09-12T12:31:30.102196",
-    "root_directory": "C:\\GitHub\\netra-apex",
-    "total_literals": 211
-=======
     "generated_at": "2025-09-14T16:01:13.248218",
     "root_directory": "/Users/anthony/Desktop/netra-apex",
     "total_literals": 214
->>>>>>> dbad8c6f
   },
   "literals": {
     "AI21_API_KEY": {
@@ -345,13 +339,8 @@
       "locations": [
         "netra_backend/app/core/error_codes.py:15",
         "netra_backend/app/core/unified_error_handler.py:241",
-<<<<<<< HEAD
-        "netra_backend/app/routes/websocket_ssot.py:708",
-        "netra_backend/app/websocket_core/unified_websocket_auth.py:691"
-=======
         "netra_backend/app/routes/websocket_ssot.py:813",
         "netra_backend/app/websocket_core/unified_websocket_auth.py:718"
->>>>>>> dbad8c6f
       ]
     },
     "AUTH_FAILURE_RATE_THRESHOLD": {
@@ -500,11 +489,7 @@
       "value": "AUTH_SERVICE_HOST",
       "category": "environment",
       "locations": [
-<<<<<<< HEAD
-        "auth_service/auth_core/auth_environment.py:684"
-=======
         "auth_service/auth_core/auth_environment.py:708"
->>>>>>> dbad8c6f
       ]
     },
     "AUTH_SERVICE_INTERNAL_URL": {
@@ -522,11 +507,7 @@
       "value": "AUTH_SERVICE_PORT",
       "category": "environment",
       "locations": [
-<<<<<<< HEAD
-        "auth_service/auth_core/auth_environment.py:651",
-=======
         "auth_service/auth_core/auth_environment.py:675",
->>>>>>> dbad8c6f
         "scripts/fix_authentication_system.py:174",
         "shared/port_discovery.py:90"
       ]
@@ -843,13 +824,8 @@
       "locations": [
         "netra_backend/app/core/config_dependencies.py:274",
         "netra_backend/app/core/config_dependencies.py:311",
-<<<<<<< HEAD
-        "netra_backend/app/schemas/config.py:1183",
-        "auth_service/auth_core/auth_environment.py:582",
-=======
         "netra_backend/app/schemas/config.py:1322",
         "auth_service/auth_core/auth_environment.py:606",
->>>>>>> dbad8c6f
         "scripts/demonstrate_config_protection.py:33",
         "scripts/demonstrate_config_protection.py:54",
         "scripts/demonstrate_config_protection.py:55",
@@ -862,13 +838,8 @@
       "value": "GOOGLE_OAUTH_CLIENT_ID_",
       "category": "environment",
       "locations": [
-<<<<<<< HEAD
-        "auth_service/auth_core/auth_environment.py:579",
-        "shared/configuration/central_config_validator.py:1174",
-=======
         "auth_service/auth_core/auth_environment.py:603",
         "shared/configuration/central_config_validator.py:1173",
->>>>>>> dbad8c6f
         "shared/configuration/cross_service_validator.py:418"
       ]
     },
@@ -956,14 +927,9 @@
       "locations": [
         "netra_backend/app/core/config_dependencies.py:298",
         "netra_backend/app/core/config_dependencies.py:287",
-<<<<<<< HEAD
-        "netra_backend/app/schemas/config.py:1186",
-        "auth_service/auth_core/auth_environment.py:614",
-=======
         "netra_backend/app/schemas/config.py:1325",
         "auth_service/auth_core/auth_environment.py:638",
         "scripts/staging_environment_validation_suite.py:649",
->>>>>>> dbad8c6f
         "shared/configuration/central_config_validator.py:105",
         "shared/configuration/cross_service_validator.py:94"
       ]
@@ -972,13 +938,8 @@
       "value": "GOOGLE_OAUTH_CLIENT_SECRET_",
       "category": "environment",
       "locations": [
-<<<<<<< HEAD
-        "auth_service/auth_core/auth_environment.py:611",
-        "shared/configuration/central_config_validator.py:1175",
-=======
         "auth_service/auth_core/auth_environment.py:635",
         "shared/configuration/central_config_validator.py:1174",
->>>>>>> dbad8c6f
         "shared/configuration/cross_service_validator.py:419"
       ]
     },
@@ -1098,11 +1059,7 @@
       "value": "LLM_API_KEY",
       "category": "environment",
       "locations": [
-<<<<<<< HEAD
-        "netra_backend/app/startup_module.py:1029"
-=======
         "netra_backend/app/startup_module.py:1039"
->>>>>>> dbad8c6f
       ]
     },
     "MISSING_REDIS_COMPONENTS": {
@@ -1358,44 +1315,28 @@
       "value": "OAUTH_GITHUB_CLIENT_ID",
       "category": "environment",
       "locations": [
-<<<<<<< HEAD
-        "auth_service/auth_core/auth_environment.py:639"
-=======
         "auth_service/auth_core/auth_environment.py:663"
->>>>>>> dbad8c6f
       ]
     },
     "OAUTH_GITHUB_CLIENT_SECRET": {
       "value": "OAUTH_GITHUB_CLIENT_SECRET",
       "category": "environment",
       "locations": [
-<<<<<<< HEAD
-        "auth_service/auth_core/auth_environment.py:643"
-=======
         "auth_service/auth_core/auth_environment.py:667"
->>>>>>> dbad8c6f
       ]
     },
     "OAUTH_GOOGLE_CLIENT_ID": {
       "value": "OAUTH_GOOGLE_CLIENT_ID",
       "category": "environment",
       "locations": [
-<<<<<<< HEAD
-        "auth_service/auth_core/auth_environment.py:581"
-=======
         "auth_service/auth_core/auth_environment.py:605"
->>>>>>> dbad8c6f
       ]
     },
     "OAUTH_GOOGLE_CLIENT_ID_": {
       "value": "OAUTH_GOOGLE_CLIENT_ID_",
       "category": "environment",
       "locations": [
-<<<<<<< HEAD
-        "auth_service/auth_core/auth_environment.py:580"
-=======
         "auth_service/auth_core/auth_environment.py:604"
->>>>>>> dbad8c6f
       ]
     },
     "OAUTH_GOOGLE_CLIENT_ID_ENV": {
@@ -1413,22 +1354,14 @@
       "value": "OAUTH_GOOGLE_CLIENT_SECRET",
       "category": "environment",
       "locations": [
-<<<<<<< HEAD
-        "auth_service/auth_core/auth_environment.py:613"
-=======
         "auth_service/auth_core/auth_environment.py:637"
->>>>>>> dbad8c6f
       ]
     },
     "OAUTH_GOOGLE_CLIENT_SECRET_": {
       "value": "OAUTH_GOOGLE_CLIENT_SECRET_",
       "category": "environment",
       "locations": [
-<<<<<<< HEAD
-        "auth_service/auth_core/auth_environment.py:612"
-=======
         "auth_service/auth_core/auth_environment.py:636"
->>>>>>> dbad8c6f
       ]
     },
     "OAUTH_GOOGLE_CLIENT_SECRET_ENV": {
@@ -1503,11 +1436,7 @@
       "value": "PERMISSIVE_AUTH_FAILURE",
       "category": "environment",
       "locations": [
-<<<<<<< HEAD
-        "netra_backend/app/routes/websocket_ssot.py:655"
-=======
         "netra_backend/app/routes/websocket_ssot.py:760"
->>>>>>> dbad8c6f
       ]
     },
     "PERPLEXITY_API_KEY": {
@@ -1576,13 +1505,7 @@
         "netra_backend/app/schemas/config.py:89",
         "netra_backend/app/schemas/config.py:1372",
         "auth_service/auth_core/redis_config_builder.py:41",
-<<<<<<< HEAD
-        "scripts/fetch_secrets_to_env.py:125",
-        "scripts/fetch_secrets_to_env.py:169",
-        "scripts/validate_database_connections.py:304"
-=======
         "scripts/fetch_secrets_to_env.py:125"
->>>>>>> dbad8c6f
       ]
     },
     "REDIS_DISABLED": {
@@ -1818,11 +1741,7 @@
       "value": "SERVICE_AUTH_ERROR",
       "category": "environment",
       "locations": [
-<<<<<<< HEAD
-        "netra_backend/app/services/unified_authentication_service.py:978"
-=======
         "netra_backend/app/services/unified_authentication_service.py:979"
->>>>>>> dbad8c6f
       ]
     },
     "SKIP_AUTH_VALIDATION": {
