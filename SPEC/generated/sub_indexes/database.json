--- conflicted
+++ resolved
@@ -2,15 +2,9 @@
   "metadata": {
     "version": "3.0.0",
     "category": "database",
-<<<<<<< HEAD
-    "generated_at": "2025-09-12T20:40:36.536127",
-    "root_directory": "C:\\GitHub\\netra-apex",
-    "total_literals": 379
-=======
     "generated_at": "2025-09-12T21:29:06.399409",
     "root_directory": "C:\\Users\\antho\\OneDrive\\Desktop\\Netra\\netra-core-generation-1",
     "total_literals": 387
->>>>>>> 649699fe
   },
   "literals": {
     "\"GCP_PROJECT_ID\": self.project_id": {
@@ -78,8 +72,6 @@
         "netra_backend/app/services/unified_authentication_service.py:593"
       ]
     },
-<<<<<<< HEAD
-=======
     "Connection must have a valid connection_id": {
       "value": "Connection must have a valid connection_id",
       "category": "database",
@@ -94,7 +86,6 @@
         "netra_backend/app/websocket_core/unified_manager.py:545"
       ]
     },
->>>>>>> 649699fe
     "Data assessment for run_id": {
       "value": "Data assessment for run_id",
       "category": "database",
@@ -148,8 +139,6 @@
         "netra_backend/app/websocket_core/user_context_extractor.py:252"
       ]
     },
-<<<<<<< HEAD
-=======
     "PASS-THROUGH FIX: Using provided connection_id": {
       "value": "PASS-THROUGH FIX: Using provided connection_id",
       "category": "database",
@@ -157,7 +146,6 @@
         "netra_backend/app/websocket_core/unified_manager.py:1509"
       ]
     },
->>>>>>> 649699fe
     "Starting synthetic data generation for run_id": {
       "value": "Starting synthetic data generation for run_id",
       "category": "database",
@@ -190,11 +178,7 @@
       "value": "UnifiedWebSocketEmitter.for_user requires valid user_id",
       "category": "database",
       "locations": [
-<<<<<<< HEAD
-        "netra_backend/app/websocket_core/unified_emitter.py:2273"
-=======
         "netra_backend/app/websocket_core/unified_emitter.py:2255"
->>>>>>> 649699fe
       ]
     },
     "Update": {
@@ -305,14 +289,9 @@
       "category": "database",
       "locations": [
         "netra_backend/app/agents/agent_communication.py:109",
-<<<<<<< HEAD
-        "netra_backend/app/agents/base_agent.py:1850",
-        "netra_backend/app/services/agent_websocket_bridge.py:3297"
-=======
         "netra_backend/app/agents/base_agent.py:1910",
         "netra_backend/app/services/agent_websocket_bridge.py:3297",
         "netra_backend/app/websocket_core/unified_manager.py:1124"
->>>>>>> 649699fe
       ]
     },
     "aborted_at": {
@@ -551,11 +530,7 @@
         "netra_backend/app/agents/context_observability.py:313",
         "netra_backend/app/services/corpus/base_service.py:93",
         "netra_backend/app/websocket_core/unified_emitter.py:228",
-<<<<<<< HEAD
-        "netra_backend/app/websocket_core/unified_emitter.py:1620"
-=======
         "netra_backend/app/websocket_core/unified_emitter.py:1602"
->>>>>>> 649699fe
       ]
     },
     "bill_id": {
@@ -711,11 +686,7 @@
         "netra_backend/app/routes/auth_routes/oauth_validation.py:31",
         "netra_backend/app/routes/auth_routes/oauth_validation.py:31",
         "netra_backend/app/schemas/config.py:59",
-<<<<<<< HEAD
-        "netra_backend/app/schemas/config.py:813"
-=======
         "netra_backend/app/schemas/config.py:851"
->>>>>>> 649699fe
       ]
     },
     "closed_at": {
@@ -760,13 +731,8 @@
         "netra_backend/app/alembic/versions/66e0e5d9662d_add_missing_tables_and_columns_complete.py:594",
         "netra_backend/app/alembic/versions/66e0e5d9662d_add_missing_tables_and_columns_complete.py:1027",
         "netra_backend/app/core/interfaces_observability.py:299",
-<<<<<<< HEAD
-        "netra_backend/app/db/clickhouse.py:1595",
-        "netra_backend/app/db/clickhouse.py:1595"
-=======
         "netra_backend/app/db/clickhouse.py:1637",
         "netra_backend/app/db/clickhouse.py:1637"
->>>>>>> 649699fe
       ]
     },
     "component_id": {
@@ -792,12 +758,9 @@
         "netra_backend/app/websocket_core/connection_manager.py:81",
         "netra_backend/app/websocket_core/connection_manager.py:113",
         "netra_backend/app/websocket_core/context.py:125",
-<<<<<<< HEAD
-=======
         "netra_backend/app/websocket_core/unified_manager.py:909",
         "netra_backend/app/websocket_core/unified_manager.py:955",
         "netra_backend/app/websocket_core/unified_manager.py:1481",
->>>>>>> 649699fe
         "netra_backend/app/websocket_core/utils.py:787",
         "netra_backend/app/websocket_core/utils.py:863"
       ]
@@ -811,11 +774,7 @@
         "netra_backend/app/agents/unified_tool_execution.py:753",
         "netra_backend/app/core/degradation_strategies.py:233",
         "netra_backend/app/core/error_recovery_integration.py:264",
-<<<<<<< HEAD
-        "netra_backend/app/db/database_manager.py:820",
-=======
         "netra_backend/app/db/database_manager.py:826",
->>>>>>> 649699fe
         "netra_backend/app/diagnostics/websocket_diagnostics.py:509",
         "netra_backend/app/models/websocket_connection.py:33",
         "netra_backend/app/models/websocket_connection.py:48",
@@ -864,11 +823,7 @@
       "locations": [
         "netra_backend/app/agents/corpus_admin/operations_execution.py:70",
         "netra_backend/app/agents/request_scoped_tool_dispatcher.py:122",
-<<<<<<< HEAD
-        "netra_backend/app/agents/supervisor/agent_instance_factory.py:1225",
-=======
         "netra_backend/app/agents/supervisor/agent_instance_factory.py:958",
->>>>>>> 649699fe
         "netra_backend/app/agents/supervisor/request_scoped_executor.py:142",
         "netra_backend/app/routes/agent_route_streaming.py:96",
         "netra_backend/app/routes/agent_route_streaming.py:297"
@@ -965,24 +920,13 @@
         "netra_backend/app/agents/supervisor/observability_flow_builders.py:50"
       ]
     },
-    "create_auth_emitter requires either user_context or user_id": {
-      "value": "create_auth_emitter requires either user_context or user_id",
-      "category": "database",
-      "locations": [
-        "netra_backend/app/websocket_core/unified_emitter.py:1107"
-      ]
-    },
     "created": {
       "value": "created",
       "category": "database",
       "locations": [
         "netra_backend/app/agents/corpus_admin/operations_crud.py:27",
         "netra_backend/app/agents/corpus_admin/value_based_corpus/create_value_corpus.py:23",
-<<<<<<< HEAD
-        "netra_backend/app/agents/supervisor/agent_instance_factory.py:933",
-=======
         "netra_backend/app/agents/supervisor/agent_instance_factory.py:666",
->>>>>>> 649699fe
         "netra_backend/app/agents/supervisor/flow_logger.py:38",
         "netra_backend/app/agents/supply_researcher/supply_database_manager.py:50",
         "netra_backend/app/agents/supply_researcher/supply_database_manager.py:57",
@@ -1227,24 +1171,16 @@
       "value": "engine_id",
       "category": "database",
       "locations": [
-<<<<<<< HEAD
-        "netra_backend/app/agents/supervisor/execution_engine_factory.py:486",
-=======
         "netra_backend/app/agents/supervisor/execution_engine_factory.py:487",
->>>>>>> 649699fe
         "netra_backend/app/agents/supervisor/request_scoped_execution_engine.py:235",
         "netra_backend/app/agents/supervisor/request_scoped_execution_engine.py:450",
         "netra_backend/app/agents/supervisor/request_scoped_execution_engine.py:483",
         "netra_backend/app/agents/supervisor/request_scoped_execution_engine.py:506",
-<<<<<<< HEAD
-        "netra_backend/app/agents/supervisor/request_scoped_execution_engine.py:540"
-=======
         "netra_backend/app/agents/supervisor/request_scoped_execution_engine.py:540",
         "netra_backend/app/agents/supervisor/user_execution_engine.py:882",
         "netra_backend/app/agents/supervisor/user_execution_engine.py:1429",
         "netra_backend/app/agents/supervisor/user_execution_engine.py:1474",
         "netra_backend/app/agents/supervisor/user_execution_engine.py:1499"
->>>>>>> 649699fe
       ]
     },
     "ensure_request_id": {
@@ -1300,11 +1236,7 @@
       "locations": [
         "netra_backend/app/core/error_logger_core.py:344",
         "netra_backend/app/core/unified_error_handler.py:313",
-<<<<<<< HEAD
-        "netra_backend/app/db/clickhouse_trace_writer.py:417",
-=======
         "netra_backend/app/db/clickhouse_trace_writer.py:419",
->>>>>>> 649699fe
         "netra_backend/app/middleware/websocket_error_recovery.py:199",
         "netra_backend/app/routes/gcp_monitoring.py:145",
         "netra_backend/app/services/monitoring/error_tracker.py:424",
@@ -1401,17 +1333,10 @@
         "netra_backend/app/agents/execution_tracking/tracker.py:490",
         "netra_backend/app/agents/execution_tracking/tracker.py:512",
         "netra_backend/app/agents/supervisor/agent_execution_core.py:1161",
-<<<<<<< HEAD
-        "netra_backend/app/core/agent_execution_tracker.py:749",
-        "netra_backend/app/core/agent_execution_tracker.py:1004",
-        "netra_backend/app/core/agent_execution_tracker.py:1037",
-        "netra_backend/app/core/agent_execution_tracker.py:1214"
-=======
         "netra_backend/app/agents/supervisor/user_execution_engine.py:1172",
         "netra_backend/app/agents/supervisor/user_execution_engine.py:1172",
         "netra_backend/app/core/agent_execution_tracker.py:749",
         "netra_backend/app/core/agent_execution_tracker.py:1004"
->>>>>>> 649699fe
       ]
     },
     "existing_user_id": {
@@ -1474,11 +1399,7 @@
       "value": "factory_context_id",
       "category": "database",
       "locations": [
-<<<<<<< HEAD
-        "netra_backend/app/agents/supervisor/agent_instance_factory.py:625"
-=======
         "netra_backend/app/agents/supervisor/agent_instance_factory.py:358"
->>>>>>> 649699fe
       ]
     },
     "factory_id": {
@@ -1499,14 +1420,10 @@
         "netra_backend/app/services/messaging/dead_letter_queue.py:47",
         "netra_backend/app/services/messaging/dead_letter_queue.py:65",
         "netra_backend/app/services/messaging/dead_letter_queue.py:66",
-<<<<<<< HEAD
-        "netra_backend/app/services/thread_service.py:180"
-=======
         "netra_backend/app/services/thread_service.py:180",
         "netra_backend/app/websocket_core/unified_manager.py:1705",
         "netra_backend/app/websocket_core/unified_manager.py:1831",
         "netra_backend/app/websocket_core/unified_manager.py:1900"
->>>>>>> 649699fe
       ]
     },
     "fetched_at": {
@@ -1795,8 +1712,6 @@
         "auth_service/auth_core/routes/auth_routes.py:956"
       ]
     },
-<<<<<<< HEAD
-=======
     "invalid_user_id": {
       "value": "invalid_user_id",
       "category": "database",
@@ -1804,7 +1719,6 @@
         "netra_backend/app/websocket_core/unified_manager.py:1467"
       ]
     },
->>>>>>> 649699fe
     "invocation_id": {
       "value": "invocation_id",
       "category": "database",
@@ -2732,11 +2646,7 @@
         "netra_backend/app/agents/supervisor/data_access_integration.py:161",
         "netra_backend/app/agents/supervisor/execution_factory.py:212",
         "netra_backend/app/agents/supervisor/execution_factory.py:783",
-<<<<<<< HEAD
-        "netra_backend/app/agents/supervisor_consolidated.py:178"
-=======
         "netra_backend/app/agents/supervisor/user_execution_engine.py:1650"
->>>>>>> 649699fe
       ]
     },
     "requesting_user_id": {
@@ -2898,21 +2808,12 @@
         "netra_backend/app/agents/tool_discovery_sub_agent.py:196",
         "netra_backend/app/core/performance_query_optimizer.py:102",
         "netra_backend/app/core/windows_asyncio_safe.py:109",
-<<<<<<< HEAD
-        "netra_backend/app/db/clickhouse.py:1099",
-        "netra_backend/app/db/clickhouse.py:1122",
-        "netra_backend/app/db/clickhouse.py:1139",
-        "netra_backend/app/db/clickhouse.py:1191",
-        "netra_backend/app/db/clickhouse_backup.py:1043",
-        "netra_backend/app/db/clickhouse_backup.py:1066"
-=======
         "netra_backend/app/db/clickhouse.py:1100",
         "netra_backend/app/db/clickhouse.py:1123",
         "netra_backend/app/db/clickhouse.py:1140",
         "netra_backend/app/db/clickhouse.py:1203",
         "netra_backend/app/factories/clickhouse_factory.py:269",
         "netra_backend/app/factories/clickhouse_factory.py:282"
->>>>>>> 649699fe
       ]
     },
     "self.project_id": {
@@ -2962,18 +2863,12 @@
         "netra_backend/app/clients/auth_client_core.py:936",
         "netra_backend/app/clients/auth_client_core.py:1282",
         "netra_backend/app/core/auth_constants.py:31",
+        "netra_backend/app/core/auth_startup_validator.py:224",
         "netra_backend/app/core/configuration/base.py:152",
         "netra_backend/app/core/cross_service_validators/security_validators.py:332",
-<<<<<<< HEAD
-        "netra_backend/app/core/cross_service_validators/security_validators.py:343",
-        "netra_backend/app/dependencies.py:231",
-        "netra_backend/app/middleware/fastapi_auth_middleware.py:149",
-        "netra_backend/app/middleware/fastapi_auth_middleware.py:562"
-=======
         "netra_backend/app/core/cross_service_validators/security_validators.py:332",
         "netra_backend/app/core/cross_service_validators/security_validators.py:343",
         "netra_backend/app/core/cross_service_validators/security_validators.py:343"
->>>>>>> 649699fe
       ]
     },
     "session_id": {
@@ -2999,15 +2894,8 @@
         "netra_backend/app/alembic/versions/66e0e5d9662d_add_missing_tables_and_columns_complete.py:436",
         "netra_backend/app/alembic/versions/66e0e5d9662d_add_missing_tables_and_columns_complete.py:471",
         "netra_backend/app/alembic/versions/66e0e5d9662d_add_missing_tables_and_columns_complete.py:480",
-<<<<<<< HEAD
-        "netra_backend/app/db/clickhouse.py:1593",
-        "netra_backend/app/db/clickhouse.py:1593",
-        "netra_backend/app/db/clickhouse_backup.py:1460",
-        "netra_backend/app/db/clickhouse_backup.py:1460",
-=======
         "netra_backend/app/db/clickhouse.py:1635",
         "netra_backend/app/db/clickhouse.py:1635",
->>>>>>> 649699fe
         "netra_backend/app/services/state_persistence.py:1046",
         "netra_backend/app/services/state_persistence.py:1055"
       ]
@@ -3289,8 +3177,6 @@
         "netra_backend/app/services/database/transaction_coordinator.py:460"
       ]
     },
-<<<<<<< HEAD
-=======
     "to invalid user_id": {
       "value": "to invalid user_id",
       "category": "database",
@@ -3298,7 +3184,6 @@
         "netra_backend/app/websocket_core/unified_manager.py:1270"
       ]
     },
->>>>>>> 649699fe
     "todo_id": {
       "value": "todo_id",
       "category": "database",
@@ -3378,11 +3263,7 @@
         "netra_backend/app/core/cross_service_validators/data_consistency_validators.py:647",
         "netra_backend/app/core/cross_service_validators/data_consistency_validators.py:660",
         "netra_backend/app/core/error_recovery_integration.py:176",
-<<<<<<< HEAD
-        "netra_backend/app/db/database_manager.py:333",
-=======
         "netra_backend/app/db/database_manager.py:334",
->>>>>>> 649699fe
         "netra_backend/app/routes/database_monitoring/transaction_routes.py:41",
         "netra_backend/app/services/coordination_service.py:334",
         "netra_backend/app/services/coordination_service.py:626",
@@ -3497,8 +3378,6 @@
         "netra_backend/app/alembic/versions/882759db46ce_add_missing_tables_for_agent_executions_.py:174"
       ]
     },
-<<<<<<< HEAD
-=======
     "user_correlation_id": {
       "value": "user_correlation_id",
       "category": "database",
@@ -3513,7 +3392,6 @@
         "netra_backend/app/agents/supervisor/user_execution_engine.py:1203"
       ]
     },
->>>>>>> 649699fe
     "user_execution_context_id": {
       "value": "user_execution_context_id",
       "category": "database",
