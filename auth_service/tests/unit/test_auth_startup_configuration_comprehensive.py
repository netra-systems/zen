--- conflicted
+++ resolved
@@ -231,11 +231,7 @@
     @pytest.fixture
     def auth_env(self):
         """Get isolated auth environment with startup configuration."""
-<<<<<<< HEAD
-        env = get_env()
-=======
         # AuthEnvironment() constructor takes no parameters - it uses get_env() internally
->>>>>>> 81c10131
         auth_env = AuthEnvironment()
         
         # Set required startup configuration
@@ -252,10 +248,6 @@
         auth_env.set("ENVIRONMENT", "test", source="test")
         auth_env.set("AUTH_SERVICE_PORT", "8083", source="test")
         
-<<<<<<< HEAD
-        # AuthEnvironment doesn't have load_environment, it loads automatically
-=======
->>>>>>> 81c10131
         return auth_env
 
     @pytest.fixture
