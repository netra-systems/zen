--- conflicted
+++ resolved
@@ -29,11 +29,7 @@
 
 
 @pytest.mark.unit
-<<<<<<< HEAD
-class AuthServiceBusinessLogicTests:
-=======
 class AuthServiceBusinessLogicTests(SSotBaseTestCase):
->>>>>>> 5aba5b9f
     """Test auth service core business logic for golden path scenarios."""
 
     def setup_method(self, method):
@@ -397,11 +393,7 @@
 
 
 @pytest.mark.unit  
-<<<<<<< HEAD
-class AuthServiceErrorHandlingBusinessContinuityTests:
-=======
 class AuthServiceErrorHandlingBusinessContinuityTests(SSotBaseTestCase):
->>>>>>> 5aba5b9f
     """Test auth service error handling maintains business continuity."""
 
     def setup_method(self, method):
