--- conflicted
+++ resolved
@@ -249,26 +249,19 @@
         logger.info(f"Skipping OAuth validation in {env} environment")
     
     # Log Redis configuration status
-<<<<<<< HEAD
     try:
         from auth_service.auth_core.routes.auth_routes import auth_service
-        if hasattr(auth_service, 'session_manager'):
-            redis_enabled = auth_service.session_manager.redis_enabled
-            redis_status = "enabled" if redis_enabled else "disabled (staging environment)"
+        # Check if redis_client is available (AuthService uses redis_client, not session_manager)
+        if hasattr(auth_service, 'redis_client'):
+            redis_enabled = auth_service.redis_client is not None
+            redis_status = "enabled" if redis_enabled else "disabled"
         else:
-            # Session manager might not be initialized yet
+            # Redis client might not be initialized yet
             redis_status = "will be configured during route initialization"
         logger.info(f"Redis session management: {redis_status}")
     except Exception as e:
         logger.warning(f"Could not determine Redis status: {e}")
         redis_status = "status unknown"
-=======
-    from auth_service.auth_core.routes.auth_routes import auth_service
-    # Check if redis_client is available (AuthService uses redis_client, not session_manager)
-    redis_enabled = auth_service.redis_client is not None
-    redis_status = "enabled" if redis_enabled else "disabled"
-    logger.info(f"Redis session management: {redis_status}")
->>>>>>> bd427601
     
     # Check if we're in fast test mode
     # @marked: Test mode flag for test infrastructure
