"""
Auth Routes for Auth Service
Comprehensive implementation with refresh token endpoint
"""
import json
import logging
import secrets
from typing import Dict, Any, Optional
from datetime import datetime, UTC
from urllib.parse import urlencode

from fastapi import APIRouter, HTTPException, Request, Query
from fastapi.responses import JSONResponse, RedirectResponse

# Import auth service models and services
from auth_service.auth_core.models.auth_models import RefreshRequest
from auth_service.auth_core.oauth_manager import OAuthManager
from auth_service.auth_core.config import AuthConfig
from shared.isolated_environment import get_env
# SSOT: Import SERVICE_ID constant for critical auth validation
from shared.constants.service_identifiers import SERVICE_ID
# Import lazy initialization for AuthService to prevent race conditions
from auth_service.auth_core.core.lazy_auth_service import get_auth_service

<<<<<<< HEAD
# Initialize logger first
logger = logging.getLogger(__name__)

# Get environment manager
env = get_env()

=======
# Get environment manager
env = get_env()

logger = logging.getLogger(__name__)

>>>>>>> 101852d4
# Import MockAuthService for testing only in appropriate environments
# SECURITY FIX: Only import MockAuthService in development/test environments
MockAuthService = None
try:
    from auth_service.auth_core.config import AuthConfig
    auth_env = AuthConfig.get_environment()
    if auth_env in ["development", "test"]:
        from auth_service.test_framework.mock_auth_service import MockAuthService
        logger.info(f"MockAuthService imported for {auth_env} environment")
    else:
        logger.info(f"MockAuthService not available in {auth_env} environment (security protection)")
except ImportError as e:
    logger.debug(f"MockAuthService not available: {e}")
except Exception as e:
    logger.warning(f"Error checking MockAuthService availability: {e}")

# Create router instances
router = APIRouter()
oauth_router = APIRouter()

# Auth service instance - now using lazy initialization to prevent race conditions
# No longer instantiating at module level to avoid initialization race conditions
logger.info("Auth routes module loaded - AuthService will be initialized on demand")

@router.get("/auth/status")
async def auth_status() -> Dict[str, Any]:
    """Basic auth service status endpoint"""
    return {
        "service": "auth-service",
        "status": "running",
        "timestamp": datetime.now(UTC).isoformat(),
        "version": "1.0.0"
    }

@router.get("/auth/health")
async def auth_health() -> Dict[str, Any]:
    """Comprehensive health check endpoint with database connectivity"""
    try:
        # Get database connection health status
        database_status = "disconnected"
        database_details = {}
        
        auth_service = get_auth_service()
        if auth_service._db_connection:
            try:
                # Check database connectivity using the connection health method
                health_info = await auth_service._db_connection.get_connection_health()
                if health_info.get("status") == "healthy":
                    database_status = "connected"
                elif health_info.get("status") == "not_initialized":
                    database_status = "not_initialized"
                else:
                    database_status = "error"
                
                database_details = {
                    "connectivity_test": health_info.get("connectivity_test", "unknown"),
                    "initialized": health_info.get("initialized", False)
                }
            except Exception as db_error:
                logger.warning(f"Database health check failed: {db_error}")
                database_status = "error"
                database_details = {"error": str(db_error)}
        else:
            database_status = "not_configured"
            
        # Determine overall service health
        overall_status = "healthy" if database_status in ["connected", "not_configured"] else "unhealthy"
        
        health_response = {
            "status": overall_status,
            "service": "auth-service",
            "version": "1.0.0",
            "timestamp": datetime.now(UTC).isoformat(),
            "database_status": database_status
        }
        
        # Add database details for debugging if available
        if database_details:
            health_response["database_details"] = database_details
            
        return health_response
        
    except Exception as e:
        logger.error(f"Health check failed: {e}")
        return {
            "status": "unhealthy",
            "service": "auth-service",
            "version": "1.0.0",
            "timestamp": datetime.now(UTC).isoformat(),
            "database_status": "error",
            "error": str(e)
        }

@router.get("/auth/config")
async def auth_config() -> Dict[str, Any]:
    """Get auth service configuration for frontend initialization"""
    from auth_service.auth_core.config import AuthConfig
    
    # Get environment for conditional logic
    environment = AuthConfig.get_environment()
    is_development = environment in ["development", "test"]
    
    # Get Google OAuth client ID
    google_client_id = AuthConfig.get_google_client_id() or ""
    
    # Determine base URLs based on environment
    if environment == "production":
        auth_base_url = "https://auth.netrasystems.ai"
        frontend_base_url = "https://app.netrasystems.ai"
    elif environment == "staging":
        auth_base_url = "https://auth.staging.netrasystems.ai"
        frontend_base_url = "https://app.staging.netrasystems.ai"
    else:
        # Development/test environment
        auth_base_url = "http://localhost:8081"
        frontend_base_url = "http://localhost:3000"
    
    # CRITICAL: Get OAuth redirect URI from SSOT
    # See: /auth_service/auth_core/oauth/google_oauth.py:78 for implementation
    # See: /OAUTH_SSOT_COMPLIANCE_ANALYSIS.md for why this is critical
    from auth_service.auth_core.oauth.google_oauth import GoogleOAuthProvider
    oauth_provider = GoogleOAuthProvider()
    oauth_redirect_uri = oauth_provider.get_redirect_uri()
    
    # Build auth configuration response matching frontend expectations
    config_response = {
        "google_client_id": google_client_id,
        "oauth_enabled": bool(google_client_id),
        "development_mode": is_development,
        "endpoints": {
            "login": f"{auth_base_url}/auth/login",
            "logout": f"{auth_base_url}/auth/logout", 
            "callback": f"{auth_base_url}/auth/callback",
            "token": f"{auth_base_url}/auth/token",
            "user": f"{auth_base_url}/auth/me",
            "dev_login": f"{auth_base_url}/auth/dev/login" if is_development else None
        },
        "authorized_javascript_origins": [frontend_base_url],
        # CRITICAL: This is for frontend callback after auth service processes OAuth
        # The OAuth provider redirects to auth service, then auth redirects to frontend
        "authorized_redirect_uris": [f"{frontend_base_url}/auth/callback"],
        # SSOT: The actual OAuth redirect URI used with Google
        "oauth_redirect_uri": oauth_redirect_uri
    }
    
    # Remove None values from endpoints
    config_response["endpoints"] = {k: v for k, v in config_response["endpoints"].items() if v is not None}
    
    logger.info(f"Auth config requested for {environment} environment")
    return config_response

@router.post("/auth/refresh")
async def refresh_tokens_endpoint(request: Request) -> Dict[str, Any]:
    """Refresh token endpoint with flexible field name support"""
    try:
        # Parse request body manually to handle different field names
        try:
            body = await request.body()
            if not body:
                raise HTTPException(
                    status_code=422,
                    detail="Empty request body - refresh_token field is required"
                )
            
            body_data = json.loads(body.decode())
        except json.JSONDecodeError as e:
            logger.error(f"Invalid JSON in refresh request: {e}")
            raise HTTPException(
                status_code=422,
                detail=f"Invalid JSON body: {str(e)}"
            )
        except Exception as e:
            logger.error(f"Error parsing refresh request body: {e}")
            raise HTTPException(
                status_code=422,
                detail="Failed to parse request body"
            )
        
        # Extract refresh token from various possible field names
        refresh_token = None
        received_keys = list(body_data.keys()) if isinstance(body_data, dict) else []
        
        # Try different field name variations
        for field_name in ["refresh_token", "refreshToken", "token"]:
            if field_name in body_data:
                refresh_token = body_data[field_name]
                break
        
        if not refresh_token:
            error_detail = f"refresh_token field is required. received_keys: {received_keys}"
            logger.warning(f"Refresh token missing: {error_detail}")
            raise HTTPException(
                status_code=422,
                detail=error_detail
            )
        
        # Validate token format
        if not isinstance(refresh_token, str) or len(refresh_token.strip()) == 0:
            raise HTTPException(
                status_code=422,
                detail="refresh_token must be a non-empty string"
            )
        
        # Call auth service to refresh tokens
        try:
            auth_service = get_auth_service()
            result = await auth_service.refresh_tokens(refresh_token.strip())
        except Exception as e:
            logger.error(f"Auth service refresh_tokens failed: {e}")
            raise HTTPException(
                status_code=500,
                detail="Internal server error during token refresh"
            )
        
        if result is None:
            logger.warning(f"Invalid refresh token provided")
            raise HTTPException(
                status_code=401,
                detail="Invalid refresh token"
            )
        
        access_token, new_refresh_token = result
        
        # Return new tokens
        return {
            "access_token": access_token,
            "refresh_token": new_refresh_token,
            "token_type": "Bearer",
            "expires_in": 900  # 15 minutes
        }
        
    except HTTPException:
        # Re-raise HTTP exceptions as-is
        raise
    except Exception as e:
        logger.error(f"Unexpected error in refresh endpoint: {e}")
        raise HTTPException(
            status_code=500,
            detail="Internal server error"
        )

@router.get("/auth/login")
async def oauth_login_get(provider: str = Query(default=None), request: Request = None) -> Any:
    """OAuth login endpoint - initiates OAuth flow for GET requests
    
    This endpoint handles GET requests to /auth/login?provider=google
    and redirects to the Google OAuth authorization page.
    """
    if not provider:
        # If no provider specified, return error for GET request
        raise HTTPException(
            status_code=400,
            detail="Provider parameter is required for OAuth login"
        )
    
    if provider != "google":
        raise HTTPException(
            status_code=400,
            detail=f"Unsupported OAuth provider: {provider}"
        )
    
    try:
        # Initialize OAuth manager
        oauth_manager = OAuthManager()
        
        # Check if Google provider is configured
        if not oauth_manager.is_provider_configured("google"):
            logger.error("Google OAuth provider not configured")
            raise HTTPException(
                status_code=503,
                detail="OAuth provider not configured"
            )
        
        # Get Google provider
        google_provider = oauth_manager.get_provider("google")
        if not google_provider:
            raise HTTPException(
                status_code=503,
                detail="Failed to get OAuth provider"
            )
        
        # Generate state for CSRF protection
        state = secrets.token_urlsafe(32)
        
        # Store state in session or cache (for now, we'll pass it through)
        # In production, this should be stored server-side
        
        # Get authorization URL
        auth_url = google_provider.get_authorization_url(state)
        
        logger.info(f"Redirecting to Google OAuth: {auth_url[:50]}...")
        
        # Redirect to Google OAuth
        return RedirectResponse(url=auth_url, status_code=302)
        
    except HTTPException:
        raise
    except Exception as e:
        logger.error(f"OAuth login failed: {e}")
        raise HTTPException(
            status_code=500,
            detail="Failed to initiate OAuth login"
        )

@router.post("/auth/login")
async def login_endpoint(request: Request) -> Dict[str, Any]:
    """Login endpoint - authenticate user and return tokens for POST requests"""
    try:
        body = await request.json()
        email = body.get("email")
        password = body.get("password")
        
        if not email or not password:
            raise HTTPException(
                status_code=422,
                detail="Email and password are required"
            )
        
        # Use auth service to authenticate
        auth_service = get_auth_service()
        result = await auth_service.authenticate_user(email, password)
        
        if not result:
            raise HTTPException(
                status_code=401,
                detail="Invalid credentials"
            )
        
        user_id, user_data = result
        
        # Generate tokens
        access_token = await auth_service.create_access_token(
            user_id=user_id,
            email=email
        )
        
        refresh_token = await auth_service.create_refresh_token(
            user_id=user_id,
            email=email
        )
        
        logger.info(f"Login successful for user: {email}")
        
        return {
            "access_token": access_token,
            "refresh_token": refresh_token,
            "token_type": "Bearer",
            "expires_in": 900,  # 15 minutes
            "user": {
                "id": user_id,
                "email": email
            }
        }
        
    except HTTPException:
        raise
    except Exception as e:
        logger.error(f"Login failed: {e}")
        raise HTTPException(
            status_code=500,
            detail="Authentication failed"
        )

@router.post("/auth/logout")
async def logout_endpoint(request: Request) -> Dict[str, Any]:
    """Logout endpoint - invalidate tokens"""
    try:
        # Get token from Authorization header
        auth_header = request.headers.get("Authorization")
        if auth_header and auth_header.startswith("Bearer "):
            token = auth_header.split(" ")[1]
            # Blacklist the token
            auth_service = get_auth_service()
            await auth_service.blacklist_token(token)
        
        return {
            "message": "Successfully logged out",
            "status": "success"
        }
        
    except Exception as e:
        logger.error(f"Logout failed: {e}")
        # Logout should always succeed from client perspective
        return {
            "message": "Logged out",
            "status": "success"
        }

@router.post("/auth/register")
async def register_endpoint(request: Request) -> Dict[str, Any]:
    """Register a new user"""
    try:
        body = await request.json()
        email = body.get("email")
        password = body.get("password")
        name = body.get("name", "")
        
        if not email or not password:
            raise HTTPException(
                status_code=422,
                detail="Email and password are required"
            )
        
        # Create user using auth service
        auth_service = get_auth_service()
        user_id = await auth_service.create_user(email, password, name)
        
        if not user_id:
            raise HTTPException(
                status_code=409,
                detail="User already exists"
            )
        
        # Generate tokens for new user
        access_token = await auth_service.create_access_token(
            user_id=user_id,
            email=email
        )
        
        refresh_token = await auth_service.create_refresh_token(
            user_id=user_id,
            email=email
        )
        
        logger.info(f"User registered successfully: {email}")
        
        return {
            "access_token": access_token,
            "refresh_token": refresh_token,
            "token_type": "Bearer",
            "expires_in": 900,
            "user": {
                "id": user_id,
                "email": email,
                "name": name
            }
        }
        
    except HTTPException:
        raise
    except Exception as e:
        logger.error(f"Registration failed: {e}")
        raise HTTPException(
            status_code=500,
            detail="Registration failed"
        )

@router.post("/auth/dev/login")
async def dev_login() -> Dict[str, Any]:
    """Development login endpoint - generates tokens for dev environment only"""
    # Check if we're in development environment
    from auth_service.auth_core.config import AuthConfig
    env = AuthConfig.get_environment()
    
    if env not in ["development", "test"]:
        logger.warning(f"Dev login attempted in {env} environment")
        raise HTTPException(
            status_code=403,
            detail="Dev login is only available in development environment"
        )
    
    # Generate development tokens
    try:
        # Create a dev user token with standard claims
        dev_user_id = "dev-user-001"
        dev_email = "dev@example.com"
        
        # Generate tokens using auth service
        auth_service = get_auth_service()
        access_token = await auth_service.create_access_token(
            user_id=dev_user_id,
            email=dev_email
        )
        
        refresh_token = await auth_service.create_refresh_token(
            user_id=dev_user_id,
            email=dev_email
        )
        
        logger.info(f"Dev login successful for environment: {env}")
        
        return {
            "access_token": access_token,
            "refresh_token": refresh_token,
            "token_type": "Bearer",
            "expires_in": 900  # 15 minutes
        }
        
    except Exception as e:
        logger.error(f"Dev login failed: {e}")
        raise HTTPException(
            status_code=500,
            detail="Failed to generate development tokens"
        )

@router.post("/auth/e2e/test-auth")
async def e2e_test_auth(request: Request) -> Dict[str, Any]:
    """E2E test authentication endpoint - simulates OAuth flow for staging/test environments
    
    This endpoint is protected by E2E_OAUTH_SIMULATION_KEY and only works in non-production
    environments. It simulates a successful OAuth authentication flow for E2E testing.
    """
    from auth_service.auth_core.config import AuthConfig
    from auth_service.auth_core.secret_loader import AuthSecretLoader
    
    env = AuthConfig.get_environment()
    
    # Prevent usage in production
    if env == "production":
        logger.warning("E2E test auth attempted in production environment")
        raise HTTPException(
            status_code=403,
            detail="E2E test authentication is not available in production"
        )
    
    # Verify E2E bypass key
    bypass_key = request.headers.get("X-E2E-Bypass-Key")
    if not bypass_key:
        logger.warning("E2E test auth attempted without bypass key")
        raise HTTPException(
            status_code=401,
            detail="E2E bypass key required"
        )
    
    # Load expected E2E key from secrets
    expected_key = AuthSecretLoader.get_E2E_OAUTH_SIMULATION_KEY()
    
    if not expected_key:
        logger.error("E2E_OAUTH_SIMULATION_KEY not configured")
        raise HTTPException(
            status_code=503,
            detail="E2E authentication not configured"
        )
    
    if bypass_key != expected_key:
        logger.warning(f"Invalid E2E bypass key provided")
        raise HTTPException(
            status_code=401,
            detail="Invalid E2E bypass key"
        )
    
    try:
        # Parse request body
        body = await request.json()
        email = body.get("email", "e2e-test@staging.netrasystems.ai")
        name = body.get("name", "E2E Test User")
        permissions = body.get("permissions", ["read", "write"])
        simulate_oauth = body.get("simulate_oauth", True)
        
        # Generate user ID based on email
        user_id = f"e2e-{email.split('@')[0]}"
        
        # Generate tokens simulating OAuth authentication
        auth_service = get_auth_service()
        access_token = await auth_service.create_access_token(
            user_id=user_id,
            email=email
        )
        
        refresh_token = await auth_service.create_refresh_token(
            user_id=user_id,
            email=email
        )
        
        logger.info(f"E2E test auth successful for {email} in {env} environment")
        
        return {
            "access_token": access_token,
            "refresh_token": refresh_token,
            "token_type": "Bearer",
            "expires_in": 900,  # 15 minutes
            "user": {
                "id": user_id,
                "email": email,
                "name": name,
                "permissions": permissions,
                "oauth_simulated": simulate_oauth
            }
        }
        
    except json.JSONDecodeError:
        raise HTTPException(
            status_code=422,
            detail="Invalid JSON body"
        )
    except Exception as e:
        logger.error(f"E2E test auth failed: {e}")
        raise HTTPException(
            status_code=500,
            detail="Failed to generate E2E test tokens"
        )

@router.post("/auth/service-token")
async def service_token_endpoint(request: Request) -> Dict[str, Any]:
    """Generate service-to-service authentication token"""
    try:
        body = await request.json()
        service_id = body.get("service_id")
        service_secret = body.get("service_secret")
        
        if not service_id or not service_secret:
            raise HTTPException(
                status_code=422,
                detail="Service ID and secret are required"
            )
        
        # Validate service credentials using auth service validation logic
        # This will handle development mode fallbacks and proper service validation
        auth_service = get_auth_service()
        if not await auth_service._validate_service(service_id, service_secret):
            raise HTTPException(
                status_code=401,
                detail="Invalid service credentials"
            )
        
        # Generate service token
        access_token = await auth_service.create_service_token(service_id)
        
        return {
            "access_token": access_token,
            "token_type": "Bearer",
            "expires_in": 3600  # 1 hour for service tokens
        }
        
    except HTTPException:
        raise
    except Exception as e:
        logger.error(f"Service token generation failed: {e}")
        raise HTTPException(
            status_code=500,
            detail="Failed to generate service token"
        )

@router.post("/auth/verify-password")
async def verify_password_endpoint(request: Request) -> Dict[str, Any]:
    """Verify a password hash"""
    try:
        body = await request.json()
        password = body.get("password")
        hash_value = body.get("hash")
        
        if not password or not hash_value:
            raise HTTPException(
                status_code=422,
                detail="Password and hash are required"
            )
        
        # Verify password
        auth_service = get_auth_service()
        is_valid = await auth_service.verify_password(password, hash_value)
        
        return {
            "valid": is_valid
        }
        
    except Exception as e:
        logger.error(f"Password verification failed: {e}")
        raise HTTPException(
            status_code=500,
            detail="Password verification failed"
        )

@router.post("/auth/hash-password")
async def hash_password_endpoint(request: Request) -> Dict[str, Any]:
    """Hash a password"""
    try:
        body = await request.json()
        password = body.get("password")
        
        if not password:
            raise HTTPException(
                status_code=422,
                detail="Password is required"
            )
        
        # Hash password
        auth_service = get_auth_service()
        hash_value = await auth_service.hash_password(password)
        
        return {
            "hash": hash_value
        }
        
    except Exception as e:
        logger.error(f"Password hashing failed: {e}")
        raise HTTPException(
            status_code=500,
            detail="Password hashing failed"
        )

@router.post("/auth/create-token")
async def create_token_endpoint(request: Request) -> Dict[str, Any]:
    """Create a custom token"""
    try:
        body = await request.json()
        user_id = body.get("user_id")
        email = body.get("email")
        
        if not user_id or not email:
            raise HTTPException(
                status_code=422,
                detail="User ID and email are required"
            )
        
        # Generate tokens
        auth_service = get_auth_service()
        access_token = await auth_service.create_access_token(
            user_id=user_id,
            email=email
        )
        
        return {
            "access_token": access_token,
            "token_type": "Bearer",
            "expires_in": 900
        }
        
    except Exception as e:
        logger.error(f"Token creation failed: {e}")
        raise HTTPException(
            status_code=500,
            detail="Token creation failed"
        )

@router.post("/auth/validate")
async def validate_token(request: Request) -> Dict[str, Any]:
    """Validate a JWT token and return user information.
    
    This endpoint is used by backend services to validate tokens.
    Supports both user tokens and service-to-service authentication.
    """
    try:
        # Get request body
        body = await request.json()
        token = body.get("token")
        
        if not token:
            logger.warning("Token validation attempted without token")
            return {
                "valid": False,
                "error": "missing_token",
                "message": "Token is required"
            }
        
        # Check service authentication headers
        service_id = request.headers.get("X-Service-ID")
        service_secret = request.headers.get("X-Service-Secret")
        
        # Validate service credentials if provided
        if service_id and service_secret:
            # Get expected service credentials from environment
            # CRITICAL FIX: Use SSOT SERVICE_ID for cross-service authentication
            # The backend uses SSOT SERVICE_ID for consistent authentication
            expected_service_id = SERVICE_ID  # SSOT constant prevents cascade failures
            expected_service_secret = env.get("SERVICE_SECRET", "")
            
            # Detailed validation with specific error messages
            if not expected_service_secret:
                logger.error("SERVICE_SECRET not configured in auth service environment")
                return {
                    "valid": False,
                    "error": "service_not_configured",
                    "message": "Service authentication not properly configured"
                }
            
            if service_id != expected_service_id:
                logger.warning(
                    f"Service ID mismatch: received '{service_id}', expected '{expected_service_id}'. "
                    f"Backend should use SERVICE_ID='{expected_service_id}'"
                )
                return {
                    "valid": False,
                    "error": "invalid_service_id",
                    "message": f"Invalid service ID. Expected '{expected_service_id}', got '{service_id}'"
                }
            
            if service_secret != expected_service_secret:
                logger.warning(
                    f"Service secret mismatch for service '{service_id}'. "
                    "Check that SERVICE_SECRET environment variable matches between services."
                )
                return {
                    "valid": False,
                    "error": "invalid_service_secret",
                    "message": "Invalid service secret"
                }
            
            logger.info(f"Service '{service_id}' successfully authenticated for token validation")
        else:
            missing_parts = []
            if not service_id:
                missing_parts.append("X-Service-ID")
            if not service_secret:
                missing_parts.append("X-Service-Secret")
            
            if missing_parts:
                logger.debug(f"Token validation request missing service auth headers: {', '.join(missing_parts)}")
            else:
                logger.debug("Token validation without service credentials")
        
        # Validate the token using auth service
        auth_service = get_auth_service()
        validation_result = await auth_service.validate_token(token)
        
        if validation_result and validation_result.valid:
            logger.info(f"Token validated for user: {validation_result.user_id}")
            # Convert TokenResponse to dict for JSON response
            return {
                "valid": True,
                "user_id": validation_result.user_id,
                "email": validation_result.email,
                "permissions": validation_result.permissions or [],
                "expires_at": validation_result.expires_at
            }
        else:
            logger.warning("Token validation failed - invalid or expired")
            return {
                "valid": False,
                "error": "invalid_token",
                "message": "Invalid or expired token"
            }
            
    except json.JSONDecodeError:
        logger.error("Invalid JSON in validate request")
        return {
            "valid": False,
            "error": "invalid_request",
            "message": "Invalid request format"
        }
    except Exception as e:
        logger.error(f"Token validation error: {e}")
        return {
            "valid": False,
            "error": "validation_error",
            "message": str(e)
        }

@router.post("/auth/validate-service-token")
async def validate_service_token_endpoint(request: Request) -> Dict[str, Any]:
    """Validate a service-to-service authentication token.
    
    This endpoint validates service tokens and returns service information.
    """
    try:
        # Get request body
        body = await request.json()
        token = body.get("token")
        service_name = body.get("service_name")
        
        if not token:
            logger.warning("Service token validation attempted without token")
            return {
                "valid": False,
                "error": "missing_token", 
                "message": "Token is required"
            }
        
        # Validate the token using auth service
        auth_service = get_auth_service()
        validation_result = await auth_service.validate_token(token)
        
        if validation_result and validation_result.valid:
            # Check if it's a service token
            if hasattr(validation_result, 'service_id') and validation_result.service_id:
                logger.info(f"Service token validated for service: {validation_result.service_id}")
                return {
                    "valid": True,
                    "service_id": validation_result.service_id,
                    "service_name": service_name or validation_result.service_id,
                    "permissions": validation_result.permissions or [],
                    "expires_at": validation_result.expires_at
                }
            else:
                # Regular user token, not a service token
                logger.warning(f"Non-service token provided to service validation endpoint")
                return {
                    "valid": False,
                    "error": "not_service_token",
                    "message": "Token is not a service token"
                }
        else:
            logger.warning("Service token validation failed - invalid or expired")
            return {
                "valid": False,
                "error": "invalid_token",
                "message": "Invalid or expired token"
            }
            
    except json.JSONDecodeError:
        logger.error("Invalid JSON in service token validation request")
        return {
            "valid": False,
            "error": "invalid_request",
            "message": "Invalid request format"
        }
    except Exception as e:
        logger.error(f"Service token validation error: {e}")
        return {
            "valid": False,
            "error": "validation_error",
            "message": str(e)
        }

@router.post("/auth/check-blacklist")
async def check_blacklist_endpoint(request: Request) -> Dict[str, Any]:
    """Check if a token is blacklisted.
    
    This endpoint is used by backend services to check if a token has been blacklisted.
    """
    try:
        # Get request body
        body = await request.json()
        token = body.get("token")
        
        if not token:
            logger.warning("Blacklist check attempted without token")
            return {
                "blacklisted": False,
                "error": "missing_token",
                "message": "Token is required"
            }
        
        # Check service authentication headers (optional but recommended)
        service_id = request.headers.get("X-Service-ID")
        service_secret = request.headers.get("X-Service-Secret")
        
        if service_id and service_secret:
            # Get expected service credentials from environment
            # CRITICAL FIX: Use SSOT SERVICE_ID for cross-service authentication
            # The backend uses SSOT SERVICE_ID for consistent authentication
            expected_service_id = SERVICE_ID  # SSOT constant prevents cascade failures
            expected_service_secret = env.get("SERVICE_SECRET", "")
            
            # Detailed validation with specific error messages
            if not expected_service_secret:
                logger.error("SERVICE_SECRET not configured in auth service environment for blacklist check")
                return {
                    "blacklisted": False,
                    "error": "service_not_configured",
                    "message": "Service authentication not properly configured"
                }
            
            if service_id != expected_service_id:
                logger.warning(
                    f"Blacklist check - Service ID mismatch: received '{service_id}', expected '{expected_service_id}'. "
                    f"Backend should use SERVICE_ID='{expected_service_id}'"
                )
                return {
                    "blacklisted": False,
                    "error": "invalid_service_id",
                    "message": f"Invalid service ID. Expected '{expected_service_id}', got '{service_id}'"
                }
            
            if service_secret != expected_service_secret:
                logger.warning(
                    f"Blacklist check - Service secret mismatch for service '{service_id}'. "
                    "Check that SERVICE_SECRET environment variable matches between services."
                )
                return {
                    "blacklisted": False,
                    "error": "invalid_service_secret",
                    "message": "Invalid service secret"
                }
            
            logger.debug(f"Service '{service_id}' successfully authenticated for blacklist check")
        else:
            missing_parts = []
            if not service_id:
                missing_parts.append("X-Service-ID")
            if not service_secret:
                missing_parts.append("X-Service-Secret")
            
            if missing_parts:
                logger.debug(f"Blacklist check request missing service auth headers: {', '.join(missing_parts)}")
        
        # Check if token is blacklisted
        auth_service = get_auth_service()
        is_blacklisted = await auth_service.is_token_blacklisted(token)
        
        logger.info(f"Token blacklist check: {'blacklisted' if is_blacklisted else 'not blacklisted'}")
        
        return {
            "blacklisted": is_blacklisted,
            "status": "blacklisted" if is_blacklisted else "valid"
        }
        
    except json.JSONDecodeError:
        logger.error("Invalid JSON in blacklist check request")
        return {
            "blacklisted": False,
            "error": "invalid_request",
            "message": "Invalid request format"
        }
    except Exception as e:
        logger.error(f"Blacklist check error: {e}")
        return {
            "blacklisted": False,
            "error": "check_error",
            "message": str(e)
        }

@router.post("/auth/check-authorization")
async def check_authorization(request: Request) -> Dict[str, Any]:
    """Check if a user is authorized to access a resource.
    
    This endpoint checks resource-based access control.
    """
    try:
        body = await request.json()
        token = body.get("token")
        resource = body.get("resource")
        action = body.get("action")
        
        if not token or not resource or not action:
            return {
                "authorized": False,
                "error": "missing_parameters",
                "message": "Token, resource, and action are required"
            }
        
        # Validate the token
        auth_service = get_auth_service()
        validation_result = await auth_service.validate_token(token)
        
        if not validation_result or not validation_result.valid:
            return {
                "authorized": False,
                "error": "invalid_token",
                "message": "Invalid or expired token"
            }
        
        # For now, implement basic authorization
        # TODO: Implement proper RBAC with resource-based permissions
        user_id = validation_result.user_id
        permissions = validation_result.permissions or []
        
        # Check if user has required permission for the action
        required_permission = f"{resource}:{action}"
        authorized = required_permission in permissions or "admin" in permissions
        
        logger.info(f"Authorization check for user {user_id}: {resource}:{action} = {authorized}")
        
        return {
            "authorized": authorized,
            "user_id": user_id,
            "resource": resource,
            "action": action
        }
        
    except Exception as e:
        logger.error(f"Authorization check error: {e}")
        return {
            "authorized": False,
            "error": "authorization_error",
            "message": str(e)
        }

@router.post("/auth/check-permission")
async def check_permission(request: Request) -> Dict[str, Any]:
    """Check if a user has a specific permission.
    
    This endpoint checks permission-based access control.
    """
    try:
        body = await request.json()
        token = body.get("token")
        permission = body.get("permission")
        
        if not token or not permission:
            return {
                "has_permission": False,
                "error": "missing_parameters",
                "message": "Token and permission are required"
            }
        
        # Validate the token
        auth_service = get_auth_service()
        validation_result = await auth_service.validate_token(token)
        
        if not validation_result or not validation_result.valid:
            return {
                "has_permission": False,
                "error": "invalid_token",
                "message": "Invalid or expired token"
            }
        
        # Check if user has the permission
        user_permissions = validation_result.permissions or []
        has_permission = permission in user_permissions or "admin" in user_permissions
        
        logger.info(f"Permission check for user {validation_result.user_id}: {permission} = {has_permission}")
        
        return {
            "has_permission": has_permission,
            "user_id": validation_result.user_id,
            "permission": permission,
            "user_permissions": user_permissions
        }
        
    except Exception as e:
        logger.error(f"Permission check error: {e}")
        return {
            "has_permission": False,
            "error": "permission_error",
            "message": str(e)
        }

@router.post("/auth/create-agent")
async def create_agent_endpoint(request: Request) -> Dict[str, Any]:
    """Create a new agent for a user.
    
    This endpoint creates an agent and associates it with the user.
    """
    try:
        body = await request.json()
        token = body.get("token")
        agent_name = body.get("name")
        agent_type = body.get("type")
        agent_config = body.get("config", {})
        
        if not token or not agent_name:
            return {
                "success": False,
                "error": "missing_parameters",
                "message": "Token and agent name are required"
            }
        
        # Validate the token
        auth_service = get_auth_service()
        validation_result = await auth_service.validate_token(token)
        
        if not validation_result or not validation_result.valid:
            return {
                "success": False,
                "error": "invalid_token",
                "message": "Invalid or expired token"
            }
        
        # Create agent (simplified implementation)
        # TODO: Implement proper agent storage and management
        agent_id = f"agent_{validation_result.user_id}_{agent_name.replace(' ', '_').lower()}"
        
        logger.info(f"Created agent {agent_id} for user {validation_result.user_id}")
        
        return {
            "success": True,
            "agent_id": agent_id,
            "agent_name": agent_name,
            "agent_type": agent_type,
            "user_id": validation_result.user_id,
            "created_at": datetime.now(UTC).isoformat()
        }
        
    except Exception as e:
        logger.error(f"Agent creation error: {e}")
        return {
            "success": False,
            "error": "creation_error",
            "message": str(e)
        }

@router.delete("/auth/agents/{agent_id}")
async def delete_agent_endpoint(agent_id: str, request: Request) -> Dict[str, Any]:
    """Delete an agent.
    
    This endpoint deletes an agent if the user owns it.
    """
    try:
        # Get token from Authorization header
        auth_header = request.headers.get("Authorization", "")
        if not auth_header.startswith("Bearer "):
            return {
                "success": False,
                "error": "missing_token",
                "message": "Authorization header with Bearer token required"
            }
        
        token = auth_header.replace("Bearer ", "")
        
        # Validate the token
        auth_service = get_auth_service()
        validation_result = await auth_service.validate_token(token)
        
        if not validation_result or not validation_result.valid:
            return {
                "success": False,
                "error": "invalid_token",
                "message": "Invalid or expired token"
            }
        
        # Check if user owns the agent (simplified check)
        # TODO: Implement proper agent ownership verification
        if not agent_id.startswith(f"agent_{validation_result.user_id}_"):
            return {
                "success": False,
                "error": "unauthorized",
                "message": "You do not have permission to delete this agent"
            }
        
        logger.info(f"Deleted agent {agent_id} for user {validation_result.user_id}")
        
        return {
            "success": True,
            "agent_id": agent_id,
            "deleted_by": validation_result.user_id,
            "deleted_at": datetime.now(UTC).isoformat()
        }
        
    except Exception as e:
        logger.error(f"Agent deletion error: {e}")
        return {
            "success": False,
            "error": "deletion_error",
            "message": str(e)
        }

@router.post("/auth/api-call")
async def api_call_endpoint(request: Request) -> Dict[str, Any]:
    """Make a rate-limited API call.
    
    This endpoint provides rate limiting for API calls.
    """
    try:
        body = await request.json()
        token = body.get("token")
        endpoint = body.get("endpoint")
        method = body.get("method", "GET")
        
        if not token or not endpoint:
            return {
                "success": False,
                "error": "missing_parameters",
                "message": "Token and endpoint are required"
            }
        
        # Validate the token
        auth_service = get_auth_service()
        validation_result = await auth_service.validate_token(token)
        
        if not validation_result or not validation_result.valid:
            return {
                "success": False,
                "error": "invalid_token",
                "message": "Invalid or expired token"
            }
        
        # TODO: Implement actual rate limiting logic
        # For now, just allow the call
        logger.info(f"API call from user {validation_result.user_id} to {method} {endpoint}")
        
        return {
            "success": True,
            "allowed": True,
            "user_id": validation_result.user_id,
            "endpoint": endpoint,
            "method": method,
            "rate_limit": {
                "limit": 1000,
                "remaining": 999,
                "reset_at": datetime.now(UTC).replace(hour=0, minute=0, second=0, microsecond=0).isoformat()
            }
        }
        
    except Exception as e:
        logger.error(f"API call error: {e}")
        return {
            "success": False,
            "error": "api_call_error",
            "message": str(e)
        }

@router.get("/auth/users/{user_id}")
async def get_user_info_endpoint(user_id: str, request: Request) -> Dict[str, Any]:
    """Get user information.
    
    This endpoint retrieves user profile information.
    """
    try:
        # Get token from Authorization header
        auth_header = request.headers.get("Authorization", "")
        if not auth_header.startswith("Bearer "):
            return {
                "success": False,
                "error": "missing_token",
                "message": "Authorization header with Bearer token required"
            }
        
        token = auth_header.replace("Bearer ", "")
        
        # Validate the token
        auth_service = get_auth_service()
        validation_result = await auth_service.validate_token(token)
        
        if not validation_result or not validation_result.valid:
            return {
                "success": False,
                "error": "invalid_token",
                "message": "Invalid or expired token"
            }
        
        # Check if user can access this info (user can access their own, admin can access any)
        if validation_result.user_id != user_id and "admin" not in (validation_result.permissions or []):
            return {
                "success": False,
                "error": "unauthorized",
                "message": "You do not have permission to view this user's information"
            }
        
        # TODO: Fetch actual user info from database
        # For now, return basic info
        logger.info(f"Retrieved user info for {user_id}")
        
        return {
            "success": True,
            "user_id": user_id,
            "email": validation_result.email if validation_result.user_id == user_id else f"user_{user_id}@example.com",
            "permissions": validation_result.permissions if validation_result.user_id == user_id else [],
            "created_at": datetime.now(UTC).isoformat()
        }
        
    except Exception as e:
        logger.error(f"Get user info error: {e}")
        return {
            "success": False,
            "error": "user_info_error",
            "message": str(e)
        }

@router.get("/auth/oauth/callback")
@router.get("/auth/callback")
async def oauth_callback(
    code: str = Query(default=None),
    state: str = Query(default=None),
    error: str = Query(default=None),
    error_description: str = Query(default=None)
) -> Any:
    """OAuth callback endpoint - handles OAuth provider response"""
    
    # Check for OAuth errors
    if error:
        logger.error(f"OAuth callback error: {error} - {error_description}")
        # Redirect to frontend with error
        env = AuthConfig.get_environment()
        if env == "staging":
            frontend_url = "https://app.staging.netrasystems.ai"
        elif env == "production":
            frontend_url = "https://app.netrasystems.ai"
        else:
            frontend_url = "http://localhost:3000"
        
        error_params = urlencode({"error": error, "error_description": error_description or ""})
        return RedirectResponse(
            url=f"{frontend_url}/auth/error?{error_params}",
            status_code=302
        )
    
    if not code or not state:
        raise HTTPException(
            status_code=400,
            detail="Missing authorization code or state"
        )
    
    try:
        # Initialize OAuth manager
        oauth_manager = OAuthManager()
        google_provider = oauth_manager.get_provider("google")
        
        if not google_provider:
            raise HTTPException(
                status_code=503,
                detail="OAuth provider not available"
            )
        
        # Exchange code for user info
        user_info = google_provider.exchange_code_for_user_info(code, state)
        
        if not user_info:
            raise HTTPException(
                status_code=401,
                detail="Failed to get user information from OAuth provider"
            )
        
        # Create or update user in database
        email = user_info.get("email")
        name = user_info.get("name", "")
        google_id = user_info.get("sub")
        
        if not email:
            raise HTTPException(
                status_code=400,
                detail="Email not provided by OAuth provider"
            )
        
        # Generate tokens for the user
        # In a real implementation, you would create/update the user in the database first
        auth_service = get_auth_service()
        access_token = await auth_service.create_access_token(
            user_id=google_id or email,
            email=email
        )
        
        refresh_token = await auth_service.create_refresh_token(
            user_id=google_id or email,
            email=email
        )
        
        # Redirect to frontend with tokens
        env = AuthConfig.get_environment()
        if env == "staging":
            frontend_url = "https://app.staging.netrasystems.ai"
        elif env == "production":
            frontend_url = "https://app.netrasystems.ai"
        else:
            frontend_url = "http://localhost:3000"
        
        # Pass tokens to frontend via URL parameters (in production, use more secure method)
        auth_params = urlencode({
            "access_token": access_token,
            "refresh_token": refresh_token,
            "email": email,
            "name": name
        })
        
        return RedirectResponse(
            url=f"{frontend_url}/auth/callback?{auth_params}",
            status_code=302
        )
        
    except HTTPException:
        raise
    except Exception as e:
        logger.error(f"OAuth callback failed: {e}")
        raise HTTPException(
            status_code=500,
            detail="OAuth authentication failed"
        )

@router.get("/auth/me")
async def get_current_user(request: Request) -> Dict[str, Any]:
    """Get current user's profile information
    
    Requires a valid JWT token in the Authorization header.
    Returns the authenticated user's profile information.
    """
    try:
        # Get token from Authorization header
        auth_header = request.headers.get("Authorization")
        if not auth_header or not auth_header.startswith("Bearer "):
            logger.warning("Profile request without valid Authorization header")
            raise HTTPException(
                status_code=401,
                detail="Authorization header with Bearer token required"
            )
        
        token = auth_header.split(" ")[1]
        
        # Validate token using auth service
        try:
            auth_service = get_auth_service()
            token_response = await auth_service.validate_token(token, "access")
        except Exception as e:
            logger.error(f"Token validation failed: {e}")
            raise HTTPException(
                status_code=401,
                detail="Invalid or expired token"
            )
        
        # Check if token is valid
        if not token_response or not token_response.valid:
            logger.debug("Invalid token provided for profile request")
            raise HTTPException(
                status_code=401,
                detail="Invalid or expired token"
            )
        
        # Build user profile response
        user_profile = {
            "user_id": token_response.user_id,
            "email": token_response.email,
            "permissions": token_response.permissions or []
        }
        
        # Try to enrich with database information if available
        try:
            if auth_service._db_connection:
                from auth_service.auth_core.database.repository import AuthUserRepository
                session = await auth_service._get_db_session()
                if session:
                    user_repo = AuthUserRepository(session)
                    user = await user_repo.get_by_id(token_response.user_id)
                    if user:
                        user_profile.update({
                            "name": user.full_name,
                            "created_at": user.created_at.isoformat() if user.created_at else None,
                            "last_login_at": user.last_login_at.isoformat() if user.last_login_at else None,
                            "is_verified": user.is_verified,
                            "auth_provider": user.auth_provider
                        })
        except Exception as e:
            logger.warning(f"Failed to enrich user profile from database: {e}")
            # Continue with token-based information only
        
        # Add token expiration if available
        if token_response.expires_at:
            user_profile["token_expires_at"] = token_response.expires_at.isoformat()
        
        logger.debug(f"Profile retrieved successfully for user: {token_response.email}")
        return user_profile
        
    except HTTPException:
        raise
    except Exception as e:
        logger.error(f"Unexpected error in profile endpoint: {e}")
        raise HTTPException(
            status_code=500,
            detail="Internal server error"
        )

@router.post("/auth/validate-token-and-get-user")
async def validate_token_and_get_user_endpoint(request: Request) -> Dict[str, Any]:
    """
    Validate JWT token and return user data in single operation.
    This is the missing method that the Golden Path authentication requires.

    Business Value Justification:
    - Segment: All (Platform/Security)
    - Business Goal: Restore $500K+ ARR Golden Path authentication functionality
    - Value Impact: Single API call combines token validation with user lookup for efficient auth
    - Strategic Impact: Eliminates authentication system blocking and enables complete user flow

    Accepts token from Authorization header (Bearer token) or request body.
    Returns combined validation and user data if valid, error if invalid.
    """
    try:
        token = None

        # Try to get token from Authorization header first
        auth_header = request.headers.get("Authorization")
        if auth_header and auth_header.startswith("Bearer "):
            token = auth_header.split(" ")[1]

        # If no Authorization header, try to get token from request body
        if not token:
            try:
                body = await request.json()
                token = body.get("token") or body.get("access_token")
            except Exception:
                # Ignore JSON parsing errors and continue with no token
                pass

        if not token:
            logger.warning("validateTokenAndGetUser requested with no token provided")
            return {
                "valid": False,
                "error": "No token provided in Authorization header or request body"
            }

        # Use the unified auth interface's new method
        from auth_service.auth_core.unified_auth_interface import get_unified_auth
        auth_interface = get_unified_auth()

        # Call the new validateTokenAndGetUser method
        try:
            result = await auth_interface.validateTokenAndGetUser(token)
        except Exception as e:
            logger.error(f"validateTokenAndGetUser method failed: {e}")
            return {
                "valid": False,
                "error": "Token validation and user lookup failed"
            }

        if not result:
            logger.debug("validateTokenAndGetUser returned None - invalid token or user")
            return {
                "valid": False,
                "error": "Invalid token or user not found"
            }

        # Return the combined result from UnifiedAuthInterface
        logger.debug(f"validateTokenAndGetUser successful for user: {result.get('user_id')}")
        return result

    except Exception as e:
        logger.error(f"Unexpected error in validateTokenAndGetUser endpoint: {e}")
        return {
            "valid": False,
            "error": "Internal server error during token validation and user lookup"
        }

@router.post("/auth/verify")
@router.get("/auth/verify")
async def verify_token_endpoint(request: Request) -> Dict[str, Any]:
    """Verify JWT token endpoint for E2E tests and authentication validation
    
    Accepts token from Authorization header (Bearer token) or request body.
    Returns user information if valid, error message if invalid.
    """
    try:
        token = None
        
        # Try to get token from Authorization header first
        auth_header = request.headers.get("Authorization")
        if auth_header and auth_header.startswith("Bearer "):
            token = auth_header.split(" ")[1]
        
        # If no Authorization header, try to get token from request body (POST only)
        if not token and request.method == "POST":
            try:
                body = await request.json()
                token = body.get("token") or body.get("access_token")
            except Exception:
                # Ignore JSON parsing errors and continue with no token
                pass
        
        if not token:
            logger.warning("Token verification requested with no token provided")
            return {
                "valid": False,
                "error": "No token provided in Authorization header or request body"
            }
        
        # Validate token using auth service
        try:
            auth_service = get_auth_service()
            token_response = await auth_service.validate_token(token, "access")
        except Exception as e:
            logger.error(f"Token validation failed with error: {e}")
            return {
                "valid": False,
                "error": "Token validation failed"
            }
        
        # Check if token is valid
        if not token_response or not token_response.valid:
            logger.debug("Token validation returned invalid token")
            return {
                "valid": False,
                "error": "Invalid or expired token"
            }
        
        # Return user information for valid token
        response_data = {
            "valid": True,
            "user_id": token_response.user_id,
            "email": token_response.email
        }
        
        # Add expiration timestamp if available
        if token_response.expires_at:
            response_data["exp"] = token_response.expires_at.isoformat()
        
        # Add permissions if available
        if hasattr(token_response, 'permissions') and token_response.permissions:
            response_data["permissions"] = token_response.permissions
        
        logger.debug(f"Token verified successfully for user: {token_response.email}")
        return response_data
        
    except Exception as e:
        logger.error(f"Unexpected error in token verification endpoint: {e}")
        return {
            "valid": False,
            "error": "Internal server error during token verification"
        }

@oauth_router.get("/oauth/providers")
async def oauth_providers() -> Dict[str, Any]:
    """Get available OAuth providers"""
    try:
        oauth_manager = OAuthManager()
        available_providers = oauth_manager.get_available_providers()
        
        provider_status = {}
        for provider_name in available_providers:
            provider_status[provider_name] = oauth_manager.get_provider_status(provider_name)
        
        return {
            "providers": available_providers,
            "status": "configured" if available_providers else "not_configured",
            "provider_details": provider_status,
            "timestamp": datetime.now(UTC).isoformat()
        }
    except Exception as e:
        logger.error(f"Failed to get OAuth providers: {e}")
        return {
            "providers": [],
            "status": "error",
            "error": str(e),
            "timestamp": datetime.now(UTC).isoformat()
        }<|MERGE_RESOLUTION|>--- conflicted
+++ resolved
@@ -22,20 +22,12 @@
 # Import lazy initialization for AuthService to prevent race conditions
 from auth_service.auth_core.core.lazy_auth_service import get_auth_service
 
-<<<<<<< HEAD
-# Initialize logger first
-logger = logging.getLogger(__name__)
-
 # Get environment manager
 env = get_env()
 
-=======
-# Get environment manager
-env = get_env()
-
+# Initialize logger
 logger = logging.getLogger(__name__)
 
->>>>>>> 101852d4
 # Import MockAuthService for testing only in appropriate environments
 # SECURITY FIX: Only import MockAuthService in development/test environments
 MockAuthService = None
