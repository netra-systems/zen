--- conflicted
+++ resolved
@@ -1159,13 +1159,10 @@
     # Always refresh in test environments to support dynamic env var changes
     # Also refresh if we detect a test scenario where JWT secrets were deliberately cleared
     is_test_environment = current_environment in ["test", "testing"]
-<<<<<<< HEAD
     # SSOT: Comprehensive JWT secret detection for test scenarios
-    # Checks multiple JWT secret variants to ensure proper test isolation
-=======
     # COMPATIBILITY: Support legacy tests that only clear JWT_SECRET_KEY
     # Enhanced validation checks all JWT secret variants for comprehensive detection
->>>>>>> 69c5b32e
+    # Checks multiple JWT secret variants to ensure proper test isolation
     is_jwt_secret_test_scenario = (
         current_environment == "production" and
         not env_manager.get("JWT_SECRET_KEY") and
