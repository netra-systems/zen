---
description: "GCP log gardener. ONLY creates issues does not attempt to remediate them. Use the github issue progressor for that."
argument-hint: "[time period] [service]"
---

Your goals are to:
1. Collect GCP log issues and errors not yet in github issues 

Context:
1. You must keep going until all work is fully completed.
2. Have sub agents use built in github tools or direct `git` or `gh` if needed. ALWAYS think about overall repo safety and STOP if anything might damage overall health of repo.
3. -
4. SNST = SPAWN NEW SUBAGENT TASK  (EVERY STEP IN PROCESS)
5. ALL Github output (issues, comments, prs etc.) MUST follow @GITHUB_STYLE_GUIDE.md
Use label: "claude-code-generated-issue"
6. FIRST DO NO HARM.
7. GCP-LOG-GARDENER-WORKLOG = GCP-LOG-GARDENER-WORKLOG-${1 : latest}-{date-time}.md
8. GCP-LOG-GARDENER-WORKLOG-UPDATE = Update GCP-LOG-GARDENER-WORKLOG.
9. GCP-LOG-GARDENER-WORKLOG-UPDATE-PUSH = 1:GCP-LOG-GARDENER-WORKLOG-UPDATE 2: Git commit and pull / push safely (skip if not safe)
10. UPDATE-COMMENT = UPDATE a comment on one of (Issue, PR) with the human readable noise-free updates.
11. -
12. LIMIT SCOPE. Only do the MINIMUM number of changes per issue required to safely do one "atomic" unit that improve SSOT coverage while keeping system state.

<<<<<<< HEAD
Example_JSON_payload to get
=======
Example_JSON_payload to get (check other fields etc for json or take what you can get)
>>>>>>> dbad8c6f
    jsonPayload: {
        context: {
        name: "netra_backend.app.websocket_core.handlers"
        service: "netra-service"
    }
    labels: {
        function: "route_message"
        line: "1271"
        module: "netra_backend.app.websocket_core.handlers"
    }
    message: "Error routing message from demo-user-001: 'function' object has no attribute 'can_handle'"
    timestamp: "2025-09-12T23:21:43.625002+00:00"

START:
1. Get all the ${1 : latest} log notices, warnings and errors for ${2 : backend}.
<<<<<<< HEAD
Be sure to get the actual JSON payloads, such as the context, labels, traceback, line etc. one of many possible formats is exampled in Example_JSON_payload

2. Save the discovered issues to a fresh GCP-LOG-GARDENER-WORKLOG in gcp/log-gardener/ folder (or create it)

Cluster the logs into groups that are related to each other, e.g. by time or message type.
=======
Be sure to get logs, and if possible the actual JSON payloads, such as the context, labels, traceback, line etc. one of many possible formats is exampled in Example_JSON_payload

2. Save the discovered issues to a fresh GCP-LOG-GARDENER-WORKLOG in gcp/log-gardener/ folder (or create it)

Cluster the logs into groups that are related to each other
>>>>>>> dbad8c6f

3. for each cluster of related logs start a new PROCESS with SNST:

PROCESS INSTRUCTIONS START:

    0) 
    Search if there is an existing issue similar to this.
    If there is an open issue, then make an update comment with most recent logs and context. If relevant, update the title and issue tags.

    Else: make a new issue with this format:

    GCP-{choose one - regression, new, active-dev, or other category descriptor} | {severity P0 - P10} | {human skimable name}

    1) Linking
        1.1 If other related (open or closed) issues are discovered that are relevant, link them to the issue.
        1.2 Link other relevant items, such as other related issues, other PRs, other related docs.
        1.3 GCP-LOG-GARDENER-WORKLOG-UPDATE-PUSH

END PROCESS INSTRUCTIONS


Repeat until all discovered logs have gone through the PROCESS.<|MERGE_RESOLUTION|>--- conflicted
+++ resolved
@@ -21,11 +21,7 @@
 11. -
 12. LIMIT SCOPE. Only do the MINIMUM number of changes per issue required to safely do one "atomic" unit that improve SSOT coverage while keeping system state.
 
-<<<<<<< HEAD
-Example_JSON_payload to get
-=======
 Example_JSON_payload to get (check other fields etc for json or take what you can get)
->>>>>>> dbad8c6f
     jsonPayload: {
         context: {
         name: "netra_backend.app.websocket_core.handlers"
@@ -41,19 +37,11 @@
 
 START:
 1. Get all the ${1 : latest} log notices, warnings and errors for ${2 : backend}.
-<<<<<<< HEAD
-Be sure to get the actual JSON payloads, such as the context, labels, traceback, line etc. one of many possible formats is exampled in Example_JSON_payload
-
-2. Save the discovered issues to a fresh GCP-LOG-GARDENER-WORKLOG in gcp/log-gardener/ folder (or create it)
-
-Cluster the logs into groups that are related to each other, e.g. by time or message type.
-=======
 Be sure to get logs, and if possible the actual JSON payloads, such as the context, labels, traceback, line etc. one of many possible formats is exampled in Example_JSON_payload
 
 2. Save the discovered issues to a fresh GCP-LOG-GARDENER-WORKLOG in gcp/log-gardener/ folder (or create it)
 
 Cluster the logs into groups that are related to each other
->>>>>>> dbad8c6f
 
 3. for each cluster of related logs start a new PROCESS with SNST:
 
