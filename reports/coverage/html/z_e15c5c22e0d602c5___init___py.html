<!DOCTYPE html>
<html lang="en">
<head>
    <meta http-equiv="Content-Type" content="text/html; charset=utf-8">
<<<<<<< HEAD
    <title>Coverage for auth_service/__init__.py: 100.00%</title>
=======
    <title>Coverage for auth_service\__init__.py: 0.00%</title>
>>>>>>> f4e1d574
    <link rel="icon" sizes="32x32" href="favicon_32_cb_58284776.png">
    <link rel="stylesheet" href="style_cb_6b508a39.css" type="text/css">
    <script src="coverage_html_cb_6fb7b396.js" defer></script>
</head>
<body class="pyfile">
<header>
    <div class="content">
        <h1>
<<<<<<< HEAD
            <span class="text">Coverage for </span><b>auth_service/__init__.py</b>:
            <span class="pc_cov">100.00%</span>
=======
            <span class="text">Coverage for </span><b>auth_service\__init__.py</b>:
            <span class="pc_cov">0.00%</span>
>>>>>>> f4e1d574
        </h1>
        <aside id="help_panel_wrapper">
            <input id="help_panel_state" type="checkbox">
            <label for="help_panel_state">
                <img id="keyboard_icon" src="keybd_closed_cb_ce680311.png" alt="Show/hide keyboard shortcuts">
            </label>
            <div id="help_panel">
                <p class="legend">Shortcuts on this page</p>
                <div class="keyhelp">
                    <p>
                        <kbd>r</kbd>
                        <kbd>m</kbd>
                        <kbd>x</kbd>
                        &nbsp; toggle line displays
                    </p>
                    <p>
                        <kbd>j</kbd>
                        <kbd>k</kbd>
                        &nbsp; next/prev highlighted chunk
                    </p>
                    <p>
                        <kbd>0</kbd> &nbsp; (zero) top of page
                    </p>
                    <p>
                        <kbd>1</kbd> &nbsp; (one) first highlighted chunk
                    </p>
                    <p>
                        <kbd>[</kbd>
                        <kbd>]</kbd>
                        &nbsp; prev/next file
                    </p>
                    <p>
                        <kbd>u</kbd> &nbsp; up to the index
                    </p>
                    <p>
                        <kbd>?</kbd> &nbsp; show/hide this help
                    </p>
                </div>
            </div>
        </aside>
        <h2>
            <span class="text">1 statements &nbsp;</span>
            <button type="button" class="run button_toggle_run" value="run" data-shortcut="r" title="Toggle lines run">0<span class="text"> run</span></button>
            <button type="button" class="mis show_mis button_toggle_mis" value="mis" data-shortcut="m" title="Toggle lines missing">1<span class="text"> missing</span></button>
            <button type="button" class="exc show_exc button_toggle_exc" value="exc" data-shortcut="x" title="Toggle lines excluded">0<span class="text"> excluded</span></button>
        </h2>
        <p class="text">
            <a id="prevFileLink" class="nav" href="z_ccf2ea189d410c11_run_ssot_compliance_tests_py.html">&#xab; prev</a> &nbsp; &nbsp;
            <a id="indexLink" class="nav" href="index.html">&Hat; index</a> &nbsp; &nbsp;
            <a id="nextFileLink" class="nav" href="z_057574ca0bc2ea39___init___py.html">&#xbb; next</a>
            &nbsp; &nbsp; &nbsp;
<<<<<<< HEAD
            <a class="nav" href="https://coverage.readthedocs.io/en/7.10.6">coverage.py v7.10.6</a>,
            created at 2025-09-08 17:54 -0700
=======
            <a class="nav" href="https://coverage.readthedocs.io/en/7.10.4">coverage.py v7.10.4</a>,
            created at 2025-09-08 18:31 -0700
>>>>>>> f4e1d574
        </p>
        <aside class="hidden">
            <button type="button" class="button_next_chunk" data-shortcut="j"></button>
            <button type="button" class="button_prev_chunk" data-shortcut="k"></button>
            <button type="button" class="button_top_of_page" data-shortcut="0"></button>
            <button type="button" class="button_first_chunk" data-shortcut="1"></button>
            <button type="button" class="button_prev_file" data-shortcut="["></button>
            <button type="button" class="button_next_file" data-shortcut="]"></button>
            <button type="button" class="button_to_index" data-shortcut="u"></button>
            <button type="button" class="button_show_hide_help" data-shortcut="?"></button>
        </aside>
    </div>
</header>
<main id="source">
    <p class="pln"><span class="n"><a id="t1" href="#t1">1</a></span><span class="t"><span class="str">"""</span>&nbsp;</span><span class="r"></span></p>
    <p class="pln"><span class="n"><a id="t2" href="#t2">2</a></span><span class="t"><span class="str">Auth Service Package</span>&nbsp;</span><span class="r"></span></p>
    <p class="pln"><span class="n"><a id="t3" href="#t3">3</a></span><span class="t"><span class="str">Standalone authentication microservice for Netra</span>&nbsp;</span><span class="r"></span></p>
    <p class="pln"><span class="n"><a id="t4" href="#t4">4</a></span><span class="t"><span class="str">"""</span>&nbsp;</span><span class="r"></span></p>
    <p class="pln"><span class="n"><a id="t5" href="#t5">5</a></span><span class="t">&nbsp;</span><span class="r"></span></p>
    <p class="mis show_mis"><span class="n"><a id="t6" href="#t6">6</a></span><span class="t"><span class="nam">__version__</span> <span class="op">=</span> <span class="str">"1.0.0"</span>&nbsp;</span><span class="r"></span></p>
</main>
<footer>
    <div class="content">
        <p>
            <a class="nav" href="z_ccf2ea189d410c11_run_ssot_compliance_tests_py.html">&#xab; prev</a> &nbsp; &nbsp;
            <a class="nav" href="index.html">&Hat; index</a> &nbsp; &nbsp;
            <a class="nav" href="z_057574ca0bc2ea39___init___py.html">&#xbb; next</a>
            &nbsp; &nbsp; &nbsp;
<<<<<<< HEAD
            <a class="nav" href="https://coverage.readthedocs.io/en/7.10.6">coverage.py v7.10.6</a>,
            created at 2025-09-08 17:54 -0700
=======
            <a class="nav" href="https://coverage.readthedocs.io/en/7.10.4">coverage.py v7.10.4</a>,
            created at 2025-09-08 18:31 -0700
>>>>>>> f4e1d574
        </p>
    </div>
</footer>
</body>
</html><|MERGE_RESOLUTION|>--- conflicted
+++ resolved
@@ -2,26 +2,17 @@
 <html lang="en">
 <head>
     <meta http-equiv="Content-Type" content="text/html; charset=utf-8">
-<<<<<<< HEAD
-    <title>Coverage for auth_service/__init__.py: 100.00%</title>
-=======
     <title>Coverage for auth_service\__init__.py: 0.00%</title>
->>>>>>> f4e1d574
     <link rel="icon" sizes="32x32" href="favicon_32_cb_58284776.png">
-    <link rel="stylesheet" href="style_cb_6b508a39.css" type="text/css">
-    <script src="coverage_html_cb_6fb7b396.js" defer></script>
+    <link rel="stylesheet" href="style_cb_dca529e9.css" type="text/css">
+    <script src="coverage_html_cb_497bf287.js" defer></script>
 </head>
 <body class="pyfile">
 <header>
     <div class="content">
         <h1>
-<<<<<<< HEAD
-            <span class="text">Coverage for </span><b>auth_service/__init__.py</b>:
-            <span class="pc_cov">100.00%</span>
-=======
             <span class="text">Coverage for </span><b>auth_service\__init__.py</b>:
             <span class="pc_cov">0.00%</span>
->>>>>>> f4e1d574
         </h1>
         <aside id="help_panel_wrapper">
             <input id="help_panel_state" type="checkbox">
@@ -71,15 +62,10 @@
         <p class="text">
             <a id="prevFileLink" class="nav" href="z_ccf2ea189d410c11_run_ssot_compliance_tests_py.html">&#xab; prev</a> &nbsp; &nbsp;
             <a id="indexLink" class="nav" href="index.html">&Hat; index</a> &nbsp; &nbsp;
-            <a id="nextFileLink" class="nav" href="z_057574ca0bc2ea39___init___py.html">&#xbb; next</a>
+            <a id="nextFileLink" class="nav" href="z_ca12230ebbfdaddd___init___py.html">&#xbb; next</a>
             &nbsp; &nbsp; &nbsp;
-<<<<<<< HEAD
-            <a class="nav" href="https://coverage.readthedocs.io/en/7.10.6">coverage.py v7.10.6</a>,
-            created at 2025-09-08 17:54 -0700
-=======
             <a class="nav" href="https://coverage.readthedocs.io/en/7.10.4">coverage.py v7.10.4</a>,
             created at 2025-09-08 18:31 -0700
->>>>>>> f4e1d574
         </p>
         <aside class="hidden">
             <button type="button" class="button_next_chunk" data-shortcut="j"></button>
@@ -106,15 +92,10 @@
         <p>
             <a class="nav" href="z_ccf2ea189d410c11_run_ssot_compliance_tests_py.html">&#xab; prev</a> &nbsp; &nbsp;
             <a class="nav" href="index.html">&Hat; index</a> &nbsp; &nbsp;
-            <a class="nav" href="z_057574ca0bc2ea39___init___py.html">&#xbb; next</a>
+            <a class="nav" href="z_ca12230ebbfdaddd___init___py.html">&#xbb; next</a>
             &nbsp; &nbsp; &nbsp;
-<<<<<<< HEAD
-            <a class="nav" href="https://coverage.readthedocs.io/en/7.10.6">coverage.py v7.10.6</a>,
-            created at 2025-09-08 17:54 -0700
-=======
             <a class="nav" href="https://coverage.readthedocs.io/en/7.10.4">coverage.py v7.10.4</a>,
             created at 2025-09-08 18:31 -0700
->>>>>>> f4e1d574
         </p>
     </div>
 </footer>
