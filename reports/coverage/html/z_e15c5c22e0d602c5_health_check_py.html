--- conflicted
+++ resolved
@@ -2,11 +2,7 @@
 <html lang="en">
 <head>
     <meta http-equiv="Content-Type" content="text/html; charset=utf-8">
-<<<<<<< HEAD
-    <title>Coverage for auth_service/health_check.py: 12.20%</title>
-=======
     <title>Coverage for auth_service\health_check.py: 0.00%</title>
->>>>>>> fab9965a
     <link rel="icon" sizes="32x32" href="favicon_32_cb_58284776.png">
     <link rel="stylesheet" href="style_cb_dca529e9.css" type="text/css">
     <script src="coverage_html_cb_497bf287.js" defer></script>
@@ -15,13 +11,8 @@
 <header>
     <div class="content">
         <h1>
-<<<<<<< HEAD
-            <span class="text">Coverage for </span><b>auth_service/health_check.py</b>:
-            <span class="pc_cov">12.20%</span>
-=======
             <span class="text">Coverage for </span><b>auth_service\health_check.py</b>:
             <span class="pc_cov">0.00%</span>
->>>>>>> fab9965a
         </h1>
         <aside id="help_panel_wrapper">
             <input id="help_panel_state" type="checkbox">
@@ -35,7 +26,6 @@
                         <kbd>r</kbd>
                         <kbd>m</kbd>
                         <kbd>x</kbd>
-                        <kbd>p</kbd>
                         &nbsp; toggle line displays
                     </p>
                     <p>
@@ -65,23 +55,17 @@
         </aside>
         <h2>
             <span class="text">58 statements &nbsp;</span>
-            <button type="button" class="run button_toggle_run" value="run" data-shortcut="r" title="Toggle lines run">10<span class="text"> run</span></button>
-            <button type="button" class="mis show_mis button_toggle_mis" value="mis" data-shortcut="m" title="Toggle lines missing">48<span class="text"> missing</span></button>
+            <button type="button" class="run button_toggle_run" value="run" data-shortcut="r" title="Toggle lines run">0<span class="text"> run</span></button>
+            <button type="button" class="mis show_mis button_toggle_mis" value="mis" data-shortcut="m" title="Toggle lines missing">58<span class="text"> missing</span></button>
             <button type="button" class="exc show_exc button_toggle_exc" value="exc" data-shortcut="x" title="Toggle lines excluded">12<span class="text"> excluded</span></button>
-            <button type="button" class="par run show_par button_toggle_par" value="par" data-shortcut="p" title="Toggle lines partially run">0<span class="text"> partial</span></button>
         </h2>
         <p class="text">
             <a id="prevFileLink" class="nav" href="z_e15c5c22e0d602c5_gunicorn_config_py.html">&#xab; prev</a> &nbsp; &nbsp;
             <a id="indexLink" class="nav" href="index.html">&Hat; index</a> &nbsp; &nbsp;
             <a id="nextFileLink" class="nav" href="z_e15c5c22e0d602c5_health_config_py.html">&#xbb; next</a>
             &nbsp; &nbsp; &nbsp;
-<<<<<<< HEAD
-            <a class="nav" href="https://coverage.readthedocs.io/en/7.10.6">coverage.py v7.10.6</a>,
-            created at 2025-09-09 10:52 -0700
-=======
             <a class="nav" href="https://coverage.readthedocs.io/en/7.10.4">coverage.py v7.10.4</a>,
             created at 2025-09-08 22:40 -0700
->>>>>>> fab9965a
         </p>
         <aside class="hidden">
             <button type="button" class="button_next_chunk" data-shortcut="j"></button>
@@ -103,17 +87,17 @@
     <p class="pln"><span class="n"><a id="t5" href="#t5">5</a></span><span class="t">&nbsp;</span><span class="r"></span></p>
     <p class="pln"><span class="n"><a id="t6" href="#t6">6</a></span><span class="t"><span class="str">Maintains service independence by implementing its own health check logic.</span>&nbsp;</span><span class="r"></span></p>
     <p class="pln"><span class="n"><a id="t7" href="#t7">7</a></span><span class="t"><span class="str">"""</span>&nbsp;</span><span class="r"></span></p>
-    <p class="run"><span class="n"><a id="t8" href="#t8">8</a></span><span class="t"><span class="key">import</span> <span class="nam">sys</span>&nbsp;</span><span class="r"></span></p>
-    <p class="run"><span class="n"><a id="t9" href="#t9">9</a></span><span class="t"><span class="key">import</span> <span class="nam">os</span>&nbsp;</span><span class="r"></span></p>
-    <p class="run"><span class="n"><a id="t10" href="#t10">10</a></span><span class="t"><span class="key">import</span> <span class="nam">urllib</span><span class="op">.</span><span class="nam">request</span>&nbsp;</span><span class="r"></span></p>
-    <p class="run"><span class="n"><a id="t11" href="#t11">11</a></span><span class="t"><span class="key">import</span> <span class="nam">urllib</span><span class="op">.</span><span class="nam">error</span>&nbsp;</span><span class="r"></span></p>
-    <p class="run"><span class="n"><a id="t12" href="#t12">12</a></span><span class="t"><span class="key">import</span> <span class="nam">json</span>&nbsp;</span><span class="r"></span></p>
-    <p class="run"><span class="n"><a id="t13" href="#t13">13</a></span><span class="t"><span class="key">import</span> <span class="nam">time</span>&nbsp;</span><span class="r"></span></p>
-    <p class="run"><span class="n"><a id="t14" href="#t14">14</a></span><span class="t"><span class="key">from</span> <span class="nam">typing</span> <span class="key">import</span> <span class="nam">Tuple</span>&nbsp;</span><span class="r"></span></p>
-    <p class="run"><span class="n"><a id="t15" href="#t15">15</a></span><span class="t"><span class="key">from</span> <span class="nam">shared</span><span class="op">.</span><span class="nam">isolated_environment</span> <span class="key">import</span> <span class="nam">get_env</span>&nbsp;</span><span class="r"></span></p>
+    <p class="mis show_mis"><span class="n"><a id="t8" href="#t8">8</a></span><span class="t"><span class="key">import</span> <span class="nam">sys</span>&nbsp;</span><span class="r"></span></p>
+    <p class="mis show_mis"><span class="n"><a id="t9" href="#t9">9</a></span><span class="t"><span class="key">import</span> <span class="nam">os</span>&nbsp;</span><span class="r"></span></p>
+    <p class="mis show_mis"><span class="n"><a id="t10" href="#t10">10</a></span><span class="t"><span class="key">import</span> <span class="nam">urllib</span><span class="op">.</span><span class="nam">request</span>&nbsp;</span><span class="r"></span></p>
+    <p class="mis show_mis"><span class="n"><a id="t11" href="#t11">11</a></span><span class="t"><span class="key">import</span> <span class="nam">urllib</span><span class="op">.</span><span class="nam">error</span>&nbsp;</span><span class="r"></span></p>
+    <p class="mis show_mis"><span class="n"><a id="t12" href="#t12">12</a></span><span class="t"><span class="key">import</span> <span class="nam">json</span>&nbsp;</span><span class="r"></span></p>
+    <p class="mis show_mis"><span class="n"><a id="t13" href="#t13">13</a></span><span class="t"><span class="key">import</span> <span class="nam">time</span>&nbsp;</span><span class="r"></span></p>
+    <p class="mis show_mis"><span class="n"><a id="t14" href="#t14">14</a></span><span class="t"><span class="key">from</span> <span class="nam">typing</span> <span class="key">import</span> <span class="nam">Tuple</span>&nbsp;</span><span class="r"></span></p>
+    <p class="mis show_mis"><span class="n"><a id="t15" href="#t15">15</a></span><span class="t"><span class="key">from</span> <span class="nam">shared</span><span class="op">.</span><span class="nam">isolated_environment</span> <span class="key">import</span> <span class="nam">get_env</span>&nbsp;</span><span class="r"></span></p>
     <p class="pln"><span class="n"><a id="t16" href="#t16">16</a></span><span class="t">&nbsp;</span><span class="r"></span></p>
     <p class="pln"><span class="n"><a id="t17" href="#t17">17</a></span><span class="t">&nbsp;</span><span class="r"></span></p>
-    <p class="run"><span class="n"><a id="t18" href="#t18">18</a></span><span class="t"><span class="key">def</span> <span class="nam">check_health</span><span class="op">(</span><span class="nam">port</span><span class="op">=</span><span class="key">None</span><span class="op">)</span> <span class="op">-></span> <span class="nam">bool</span><span class="op">:</span>&nbsp;</span><span class="r"></span></p>
+    <p class="mis show_mis"><span class="n"><a id="t18" href="#t18">18</a></span><span class="t"><span class="key">def</span> <span class="nam">check_health</span><span class="op">(</span><span class="nam">port</span><span class="op">=</span><span class="key">None</span><span class="op">)</span> <span class="op">-></span> <span class="nam">bool</span><span class="op">:</span>&nbsp;</span><span class="r"></span></p>
     <p class="pln"><span class="n"><a id="t19" href="#t19">19</a></span><span class="t">    <span class="str">"""Check if the auth service is healthy."""</span>&nbsp;</span><span class="r"></span></p>
     <p class="mis show_mis"><span class="n"><a id="t20" href="#t20">20</a></span><span class="t">    <span class="key">if</span> <span class="nam">port</span> <span class="key">is</span> <span class="key">None</span><span class="op">:</span>&nbsp;</span><span class="r"></span></p>
     <p class="pln"><span class="n"><a id="t21" href="#t21">21</a></span><span class="t">        <span class="com"># Environment-specific port defaults (no fallback pattern)</span>&nbsp;</span><span class="r"></span></p>
@@ -148,7 +132,7 @@
     <p class="mis show_mis"><span class="n"><a id="t50" href="#t50">50</a></span><span class="t">    <span class="key">return</span> <span class="key">False</span>&nbsp;</span><span class="r"></span></p>
     <p class="pln"><span class="n"><a id="t51" href="#t51">51</a></span><span class="t">&nbsp;</span><span class="r"></span></p>
     <p class="pln"><span class="n"><a id="t52" href="#t52">52</a></span><span class="t">&nbsp;</span><span class="r"></span></p>
-    <p class="run"><span class="n"><a id="t53" href="#t53">53</a></span><span class="t"><span class="key">def</span> <span class="nam">check_readiness</span><span class="op">(</span><span class="nam">port</span><span class="op">=</span><span class="key">None</span><span class="op">)</span> <span class="op">-></span> <span class="nam">bool</span><span class="op">:</span>&nbsp;</span><span class="r"></span></p>
+    <p class="mis show_mis"><span class="n"><a id="t53" href="#t53">53</a></span><span class="t"><span class="key">def</span> <span class="nam">check_readiness</span><span class="op">(</span><span class="nam">port</span><span class="op">=</span><span class="key">None</span><span class="op">)</span> <span class="op">-></span> <span class="nam">bool</span><span class="op">:</span>&nbsp;</span><span class="r"></span></p>
     <p class="pln"><span class="n"><a id="t54" href="#t54">54</a></span><span class="t">    <span class="str">"""Check if the auth service is ready to serve requests."""</span>&nbsp;</span><span class="r"></span></p>
     <p class="mis show_mis"><span class="n"><a id="t55" href="#t55">55</a></span><span class="t">    <span class="key">if</span> <span class="nam">port</span> <span class="key">is</span> <span class="key">None</span><span class="op">:</span>&nbsp;</span><span class="r"></span></p>
     <p class="pln"><span class="n"><a id="t56" href="#t56">56</a></span><span class="t">        <span class="com"># Environment-specific port defaults (no fallback pattern)</span>&nbsp;</span><span class="r"></span></p>
@@ -205,13 +189,8 @@
             <a class="nav" href="index.html">&Hat; index</a> &nbsp; &nbsp;
             <a class="nav" href="z_e15c5c22e0d602c5_health_config_py.html">&#xbb; next</a>
             &nbsp; &nbsp; &nbsp;
-<<<<<<< HEAD
-            <a class="nav" href="https://coverage.readthedocs.io/en/7.10.6">coverage.py v7.10.6</a>,
-            created at 2025-09-09 10:52 -0700
-=======
             <a class="nav" href="https://coverage.readthedocs.io/en/7.10.4">coverage.py v7.10.4</a>,
             created at 2025-09-08 22:40 -0700
->>>>>>> fab9965a
         </p>
     </div>
 </footer>
