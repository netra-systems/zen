--- conflicted
+++ resolved
@@ -26,7 +26,6 @@
                         <kbd>r</kbd>
                         <kbd>m</kbd>
                         <kbd>x</kbd>
-                        <kbd>p</kbd>
                         &nbsp; toggle line displays
                     </p>
                     <p>
@@ -59,20 +58,14 @@
             <button type="button" class="run button_toggle_run" value="run" data-shortcut="r" title="Toggle lines run">0<span class="text"> run</span></button>
             <button type="button" class="mis show_mis button_toggle_mis" value="mis" data-shortcut="m" title="Toggle lines missing">59<span class="text"> missing</span></button>
             <button type="button" class="exc show_exc button_toggle_exc" value="exc" data-shortcut="x" title="Toggle lines excluded">4<span class="text"> excluded</span></button>
-            <button type="button" class="par run show_par button_toggle_par" value="par" data-shortcut="p" title="Toggle lines partially run">0<span class="text"> partial</span></button>
         </h2>
         <p class="text">
             <a id="prevFileLink" class="nav" href="z_f3103e759a35cfc3_validation_py.html">&#xab; prev</a> &nbsp; &nbsp;
             <a id="indexLink" class="nav" href="index.html">&Hat; index</a> &nbsp; &nbsp;
             <a id="nextFileLink" class="nav" href="z_fb80bf9466eacac0___init___py.html">&#xbb; next</a>
             &nbsp; &nbsp; &nbsp;
-<<<<<<< HEAD
-            <a class="nav" href="https://coverage.readthedocs.io/en/7.10.6">coverage.py v7.10.6</a>,
-            created at 2025-09-09 10:52 -0700
-=======
             <a class="nav" href="https://coverage.readthedocs.io/en/7.10.4">coverage.py v7.10.4</a>,
             created at 2025-09-08 22:40 -0700
->>>>>>> fab9965a
         </p>
         <aside class="hidden">
             <button type="button" class="button_next_chunk" data-shortcut="j"></button>
@@ -320,13 +313,8 @@
             <a class="nav" href="index.html">&Hat; index</a> &nbsp; &nbsp;
             <a class="nav" href="z_fb80bf9466eacac0___init___py.html">&#xbb; next</a>
             &nbsp; &nbsp; &nbsp;
-<<<<<<< HEAD
-            <a class="nav" href="https://coverage.readthedocs.io/en/7.10.6">coverage.py v7.10.6</a>,
-            created at 2025-09-09 10:52 -0700
-=======
             <a class="nav" href="https://coverage.readthedocs.io/en/7.10.4">coverage.py v7.10.4</a>,
             created at 2025-09-08 22:40 -0700
->>>>>>> fab9965a
         </p>
     </div>
 </footer>
