--- conflicted
+++ resolved
@@ -2,11 +2,7 @@
 <html lang="en">
 <head>
     <meta http-equiv="Content-Type" content="text/html; charset=utf-8">
-<<<<<<< HEAD
-    <title>Coverage for auth_service/database.py: 75.00%</title>
-=======
     <title>Coverage for auth_service\database.py: 0.00%</title>
->>>>>>> fab9965a
     <link rel="icon" sizes="32x32" href="favicon_32_cb_58284776.png">
     <link rel="stylesheet" href="style_cb_dca529e9.css" type="text/css">
     <script src="coverage_html_cb_497bf287.js" defer></script>
@@ -15,13 +11,8 @@
 <header>
     <div class="content">
         <h1>
-<<<<<<< HEAD
-            <span class="text">Coverage for </span><b>auth_service/database.py</b>:
-            <span class="pc_cov">75.00%</span>
-=======
             <span class="text">Coverage for </span><b>auth_service\database.py</b>:
             <span class="pc_cov">0.00%</span>
->>>>>>> fab9965a
         </h1>
         <aside id="help_panel_wrapper">
             <input id="help_panel_state" type="checkbox">
@@ -35,7 +26,6 @@
                         <kbd>r</kbd>
                         <kbd>m</kbd>
                         <kbd>x</kbd>
-                        <kbd>p</kbd>
                         &nbsp; toggle line displays
                     </p>
                     <p>
@@ -65,23 +55,17 @@
         </aside>
         <h2>
             <span class="text">4 statements &nbsp;</span>
-            <button type="button" class="run button_toggle_run" value="run" data-shortcut="r" title="Toggle lines run">3<span class="text"> run</span></button>
-            <button type="button" class="mis show_mis button_toggle_mis" value="mis" data-shortcut="m" title="Toggle lines missing">1<span class="text"> missing</span></button>
+            <button type="button" class="run button_toggle_run" value="run" data-shortcut="r" title="Toggle lines run">0<span class="text"> run</span></button>
+            <button type="button" class="mis show_mis button_toggle_mis" value="mis" data-shortcut="m" title="Toggle lines missing">4<span class="text"> missing</span></button>
             <button type="button" class="exc show_exc button_toggle_exc" value="exc" data-shortcut="x" title="Toggle lines excluded">0<span class="text"> excluded</span></button>
-            <button type="button" class="par run show_par button_toggle_par" value="par" data-shortcut="p" title="Toggle lines partially run">0<span class="text"> partial</span></button>
         </h2>
         <p class="text">
             <a id="prevFileLink" class="nav" href="z_ea7e0dab9a9751af_auth_manager_py.html">&#xab; prev</a> &nbsp; &nbsp;
             <a id="indexLink" class="nav" href="index.html">&Hat; index</a> &nbsp; &nbsp;
             <a id="nextFileLink" class="nav" href="z_e15c5c22e0d602c5_demo_refresh_fix_py.html">&#xbb; next</a>
             &nbsp; &nbsp; &nbsp;
-<<<<<<< HEAD
-            <a class="nav" href="https://coverage.readthedocs.io/en/7.10.6">coverage.py v7.10.6</a>,
-            created at 2025-09-09 10:52 -0700
-=======
             <a class="nav" href="https://coverage.readthedocs.io/en/7.10.4">coverage.py v7.10.4</a>,
             created at 2025-09-08 22:40 -0700
->>>>>>> fab9965a
         </p>
         <aside class="hidden">
             <button type="button" class="button_next_chunk" data-shortcut="j"></button>
@@ -105,10 +89,10 @@
     <p class="pln"><span class="n"><a id="t7" href="#t7">7</a></span><span class="t"><span class="str">Business Value: Ensures consistent database access patterns across the auth service.</span>&nbsp;</span><span class="r"></span></p>
     <p class="pln"><span class="n"><a id="t8" href="#t8">8</a></span><span class="t"><span class="str">"""</span>&nbsp;</span><span class="r"></span></p>
     <p class="pln"><span class="n"><a id="t9" href="#t9">9</a></span><span class="t">&nbsp;</span><span class="r"></span></p>
-    <p class="run"><span class="n"><a id="t10" href="#t10">10</a></span><span class="t"><span class="key">from</span> <span class="nam">auth_service</span><span class="op">.</span><span class="nam">auth_core</span><span class="op">.</span><span class="nam">database</span> <span class="key">import</span> <span class="nam">auth_db</span><span class="op">,</span> <span class="nam">get_db_session</span>&nbsp;</span><span class="r"></span></p>
+    <p class="mis show_mis"><span class="n"><a id="t10" href="#t10">10</a></span><span class="t"><span class="key">from</span> <span class="nam">auth_service</span><span class="op">.</span><span class="nam">auth_core</span><span class="op">.</span><span class="nam">database</span> <span class="key">import</span> <span class="nam">auth_db</span><span class="op">,</span> <span class="nam">get_db_session</span>&nbsp;</span><span class="r"></span></p>
     <p class="pln"><span class="n"><a id="t11" href="#t11">11</a></span><span class="t">&nbsp;</span><span class="r"></span></p>
     <p class="pln"><span class="n"><a id="t12" href="#t12">12</a></span><span class="t">&nbsp;</span><span class="r"></span></p>
-    <p class="run"><span class="n"><a id="t13" href="#t13">13</a></span><span class="t"><span class="key">def</span> <span class="nam">get_database</span><span class="op">(</span><span class="op">)</span><span class="op">:</span>&nbsp;</span><span class="r"></span></p>
+    <p class="mis show_mis"><span class="n"><a id="t13" href="#t13">13</a></span><span class="t"><span class="key">def</span> <span class="nam">get_database</span><span class="op">(</span><span class="op">)</span><span class="op">:</span>&nbsp;</span><span class="r"></span></p>
     <p class="pln"><span class="n"><a id="t14" href="#t14">14</a></span><span class="t">    <span class="str">"""</span>&nbsp;</span><span class="r"></span></p>
     <p class="pln"><span class="n"><a id="t15" href="#t15">15</a></span><span class="t"><span class="str">    Get the auth service database interface.</span>&nbsp;</span><span class="r"></span></p>
     <p class="pln"><span class="n"><a id="t16" href="#t16">16</a></span><span class="t"><span class="str">    </span>&nbsp;</span><span class="r"></span></p>
@@ -120,7 +104,7 @@
     <p class="mis show_mis"><span class="n"><a id="t22" href="#t22">22</a></span><span class="t">    <span class="key">return</span> <span class="nam">auth_db</span>&nbsp;</span><span class="r"></span></p>
     <p class="pln"><span class="n"><a id="t23" href="#t23">23</a></span><span class="t">&nbsp;</span><span class="r"></span></p>
     <p class="pln"><span class="n"><a id="t24" href="#t24">24</a></span><span class="t">&nbsp;</span><span class="r"></span></p>
-    <p class="run"><span class="n"><a id="t25" href="#t25">25</a></span><span class="t"><span class="nam">__all__</span> <span class="op">=</span> <span class="op">[</span><span class="str">"get_database"</span><span class="op">]</span>&nbsp;</span><span class="r"></span></p>
+    <p class="mis show_mis"><span class="n"><a id="t25" href="#t25">25</a></span><span class="t"><span class="nam">__all__</span> <span class="op">=</span> <span class="op">[</span><span class="str">"get_database"</span><span class="op">]</span>&nbsp;</span><span class="r"></span></p>
 </main>
 <footer>
     <div class="content">
@@ -129,13 +113,8 @@
             <a class="nav" href="index.html">&Hat; index</a> &nbsp; &nbsp;
             <a class="nav" href="z_e15c5c22e0d602c5_demo_refresh_fix_py.html">&#xbb; next</a>
             &nbsp; &nbsp; &nbsp;
-<<<<<<< HEAD
-            <a class="nav" href="https://coverage.readthedocs.io/en/7.10.6">coverage.py v7.10.6</a>,
-            created at 2025-09-09 10:52 -0700
-=======
             <a class="nav" href="https://coverage.readthedocs.io/en/7.10.4">coverage.py v7.10.4</a>,
             created at 2025-09-08 22:40 -0700
->>>>>>> fab9965a
         </p>
     </div>
 </footer>
