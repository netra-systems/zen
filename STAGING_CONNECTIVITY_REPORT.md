# Staging Environment Connectivity Report
<<<<<<< HEAD
Generated: 2025-09-15 13:09:20
Environment: https://api.staging.netrasystems.ai
=======
Generated: 2025-09-17 23:17:10
Environment: https://staging.netrasystems.ai
>>>>>>> 5aba5b9f

## Executive Summary
- **Total Tests**: 3
- **Successful**: 1
- **Success Rate**: 33.3%

## Test Results
### http_connectivity
<<<<<<< HEAD
- **Status**:  FAIL:  FAIL
- **Duration**: 10.260s
- **Error**: 

### websocket_connectivity
- **Status**:  FAIL:  FAIL
- **Duration**: 10.007s
=======
- **Status**:  PASS:  PASS
- **Duration**: 2.381s
- **Health Status**: 200
- **Service Status**: degraded
- **Version**: 1.0.0

### websocket_connectivity
- **Status**:  FAIL:  FAIL
- **Duration**: 10.010s
>>>>>>> 5aba5b9f
- **Error**: 

### agent_request_pipeline
- **Status**:  FAIL:  FAIL
<<<<<<< HEAD
- **Duration**: 9.999s
=======
- **Duration**: 10.009s
>>>>>>> 5aba5b9f
- **Error**: 

## Recommendations
 WARNING: [U+FE0F] **Some connectivity issues detected**
- Fix websocket_connectivity: 
- Fix agent_request_pipeline: 

## Next Steps
1. Run comprehensive agent execution tests with: `test_real_agent_execution_staging.py`
2. Validate WebSocket event delivery for all 5 critical events
3. Test multi-agent coordination and concurrent user isolation
4. Measure performance benchmarks and business value delivery<|MERGE_RESOLUTION|>--- conflicted
+++ resolved
@@ -1,11 +1,6 @@
 # Staging Environment Connectivity Report
-<<<<<<< HEAD
-Generated: 2025-09-15 13:09:20
-Environment: https://api.staging.netrasystems.ai
-=======
 Generated: 2025-09-17 23:17:10
 Environment: https://staging.netrasystems.ai
->>>>>>> 5aba5b9f
 
 ## Executive Summary
 - **Total Tests**: 3
@@ -14,15 +9,6 @@
 
 ## Test Results
 ### http_connectivity
-<<<<<<< HEAD
-- **Status**:  FAIL:  FAIL
-- **Duration**: 10.260s
-- **Error**: 
-
-### websocket_connectivity
-- **Status**:  FAIL:  FAIL
-- **Duration**: 10.007s
-=======
 - **Status**:  PASS:  PASS
 - **Duration**: 2.381s
 - **Health Status**: 200
@@ -32,16 +18,11 @@
 ### websocket_connectivity
 - **Status**:  FAIL:  FAIL
 - **Duration**: 10.010s
->>>>>>> 5aba5b9f
 - **Error**: 
 
 ### agent_request_pipeline
 - **Status**:  FAIL:  FAIL
-<<<<<<< HEAD
-- **Duration**: 9.999s
-=======
 - **Duration**: 10.009s
->>>>>>> 5aba5b9f
 - **Error**: 
 
 ## Recommendations
